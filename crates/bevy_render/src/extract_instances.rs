//! Convenience logic for turning components from the main world into extracted
//! instances in the render world.
//!
//! This is essentially the same as the `extract_component` module, but
//! higher-performance because it avoids the ECS overhead.

use core::marker::PhantomData;

use bevy_app::{App, Plugin};
use bevy_derive::{Deref, DerefMut};
use bevy_ecs::{
    prelude::Entity,
    query::{QueryFilter, QueryItem, ReadOnlyQueryData},
    system::{Query, ResMut, Resource},
};

use crate::sync_world::MainEntityHashMap;
use crate::{prelude::ViewVisibility, Extract, ExtractSchedule, RenderApp};

/// Describes how to extract data needed for rendering from a component or
/// components.
///
/// Before rendering, any applicable components will be transferred from the
/// main world to the render world in the [`ExtractSchedule`] step.
///
/// This is essentially the same as
/// [`ExtractComponent`](crate::extract_component::ExtractComponent), but
/// higher-performance because it avoids the ECS overhead.
pub trait ExtractInstance: Send + Sync + Sized + 'static {
    /// ECS [`ReadOnlyQueryData`] to fetch the components to extract.
    type QueryData: ReadOnlyQueryData;
    /// Filters the entities with additional constraints.
    type QueryFilter: QueryFilter;

    /// Defines how the component is transferred into the "render world".
    fn extract(item: QueryItem<'_, '_, Self::QueryData>) -> Option<Self>;
}

/// This plugin extracts one or more components into the "render world" as
/// extracted instances.
///
/// Therefore it sets up the [`ExtractSchedule`] step for the specified
/// [`ExtractedInstances`].
#[derive(Default)]
pub struct ExtractInstancesPlugin<EI>
where
    EI: ExtractInstance,
{
    only_extract_visible: bool,
    marker: PhantomData<fn() -> EI>,
}

/// Stores all extract instances of a type in the render world.
#[derive(Resource, Deref, DerefMut)]
pub struct ExtractedInstances<EI>(MainEntityHashMap<EI>)
where
    EI: ExtractInstance;

impl<EI> Default for ExtractedInstances<EI>
where
    EI: ExtractInstance,
{
    fn default() -> Self {
        Self(Default::default())
    }
}

impl<EI> ExtractInstancesPlugin<EI>
where
    EI: ExtractInstance,
{
    /// Creates a new [`ExtractInstancesPlugin`] that unconditionally extracts to
    /// the render world, whether the entity is visible or not.
    pub fn new() -> Self {
        Self {
            only_extract_visible: false,
            marker: PhantomData,
        }
    }

    /// Creates a new [`ExtractInstancesPlugin`] that extracts to the render world
    /// if and only if the entity it's attached to is visible.
    pub fn extract_visible() -> Self {
        Self {
            only_extract_visible: true,
            marker: PhantomData,
        }
    }
}

impl<EI> Plugin for ExtractInstancesPlugin<EI>
where
    EI: ExtractInstance,
{
    fn build(&self, app: &mut App) {
        if let Some(render_app) = app.get_sub_app_mut(RenderApp) {
            render_app.init_resource::<ExtractedInstances<EI>>();
            if self.only_extract_visible {
                render_app.add_systems(ExtractSchedule, extract_visible::<EI>);
            } else {
                render_app.add_systems(ExtractSchedule, extract_all::<EI>);
            }
        }
    }
}

fn extract_all<EI>(
    mut extracted_instances: ResMut<ExtractedInstances<EI>>,
    query: Extract<Query<(Entity, EI::QueryData), EI::QueryFilter>>,
) where
    EI: ExtractInstance,
{
    extracted_instances.clear();
    for (entity, other) in &query {
        if let Some(extract_instance) = EI::extract(other) {
            extracted_instances.insert(entity.into(), extract_instance);
        }
    }
}

fn extract_visible<EI>(
    mut extracted_instances: ResMut<ExtractedInstances<EI>>,
    query: Extract<Query<(Entity, &ViewVisibility, EI::QueryData), EI::QueryFilter>>,
) where
    EI: ExtractInstance,
{
    extracted_instances.clear();
    for (entity, view_visibility, other) in &query {
        if view_visibility.get() {
            if let Some(extract_instance) = EI::extract(other) {
                extracted_instances.insert(entity.into(), extract_instance);
            }
        }
    }
<<<<<<< HEAD
}

impl<A> ExtractInstance for AssetId<A>
where
    A: Asset,
{
    type QueryData = Read<Handle<A>>;
    type QueryFilter = ();

    fn extract(item: QueryItem<'_, '_, Self::QueryData>) -> Option<Self> {
        Some(item.id())
    }
=======
>>>>>>> e155fe1d
}<|MERGE_RESOLUTION|>--- conflicted
+++ resolved
@@ -132,19 +132,4 @@
             }
         }
     }
-<<<<<<< HEAD
-}
-
-impl<A> ExtractInstance for AssetId<A>
-where
-    A: Asset,
-{
-    type QueryData = Read<Handle<A>>;
-    type QueryFilter = ();
-
-    fn extract(item: QueryItem<'_, '_, Self::QueryData>) -> Option<Self> {
-        Some(item.id())
-    }
-=======
->>>>>>> e155fe1d
 }