--- conflicted
+++ resolved
@@ -196,22 +196,7 @@
     }
 }
 
-<<<<<<< HEAD
-impl<T: Asset> ExtractComponent for Handle<T> {
-    type QueryData = Read<Handle<T>>;
-    type QueryFilter = ();
-    type Out = Handle<T>;
-
-    #[inline]
-    fn extract_component(handle: QueryItem<'_, '_, Self::QueryData>) -> Option<Self::Out> {
-        Some(handle.clone_weak())
-    }
-}
-
-/// This system extracts all components of the corresponding [`ExtractComponent`] type.
-=======
 /// This system extracts all components of the corresponding [`ExtractComponent`], for entities that are synced via [`crate::sync_world::SyncToRenderWorld`].
->>>>>>> e155fe1d
 fn extract_components<C: ExtractComponent>(
     mut commands: Commands,
     mut previous_len: Local<usize>,
