--- conflicted
+++ resolved
@@ -72,21 +72,7 @@
         &self,
         graph: &mut RenderGraphContext,
         render_context: &mut RenderContext<'w>,
-<<<<<<< HEAD
-        (
-            view,
-            camera,
-            view_depth_texture,
-            view_prepass_textures,
-            view_uniform_offset,
-            deferred_prepass,
-            skybox_prepass_pipeline,
-            skybox_prepass_bind_group,
-            view_prev_uniform_offset,
-        ): QueryItem<'w, '_, Self::ViewQuery>,
-=======
-        query: QueryItem<'w, Self::ViewQuery>,
->>>>>>> 6be11a8a
+        query: QueryItem<'w, '_, Self::ViewQuery>,
         world: &'w World,
     ) -> Result<(), NodeRunError> {
         // We only need a late prepass if we have occlusion culling and indirect
