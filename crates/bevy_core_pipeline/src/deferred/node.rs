use bevy_ecs::{prelude::*, query::QueryItem};
use bevy_render::experimental::occlusion_culling::OcclusionCulling;
use bevy_render::render_graph::ViewNode;

use bevy_render::view::{ExtractedView, NoIndirectDrawing};
use bevy_render::{
    camera::ExtractedCamera,
    render_graph::{NodeRunError, RenderGraphContext},
    render_phase::{TrackedRenderPass, ViewBinnedRenderPhases},
    render_resource::{CommandEncoderDescriptor, RenderPassDescriptor, StoreOp},
    renderer::RenderContext,
    view::ViewDepthTexture,
};
use tracing::error;
#[cfg(feature = "trace")]
use tracing::info_span;

use crate::prepass::ViewPrepassTextures;

use super::{AlphaMask3dDeferred, Opaque3dDeferred};

/// The phase of the deferred prepass that draws meshes that were visible last
/// frame.
///
/// If occlusion culling isn't in use, this prepass simply draws all meshes.
///
/// Like all prepass nodes, this is inserted before the main pass in the render
/// graph.
#[derive(Default)]
pub struct EarlyDeferredGBufferPrepassNode;

impl ViewNode for EarlyDeferredGBufferPrepassNode {
    type ViewQuery = <LateDeferredGBufferPrepassNode as ViewNode>::ViewQuery;

    fn run<'w>(
        &self,
        graph: &mut RenderGraphContext,
        render_context: &mut RenderContext<'w>,
        view_query: QueryItem<'w, Self::ViewQuery>,
        world: &'w World,
    ) -> Result<(), NodeRunError> {
        run_deferred_prepass(
            graph,
            render_context,
            view_query,
            false,
            world,
            "early deferred prepass",
        )
    }
}

/// The phase of the prepass that runs after occlusion culling against the
/// meshes that were visible last frame.
///
/// If occlusion culling isn't in use, this is a no-op.
///
/// Like all prepass nodes, this is inserted before the main pass in the render
/// graph.
#[derive(Default)]
pub struct LateDeferredGBufferPrepassNode;

impl ViewNode for LateDeferredGBufferPrepassNode {
    type ViewQuery = (
        &'static ExtractedCamera,
        &'static ExtractedView,
        &'static ViewDepthTexture,
        &'static ViewPrepassTextures,
        Has<OcclusionCulling>,
        Has<NoIndirectDrawing>,
    );

    fn run<'w>(
        &self,
        graph: &mut RenderGraphContext,
        render_context: &mut RenderContext<'w>,
<<<<<<< HEAD
        (camera, extracted_view, view_depth_texture, view_prepass_textures): QueryItem<
            'w,
            '_,
            Self::ViewQuery,
        >,
=======
        view_query: QueryItem<'w, Self::ViewQuery>,
>>>>>>> edba54ad
        world: &'w World,
    ) -> Result<(), NodeRunError> {
        let (_, _, _, _, occlusion_culling, no_indirect_drawing) = view_query;
        if !occlusion_culling || no_indirect_drawing {
            return Ok(());
        }

        run_deferred_prepass(
            graph,
            render_context,
            view_query,
            true,
            world,
            "late deferred prepass",
        )
    }
}

/// Runs the deferred prepass that draws all meshes to the depth buffer and
/// G-buffers.
///
/// If occlusion culling isn't in use, and a prepass is enabled, then there's
/// only one prepass. If occlusion culling is in use, then any prepass is split
/// into two: an *early* prepass and a *late* prepass. The early prepass draws
/// what was visible last frame, and the last prepass performs occlusion culling
/// against a conservative hierarchical Z buffer before drawing unoccluded
/// meshes.
fn run_deferred_prepass<'w>(
    graph: &mut RenderGraphContext,
    render_context: &mut RenderContext<'w>,
    (camera, extracted_view, view_depth_texture, view_prepass_textures, _, _): QueryItem<
        'w,
        <LateDeferredGBufferPrepassNode as ViewNode>::ViewQuery,
    >,
    is_late: bool,
    world: &'w World,
    label: &'static str,
) -> Result<(), NodeRunError> {
    let (Some(opaque_deferred_phases), Some(alpha_mask_deferred_phases)) = (
        world.get_resource::<ViewBinnedRenderPhases<Opaque3dDeferred>>(),
        world.get_resource::<ViewBinnedRenderPhases<AlphaMask3dDeferred>>(),
    ) else {
        return Ok(());
    };

    let (Some(opaque_deferred_phase), Some(alpha_mask_deferred_phase)) = (
        opaque_deferred_phases.get(&extracted_view.retained_view_entity),
        alpha_mask_deferred_phases.get(&extracted_view.retained_view_entity),
    ) else {
        return Ok(());
    };

    let mut color_attachments = vec![];
    color_attachments.push(
        view_prepass_textures
            .normal
            .as_ref()
            .map(|normals_texture| normals_texture.get_attachment()),
    );
    color_attachments.push(
        view_prepass_textures
            .motion_vectors
            .as_ref()
            .map(|motion_vectors_texture| motion_vectors_texture.get_attachment()),
    );

    // If we clear the deferred texture with LoadOp::Clear(Default::default()) we get these errors:
    // Chrome: GL_INVALID_OPERATION: No defined conversion between clear value and attachment format.
    // Firefox: WebGL warning: clearBufferu?[fi]v: This attachment is of type FLOAT, but this function is of type UINT.
    // Appears to be unsupported: https://registry.khronos.org/webgl/specs/latest/2.0/#3.7.9
    // For webgl2 we fallback to manually clearing
    #[cfg(all(feature = "webgl", target_arch = "wasm32", not(feature = "webgpu")))]
    if !is_late {
        if let Some(deferred_texture) = &view_prepass_textures.deferred {
            render_context.command_encoder().clear_texture(
                &deferred_texture.texture.texture,
                &bevy_render::render_resource::ImageSubresourceRange::default(),
            );
        }
    }

    color_attachments.push(
        view_prepass_textures
            .deferred
            .as_ref()
            .map(|deferred_texture| {
                if is_late {
                    deferred_texture.get_attachment()
                } else {
                    #[cfg(all(feature = "webgl", target_arch = "wasm32", not(feature = "webgpu")))]
                    {
                        bevy_render::render_resource::RenderPassColorAttachment {
                            view: &deferred_texture.texture.default_view,
                            resolve_target: None,
                            ops: bevy_render::render_resource::Operations {
                                load: bevy_render::render_resource::LoadOp::Load,
                                store: StoreOp::Store,
                            },
                        }
                    }
                    #[cfg(any(
                        not(feature = "webgl"),
                        not(target_arch = "wasm32"),
                        feature = "webgpu"
                    ))]
                    deferred_texture.get_attachment()
                }
            }),
    );

    color_attachments.push(
        view_prepass_textures
            .deferred_lighting_pass_id
            .as_ref()
            .map(|deferred_lighting_pass_id| deferred_lighting_pass_id.get_attachment()),
    );

    // If all color attachments are none: clear the color attachment list so that no fragment shader is required
    if color_attachments.iter().all(Option::is_none) {
        color_attachments.clear();
    }

    let depth_stencil_attachment = Some(view_depth_texture.get_attachment(StoreOp::Store));

    let view_entity = graph.view_entity();
    render_context.add_command_buffer_generation_task(move |render_device| {
        #[cfg(feature = "trace")]
        let _deferred_span = info_span!("deferred_prepass").entered();

        // Command encoder setup
        let mut command_encoder = render_device.create_command_encoder(&CommandEncoderDescriptor {
            label: Some("deferred_prepass_command_encoder"),
        });

        // Render pass setup
        let render_pass = command_encoder.begin_render_pass(&RenderPassDescriptor {
            label: Some(label),
            color_attachments: &color_attachments,
            depth_stencil_attachment,
            timestamp_writes: None,
            occlusion_query_set: None,
        });
        let mut render_pass = TrackedRenderPass::new(&render_device, render_pass);
        if let Some(viewport) = camera.viewport.as_ref() {
            render_pass.set_camera_viewport(viewport);
        }

        // Opaque draws
        if !opaque_deferred_phase.multidrawable_meshes.is_empty()
            || !opaque_deferred_phase.batchable_meshes.is_empty()
            || !opaque_deferred_phase.unbatchable_meshes.is_empty()
        {
            #[cfg(feature = "trace")]
            let _opaque_prepass_span = info_span!("opaque_deferred_prepass").entered();
            if let Err(err) = opaque_deferred_phase.render(&mut render_pass, world, view_entity) {
                error!("Error encountered while rendering the opaque deferred phase {err:?}");
            }
        }

        // Alpha masked draws
        if !alpha_mask_deferred_phase.is_empty() {
            #[cfg(feature = "trace")]
            let _alpha_mask_deferred_span = info_span!("alpha_mask_deferred_prepass").entered();
            if let Err(err) = alpha_mask_deferred_phase.render(&mut render_pass, world, view_entity)
            {
                error!("Error encountered while rendering the alpha mask deferred phase {err:?}");
            }
        }

        drop(render_pass);

        // After rendering to the view depth texture, copy it to the prepass depth texture
        if let Some(prepass_depth_texture) = &view_prepass_textures.depth {
            command_encoder.copy_texture_to_texture(
                view_depth_texture.texture.as_image_copy(),
                prepass_depth_texture.texture.texture.as_image_copy(),
                view_prepass_textures.size,
            );
        }

        command_encoder.finish()
    });

    Ok(())
}<|MERGE_RESOLUTION|>--- conflicted
+++ resolved
@@ -74,15 +74,7 @@
         &self,
         graph: &mut RenderGraphContext,
         render_context: &mut RenderContext<'w>,
-<<<<<<< HEAD
-        (camera, extracted_view, view_depth_texture, view_prepass_textures): QueryItem<
-            'w,
-            '_,
-            Self::ViewQuery,
-        >,
-=======
-        view_query: QueryItem<'w, Self::ViewQuery>,
->>>>>>> edba54ad
+        view_query: QueryItem<'w, '_, Self::ViewQuery>,
         world: &'w World,
     ) -> Result<(), NodeRunError> {
         let (_, _, _, _, occlusion_culling, no_indirect_drawing) = view_query;
