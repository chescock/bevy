#![doc = include_str!("../README.md")]
#![no_std]
#![cfg_attr(docsrs, feature(doc_auto_cfg))]
#![expect(unsafe_code, reason = "Raw pointers are inherently unsafe.")]
#![doc(
    html_logo_url = "https://bevy.org/assets/icon.png",
    html_favicon_url = "https://bevy.org/assets/icon.png"
)]

use core::{
    cell::UnsafeCell,
    fmt::{self, Debug, Formatter, Pointer},
    marker::PhantomData,
    mem::{self, ManuallyDrop, MaybeUninit},
    num::NonZeroUsize,
    ops::{Deref, DerefMut},
    ptr::{self, NonNull},
};

/// Used as a type argument to [`Ptr`], [`PtrMut`], [`OwningPtr`], and [`MovingPtr`] to specify that the pointer is guaranteed
/// to be [aligned].
///
/// [aligned]: https://doc.rust-lang.org/std/ptr/index.html#alignment
#[derive(Debug, Copy, Clone)]
pub struct Aligned;

/// Used as a type argument to [`Ptr`], [`PtrMut`], [`OwningPtr`], and [`MovingPtr`] to specify that the pointer may not [aligned].
///
/// [aligned]: https://doc.rust-lang.org/std/ptr/index.html#alignment
#[derive(Debug, Copy, Clone)]
pub struct Unaligned;

/// Trait that is only implemented for [`Aligned`] and [`Unaligned`] to work around the lack of ability
/// to have const generics of an enum.
pub trait IsAligned: sealed::Sealed {
    /// Reads the value pointed to by `ptr`.
    ///
    /// # Safety
    ///  - `ptr` must be valid for reads.
    ///  - `ptr` must point to a valid instance of type `T`
    ///  - If this type is [`Aligned`], then `ptr` must be [properly aligned] for type `T`.
    ///
    /// [properly aligned]: https://doc.rust-lang.org/std/ptr/index.html#alignment
    #[doc(hidden)]
    unsafe fn read_ptr<T>(ptr: *const T) -> T;

    /// Copies `count * size_of::<T>()` bytes from `src` to `dst`. The source
    /// and destination must *not* overlap.
    ///
    /// # Safety
    ///  - `src` must be valid for reads of `count * size_of::<T>()` bytes.
    ///  - `dst` must be valid for writes of `count * size_of::<T>()` bytes.
    ///  - The region of memory beginning at `src` with a size of `count *
    ///    size_of::<T>()` bytes must *not* overlap with the region of memory
    ///    beginning at `dst` with the same size.
    ///  - If this type is [`Aligned`], then both `src` and `dst` must properly
    ///    be aligned for values of type `T`.
    #[doc(hidden)]
    unsafe fn copy_nonoverlapping<T>(src: *const T, dst: *mut T, count: usize);

    /// Reads the value pointed to by `ptr`.
    ///
    /// # Safety
    ///  - `ptr` must be valid for reads and writes.
    ///  - `ptr` must point to a valid instance of type `T`
    ///  - If this type is [`Aligned`], then `ptr` must be [properly aligned] for type `T`.
    ///  - The value pointed to by `ptr` must be valid for dropping.
    ///  - While `drop_in_place` is executing, the only way to access parts of `ptr` is through
    ///    the `&mut Self` supplied to it's `Drop::drop` impl.
    ///
    /// [properly aligned]: https://doc.rust-lang.org/std/ptr/index.html#alignment
    #[doc(hidden)]
    unsafe fn drop_in_place<T>(ptr: *mut T);
}

impl IsAligned for Aligned {
    #[inline]
    unsafe fn read_ptr<T>(ptr: *const T) -> T {
        // SAFETY:
        //  - The caller is required to ensure that `src` must be valid for reads.
        //  - The caller is required to ensure that `src` points to a valid instance of type `T`.
        //  - This type is `Aligned` so the caller must ensure that `src` is properly aligned for type `T`.
        unsafe { ptr.read() }
    }

    #[inline]
    unsafe fn copy_nonoverlapping<T>(src: *const T, dst: *mut T, count: usize) {
        // SAFETY:
        //  - The caller is required to ensure that `src` must be valid for reads.
        //  - The caller is required to ensure that `dst` must be valid for writes.
        //  - The caller is required to ensure that `src` and `dst` are aligned.
        //  - The caller is required to ensure that the memory region covered by `src`
        //    and `dst`, fitting up to `count` elements do not overlap.
        unsafe {
            ptr::copy_nonoverlapping(src, dst, count);
        }
    }

    #[inline]
    unsafe fn drop_in_place<T>(ptr: *mut T) {
        // SAFETY:
        //  - The caller is required to ensure that `ptr` must be valid for reads and writes.
        //  - The caller is required to ensure that `ptr` points to a valid instance of type `T`.
        //  - This type is `Aligned` so the caller must ensure that `ptr` is properly aligned for type `T`.
        //  - The caller is required to ensure that `ptr` points must be valid for dropping.
        //  - The caller is required to ensure that the value `ptr` points must not be used after this function
        //    call.
        unsafe {
            ptr::drop_in_place(ptr);
        }
    }
}

impl IsAligned for Unaligned {
    #[inline]
    unsafe fn read_ptr<T>(ptr: *const T) -> T {
        // SAFETY:
        //  - The caller is required to ensure that `src` must be valid for reads.
        //  - The caller is required to ensure that `src` points to a valid instance of type `T`.
        unsafe { ptr.read_unaligned() }
    }

    #[inline]
    unsafe fn copy_nonoverlapping<T>(src: *const T, dst: *mut T, count: usize) {
        // SAFETY:
        //  - The caller is required to ensure that `src` must be valid for reads.
        //  - The caller is required to ensure that `dst` must be valid for writes.
        //  - This is doing a byte-wise copy. `src` and `dst` are always guaranteed to be
        //    aligned.
        //  - The caller is required to ensure that the memory region covered by `src`
        //    and `dst`, fitting up to `count` elements do not overlap.
        unsafe {
            ptr::copy_nonoverlapping::<u8>(
                src.cast::<u8>(),
                dst.cast::<u8>(),
                count * size_of::<T>(),
            );
        }
    }

    #[inline]
    unsafe fn drop_in_place<T>(ptr: *mut T) {
        // SAFETY:
        //  - The caller is required to ensure that `ptr` must be valid for reads and writes.
        //  - The caller is required to ensure that `ptr` points to a valid instance of type `T`.
        //  - This type is not `Aligned` so the caller does not need to ensure that `ptr` is properly aligned for type `T`.
        //  - The caller is required to ensure that `ptr` points must be valid for dropping.
        //  - The caller is required to ensure that the value `ptr` points must not be used after this function
        //    call.
        unsafe {
            drop(ptr.read_unaligned());
        }
    }
}

mod sealed {
    pub trait Sealed {}
    impl Sealed for super::Aligned {}
    impl Sealed for super::Unaligned {}
}

/// A newtype around [`NonNull`] that only allows conversion to read-only borrows or pointers.
///
/// This type can be thought of as the `*const T` to [`NonNull<T>`]'s `*mut T`.
#[repr(transparent)]
pub struct ConstNonNull<T: ?Sized>(NonNull<T>);

impl<T: ?Sized> ConstNonNull<T> {
    /// Creates a new `ConstNonNull` if `ptr` is non-null.
    ///
    /// # Examples
    ///
    /// ```
    /// use bevy_ptr::ConstNonNull;
    ///
    /// let x = 0u32;
    /// let ptr = ConstNonNull::<u32>::new(&x as *const _).expect("ptr is null!");
    ///
    /// if let Some(ptr) = ConstNonNull::<u32>::new(core::ptr::null()) {
    ///     unreachable!();
    /// }
    /// ```
    pub fn new(ptr: *const T) -> Option<Self> {
        NonNull::new(ptr.cast_mut()).map(Self)
    }

    /// Creates a new `ConstNonNull`.
    ///
    /// # Safety
    ///
    /// `ptr` must be non-null.
    ///
    /// # Examples
    ///
    /// ```
    /// use bevy_ptr::ConstNonNull;
    ///
    /// let x = 0u32;
    /// let ptr = unsafe { ConstNonNull::new_unchecked(&x as *const _) };
    /// ```
    ///
    /// *Incorrect* usage of this function:
    ///
    /// ```rust,no_run
    /// use bevy_ptr::ConstNonNull;
    ///
    /// // NEVER DO THAT!!! This is undefined behavior. ⚠️
    /// let ptr = unsafe { ConstNonNull::<u32>::new_unchecked(core::ptr::null()) };
    /// ```
    pub const unsafe fn new_unchecked(ptr: *const T) -> Self {
        // SAFETY: This function's safety invariants are identical to `NonNull::new_unchecked`
        // The caller must satisfy all of them.
        unsafe { Self(NonNull::new_unchecked(ptr.cast_mut())) }
    }

    /// Returns a shared reference to the value.
    ///
    /// # Safety
    ///
    /// When calling this method, you have to ensure that all of the following is true:
    ///
    /// * The pointer must be [properly aligned].
    ///
    /// * It must be "dereferenceable" in the sense defined in [the module documentation].
    ///
    /// * The pointer must point to an initialized instance of `T`.
    ///
    /// * You must enforce Rust's aliasing rules, since the returned lifetime `'a` is
    ///   arbitrarily chosen and does not necessarily reflect the actual lifetime of the data.
    ///   In particular, while this reference exists, the memory the pointer points to must
    ///   not get mutated (except inside `UnsafeCell`).
    ///
    /// This applies even if the result of this method is unused!
    /// (The part about being initialized is not yet fully decided, but until
    /// it is, the only safe approach is to ensure that they are indeed initialized.)
    ///
    /// # Examples
    ///
    /// ```
    /// use bevy_ptr::ConstNonNull;
    ///
    /// let mut x = 0u32;
    /// let ptr = ConstNonNull::new(&mut x as *mut _).expect("ptr is null!");
    ///
    /// let ref_x = unsafe { ptr.as_ref() };
    /// println!("{ref_x}");
    /// ```
    ///
    /// [the module documentation]: core::ptr#safety
    /// [properly aligned]: https://doc.rust-lang.org/std/ptr/index.html#alignment
    #[inline]
    pub unsafe fn as_ref<'a>(&self) -> &'a T {
        // SAFETY: This function's safety invariants are identical to `NonNull::as_ref`
        // The caller must satisfy all of them.
        unsafe { self.0.as_ref() }
    }
}

impl<T: ?Sized> From<NonNull<T>> for ConstNonNull<T> {
    fn from(value: NonNull<T>) -> ConstNonNull<T> {
        ConstNonNull(value)
    }
}

impl<'a, T: ?Sized> From<&'a T> for ConstNonNull<T> {
    fn from(value: &'a T) -> ConstNonNull<T> {
        ConstNonNull(NonNull::from(value))
    }
}

impl<'a, T: ?Sized> From<&'a mut T> for ConstNonNull<T> {
    fn from(value: &'a mut T) -> ConstNonNull<T> {
        ConstNonNull(NonNull::from(value))
    }
}

/// Type-erased borrow of some unknown type chosen when constructing this type.
///
/// This type tries to act "borrow-like" which means that:
/// - It should be considered immutable: its target must not be changed while this pointer is alive.
/// - It must always point to a valid value of whatever the pointee type is.
/// - The lifetime `'a` accurately represents how long the pointer is valid for.
/// - If `A` is [`Aligned`], the pointer must always be [properly aligned] for the unknown pointee type.
///
/// It may be helpful to think of this type as similar to `&'a dyn Any` but without
/// the metadata and able to point to data that does not correspond to a Rust type.
///
/// [properly aligned]: https://doc.rust-lang.org/std/ptr/index.html#alignment
#[derive(Copy, Clone)]
#[repr(transparent)]
pub struct Ptr<'a, A: IsAligned = Aligned>(NonNull<u8>, PhantomData<(&'a u8, A)>);

/// Type-erased mutable borrow of some unknown type chosen when constructing this type.
///
/// This type tries to act "borrow-like" which means that:
/// - Pointer is considered exclusive and mutable. It cannot be cloned as this would lead to
///   aliased mutability.
/// - It must always point to a valid value of whatever the pointee type is.
/// - The lifetime `'a` accurately represents how long the pointer is valid for.
/// - If `A` is [`Aligned`], the pointer must always be [properly aligned] for the unknown pointee type.
///
/// It may be helpful to think of this type as similar to `&'a mut dyn Any` but without
/// the metadata and able to point to data that does not correspond to a Rust type.
///
/// [properly aligned]: https://doc.rust-lang.org/std/ptr/index.html#alignment
#[repr(transparent)]
pub struct PtrMut<'a, A: IsAligned = Aligned>(NonNull<u8>, PhantomData<(&'a mut u8, A)>);

/// Type-erased [`Box`]-like pointer to some unknown type chosen when constructing this type.
///
/// Conceptually represents ownership of whatever data is being pointed to and so is
/// responsible for calling its `Drop` impl. This pointer is _not_ responsible for freeing
/// the memory pointed to by this pointer as it may be pointing to an element in a `Vec` or
/// to a local in a function etc.
///
/// This type tries to act "borrow-like" which means that:
/// - Pointer should be considered exclusive and mutable. It cannot be cloned as this would lead
///   to aliased mutability and potentially use after free bugs.
/// - It must always point to a valid value of whatever the pointee type is.
/// - The lifetime `'a` accurately represents how long the pointer is valid for.
/// - If `A` is [`Aligned`], the pointer must always be [properly aligned] for the unknown pointee type.
///
/// It may be helpful to think of this type as similar to `&'a mut ManuallyDrop<dyn Any>` but
/// without the metadata and able to point to data that does not correspond to a Rust type.
///
/// [properly aligned]: https://doc.rust-lang.org/std/ptr/index.html#alignment
/// [`Box`]: https://doc.rust-lang.org/std/boxed/struct.Box.html
#[repr(transparent)]
pub struct OwningPtr<'a, A: IsAligned = Aligned>(NonNull<u8>, PhantomData<(&'a mut u8, A)>);

/// A [`Box`]-like pointer for moving a value to a new memory location without needing to pass by
/// value.
///
/// Conceptually represents ownership of whatever data is being pointed to and will call its
/// [`Drop`] impl upon being dropped. This pointer is _not_ responsible for freeing
/// the memory pointed to by this pointer as it may be pointing to an element in a `Vec` or
/// to a local in a function etc.
///
/// This type tries to act "borrow-like" which means that:
/// - Pointer should be considered exclusive and mutable. It cannot be cloned as this would lead
///   to aliased mutability and potentially use after free bugs.
/// - It must always point to a valid value of whatever the pointee type is.
/// - The lifetime `'a` accurately represents how long the pointer is valid for.
/// - It does not support pointer arithmetic in any way.
/// - If `A` is [`Aligned`], the pointer must always be [properly aligned] for the type `T`.
///
/// A value can be deconstructed into its fields via [`deconstruct_moving_ptr`], see it's documentation
/// for an example on how to use it.
///
/// [properly aligned]: https://doc.rust-lang.org/std/ptr/index.html#alignment
/// [`Box`]: https://doc.rust-lang.org/std/boxed/struct.Box.html
#[repr(transparent)]
pub struct MovingPtr<'a, T, A: IsAligned = Aligned>(NonNull<T>, PhantomData<(&'a mut T, A)>);

macro_rules! impl_ptr {
    ($ptr:ident) => {
        impl<'a> $ptr<'a, Aligned> {
            /// Removes the alignment requirement of this pointer
            pub fn to_unaligned(self) -> $ptr<'a, Unaligned> {
                $ptr(self.0, PhantomData)
            }
        }

        impl<'a, A: IsAligned> From<$ptr<'a, A>> for NonNull<u8> {
            fn from(ptr: $ptr<'a, A>) -> Self {
                ptr.0
            }
        }

        impl<A: IsAligned> $ptr<'_, A> {
            /// Calculates the offset from a pointer.
            /// As the pointer is type-erased, there is no size information available. The provided
            /// `count` parameter is in raw bytes.
            ///
            /// *See also: [`ptr::offset`][ptr_offset]*
            ///
            /// # Safety
            /// - The offset cannot make the existing ptr null, or take it out of bounds for its allocation.
            /// - If the `A` type parameter is [`Aligned`] then the offset must not make the resulting pointer
            ///   be unaligned for the pointee type.
            /// - The value pointed by the resulting pointer must outlive the lifetime of this pointer.
            ///
            /// [ptr_offset]: https://doc.rust-lang.org/std/primitive.pointer.html#method.offset
            #[inline]
            pub unsafe fn byte_offset(self, count: isize) -> Self {
                Self(
                    // SAFETY: The caller upholds safety for `offset` and ensures the result is not null.
                    unsafe { NonNull::new_unchecked(self.as_ptr().offset(count)) },
                    PhantomData,
                )
            }

            /// Calculates the offset from a pointer (convenience for `.offset(count as isize)`).
            /// As the pointer is type-erased, there is no size information available. The provided
            /// `count` parameter is in raw bytes.
            ///
            /// *See also: [`ptr::add`][ptr_add]*
            ///
            /// # Safety
            /// - The offset cannot make the existing ptr null, or take it out of bounds for its allocation.
            /// - If the `A` type parameter is [`Aligned`] then the offset must not make the resulting pointer
            ///   be unaligned for the pointee type.
            /// - The value pointed by the resulting pointer must outlive the lifetime of this pointer.
            ///
            /// [ptr_add]: https://doc.rust-lang.org/std/primitive.pointer.html#method.add
            #[inline]
            pub unsafe fn byte_add(self, count: usize) -> Self {
                Self(
                    // SAFETY: The caller upholds safety for `add` and ensures the result is not null.
                    unsafe { NonNull::new_unchecked(self.as_ptr().add(count)) },
                    PhantomData,
                )
            }
        }

        impl<A: IsAligned> Pointer for $ptr<'_, A> {
            #[inline]
            fn fmt(&self, f: &mut Formatter<'_>) -> fmt::Result {
                Pointer::fmt(&self.0, f)
            }
        }

        impl Debug for $ptr<'_, Aligned> {
            #[inline]
            fn fmt(&self, f: &mut Formatter<'_>) -> fmt::Result {
                write!(f, "{}<Aligned>({:?})", stringify!($ptr), self.0)
            }
        }

        impl Debug for $ptr<'_, Unaligned> {
            #[inline]
            fn fmt(&self, f: &mut Formatter<'_>) -> fmt::Result {
                write!(f, "{}<Unaligned>({:?})", stringify!($ptr), self.0)
            }
        }
    };
}

impl_ptr!(Ptr);
impl_ptr!(PtrMut);
impl_ptr!(OwningPtr);

impl<'a, T> MovingPtr<'a, T, Aligned> {
    /// Removes the alignment requirement of this pointer
    #[inline]
    pub fn to_unaligned(self) -> MovingPtr<'a, T, Unaligned> {
        let value = MovingPtr(self.0, PhantomData);
        mem::forget(self);
        value
    }

    /// Creates a [`MovingPtr`] from a provided value of type `T`.
    ///
    /// For a safer alternative, it is strongly advised to use [`move_as_ptr`] where possible.
    ///
    /// # Safety
    /// - `value` must store a properly initialized value of type `T`.
    /// - Once the returned [`MovingPtr`] has been used, `value` must be treated as
    ///   it were uninitialized unless it was explicitly leaked via [`core::mem::forget`].
    #[inline]
    pub unsafe fn from_value(value: &'a mut MaybeUninit<T>) -> Self {
        // SAFETY:
        // - MaybeUninit<T> has the same memory layout as T
        // - The caller guarantees that `value` must point to a valid instance of type `T`.
        MovingPtr(NonNull::from(value).cast::<T>(), PhantomData)
    }
}

impl<'a, T, A: IsAligned> MovingPtr<'a, T, A> {
    /// Creates a new instance from a raw pointer.
    ///
    /// For a safer alternative, it is strongly advised to use [`move_as_ptr`] where possible.
    ///
    /// # Safety
    /// - `inner` must point to valid value of `T`.
    /// - If the `A` type parameter is [`Aligned`] then `inner` must be be [properly aligned] for `T`.
    /// - `inner` must have correct provenance to allow read and writes of the pointee type.
    /// - The lifetime `'a` must be constrained such that this [`MovingPtr`] will stay valid and nothing
    ///   else can read or mutate the pointee while this [`MovingPtr`] is live.
    ///
    /// [properly aligned]: https://doc.rust-lang.org/std/ptr/index.html#alignment
    #[inline]
    pub unsafe fn new(inner: NonNull<T>) -> Self {
        Self(inner, PhantomData)
    }

    /// Partially moves out some fields inside of `self`.
    ///
    /// The partially returned value is returned back pointing to [`MaybeUninit<T>`].
    ///
    /// While calling this function is safe, care must be taken with the returned `MovingPtr` as it
    /// points to a value that may no longer be completely valid.
    ///
    /// # Example
    ///
    /// ```
    /// use core::mem::{offset_of, MaybeUninit, forget};
    /// use bevy_ptr::{MovingPtr, move_as_ptr};
    /// # struct FieldAType(usize);
    /// # struct FieldBType(usize);
    /// # struct FieldCType(usize);
    /// # fn insert<T>(_ptr: MovingPtr<'_, T>) {}
    ///
    /// struct Parent {
    ///   field_a: FieldAType,
    ///   field_b: FieldBType,
    ///   field_c: FieldCType,
    /// }
    ///
    /// # let parent = Parent {
    /// #   field_a: FieldAType(0),
    /// #   field_b: FieldBType(0),
    /// #   field_c: FieldCType(0),
    /// # };
    ///
    /// // Converts `parent` into a `MovingPtr`
    /// move_as_ptr!(parent);
    ///
    /// // SAFETY:
    /// // - `field_a` and `field_b` are both unique.
    /// let (partial_parent, ()) = MovingPtr::partial_move(parent, |parent_ptr| unsafe {
    ///   bevy_ptr::deconstruct_moving_ptr!({
    ///     let Parent { field_a, field_b, field_c } = parent_ptr;
    ///   });
    ///   
    ///   insert(field_a);
    ///   insert(field_b);
    ///   forget(field_c);
    /// });
    ///
    /// // Move the rest of fields out of the parent.
    /// // SAFETY:
    /// // - `field_c` is by itself unique and does not conflict with the previous accesses
    /// //   inside `partial_move`.
    /// unsafe {
    ///   bevy_ptr::deconstruct_moving_ptr!({
    ///     let MaybeUninit::<Parent> { field_a: _, field_b: _, field_c } = partial_parent;
    ///   });
    ///
    ///   insert(field_c);
    /// }
    /// ```
    ///
    /// [`forget`]: core::mem::forget
    #[inline]
    pub fn partial_move<R>(
        self,
        f: impl FnOnce(MovingPtr<'_, T, A>) -> R,
    ) -> (MovingPtr<'a, MaybeUninit<T>, A>, R) {
        let partial_ptr = self.0;
        let ret = f(self);
        (
            MovingPtr(partial_ptr.cast::<MaybeUninit<T>>(), PhantomData),
            ret,
        )
    }

    /// Reads the value pointed to by this pointer.
    #[inline]
    pub fn read(self) -> T {
        // SAFETY:
        //  - `self.0` must be valid for reads as this type owns the value it points to.
        //  - `self.0` must always point to a valid instance of type `T`
        //  - If `A` is [`Aligned`], then `ptr` must be properly aligned for type `T`.
        let value = unsafe { A::read_ptr(self.0.as_ptr()) };
        mem::forget(self);
        value
    }

    /// Writes the value pointed to by this pointer to a provided location.
    ///
    /// This does *not* drop the value stored at `dst` and it's the caller's responsibility
    /// to ensure that it's properly dropped.
    ///
    /// # Safety
    ///  - `dst` must be valid for writes.
    ///  - If the `A` type parameter is [`Aligned`] then `dst` must be [properly aligned] for `T`.
    ///
    /// [properly aligned]: https://doc.rust-lang.org/std/ptr/index.html#alignment
    #[inline]
    pub unsafe fn write_to(self, dst: *mut T) {
        let src = self.0.as_ptr();
        mem::forget(self);
        // SAFETY:
        //  - `src` must be valid for reads as this pointer is considered to own the value it points to.
        //  - The caller is required to ensure that `dst` must be valid for writes.
        //  - As `A` is `Aligned`, the caller is required to ensure that `dst` is aligned and `src` must
        //    be aligned by the type's invariants.
        unsafe { A::copy_nonoverlapping(src, dst, 1) };
    }

    /// Writes the value pointed to by this pointer into `dst`.
    ///
    /// The value previously stored at `dst` will be dropped.
    #[inline]
    pub fn assign_to(self, dst: &mut T) {
        // SAFETY:
        // - `dst` is a mutable borrow, it must point to a valid instance of `T`.
        // - `dst` is a mutable borrow, it must point to value that is valid for dropping.
        // - `dst` is a mutable borrow, it must not alias any other access.
        unsafe {
            ptr::drop_in_place(dst);
        }
        // SAFETY:
        // - `dst` is a mutable borrow, it must be valid for writes.
        // - `dst` is a mutable borrow, it must always be aligned.
        unsafe {
            self.write_to(dst);
        }
    }

    /// Creates a [`MovingPtr`] for a specific field within `self`.
    ///
    /// This function is explicitly made for deconstructive moves.
    ///
    /// The correct `byte_offset` for a field can be obtained via [`core::mem::offset_of`].
    ///
    /// # Safety
    ///  - `f` must return a non-null pointer to a valid field inside `T`
    ///  - If `A` is [`Aligned`], then `T` must not be `repr(packed)`
    ///  - `self` should not be accessed or dropped as if it were a complete value after this function returns.
    ///    Other fields that have not been moved out of may still be accessed or dropped separately.
    ///  - This function cannot alias the field with any other access, including other calls to [`move_field`]
    ///    for the same field, without first calling [`forget`] on it first.
    ///
    /// A result of the above invariants means that any operation that could cause `self` to be dropped while
    /// the pointers to the fields are held will result in undefined behavior. This requires exctra caution
    /// around code that may panic. See the example below for an example of how to safely use this function.
    ///
    /// # Example
    ///
    /// ```
    /// use core::mem::offset_of;
    /// use bevy_ptr::{MovingPtr, move_as_ptr};
    /// # struct FieldAType(usize);
    /// # struct FieldBType(usize);
    /// # struct FieldCType(usize);
    /// # fn insert<T>(_ptr: MovingPtr<'_, T>) {}
    ///
    /// struct Parent {
    ///   field_a: FieldAType,
    ///   field_b: FieldBType,
    ///   field_c: FieldCType,
    /// }
    ///
    /// let parent = Parent {
    ///    field_a: FieldAType(0),
    ///    field_b: FieldBType(0),
    ///    field_c: FieldCType(0),
    /// };
    ///
    /// // Converts `parent` into a `MovingPtr`.
    /// move_as_ptr!(parent);
    ///
    /// unsafe {
    ///    let field_a = parent.move_field(|ptr| &raw mut (*ptr).field_a);
    ///    let field_b = parent.move_field(|ptr| &raw mut (*ptr).field_b);
    ///    let field_c = parent.move_field(|ptr| &raw mut (*ptr).field_c);
    ///    // Each call to insert may panic! Ensure that `parent_ptr` cannot be dropped before
    ///    // calling them!
    ///    core::mem::forget(parent);
    ///    insert(field_a);
    ///    insert(field_b);
    ///    insert(field_c);
    /// }
    /// ```
    ///
    /// [`forget`]: core::mem::forget
    /// [`move_field`]: Self::move_field
    #[inline(always)]
    pub unsafe fn move_field<U>(&self, f: impl Fn(*mut T) -> *mut U) -> MovingPtr<'a, U, A> {
        MovingPtr(
            // SAFETY: The caller must ensure that `U` is the correct type for the field at `byte_offset`.
            unsafe { NonNull::new_unchecked(f(self.0.as_ptr())) },
            PhantomData,
        )
    }
}

impl<'a, T, A: IsAligned> MovingPtr<'a, MaybeUninit<T>, A> {
    /// Creates a [`MovingPtr`] for a specific field within `self`.
    ///
    /// This function is explicitly made for deconstructive moves.
    ///
    /// The correct `byte_offset` for a field can be obtained via [`core::mem::offset_of`].
    ///
    /// # Safety
    ///  - `f` must return a non-null pointer to a valid field inside `T`
    ///  - If `A` is [`Aligned`], then `T` must not be `repr(packed)`
    ///  - `self` should not be accessed or dropped as if it were a complete value after this function returns.
    ///    Other fields that have not been moved out of may still be accessed or dropped separately.
    ///  - This function cannot alias the field with any other access, including other calls to [`move_field`]
    ///    for the same field, without first calling [`forget`] on it first.
    ///
    /// [`forget`]: core::mem::forget
    /// [`move_field`]: Self::move_field
    #[inline(always)]
    pub unsafe fn move_maybe_uninit_field<U>(
        &self,
        f: impl Fn(*mut T) -> *mut U,
    ) -> MovingPtr<'a, MaybeUninit<U>, A> {
        let self_ptr = self.0.as_ptr().cast::<T>();
        // SAFETY:
        // - The caller must ensure that `U` is the correct type for the field at `byte_offset` and thus
        //   cannot be null.
        // - `MaybeUninit<T>` is `repr(transparent)` and thus must have the same memory layout as `T``
        let field_ptr = unsafe { NonNull::new_unchecked(f(self_ptr)) };
        MovingPtr(field_ptr.cast::<MaybeUninit<U>>(), PhantomData)
    }
}

impl<'a, T, A: IsAligned> MovingPtr<'a, MaybeUninit<T>, A> {
    /// Creates a [`MovingPtr`] pointing to a valid instance of `T`.
    ///
    /// See also: [`MaybeUninit::assume_init`].
    ///
    /// # Safety
    /// It's up to the caller to ensure that the value pointed to by `self`
    /// is really in an initialized state. Calling this when the content is not yet
    /// fully initialized causes immediate undefined behavior.
    #[inline]
    pub unsafe fn assume_init(self) -> MovingPtr<'a, T, A> {
        let value = MovingPtr(self.0.cast::<T>(), PhantomData);
        mem::forget(self);
        value
    }
}

impl<T, A: IsAligned> Pointer for MovingPtr<'_, T, A> {
    #[inline]
    fn fmt(&self, f: &mut Formatter<'_>) -> fmt::Result {
        Pointer::fmt(&self.0, f)
    }
}

impl<T> Debug for MovingPtr<'_, T, Aligned> {
    #[inline]
    fn fmt(&self, f: &mut Formatter<'_>) -> fmt::Result {
        write!(f, "MovingPtr<Aligned>({:?})", self.0)
    }
}

impl<T> Debug for MovingPtr<'_, T, Unaligned> {
    #[inline]
    fn fmt(&self, f: &mut Formatter<'_>) -> fmt::Result {
        write!(f, "MovingPtr<Unaligned>({:?})", self.0)
    }
}

impl<'a, T, A: IsAligned> From<MovingPtr<'a, T, A>> for OwningPtr<'a, A> {
    #[inline]
    fn from(value: MovingPtr<'a, T, A>) -> Self {
        // SAFETY:
        // - `value.0` must always point to valid value of type `T`.
        // - The type parameter `A` is mirrored from input to output, keeping the same alignment guarantees.
        // - `value.0` by construction must have correct provenance to allow read and writes of type `T`.
        // - The lifetime `'a` is mirrored from input to output, keeping the same lifetime guarantees.
        // - `OwningPtr` maintains the same aliasing invariants as `MovingPtr`.
        let ptr = unsafe { OwningPtr::new(value.0.cast::<u8>()) };
        mem::forget(value);
        ptr
    }
}

impl<'a, T> TryFrom<MovingPtr<'a, T, Unaligned>> for MovingPtr<'a, T, Aligned> {
    type Error = MovingPtr<'a, T, Unaligned>;
    #[inline]
    fn try_from(value: MovingPtr<'a, T, Unaligned>) -> Result<Self, Self::Error> {
        let ptr = value.0;
        if ptr.as_ptr().is_aligned() {
            mem::forget(value);
            Ok(MovingPtr(ptr, PhantomData))
        } else {
            Err(value)
        }
    }
}

impl<T> Deref for MovingPtr<'_, T, Aligned> {
    type Target = T;
    #[inline]
    fn deref(&self) -> &Self::Target {
        let ptr = self.0.as_ptr().debug_ensure_aligned();
        // SAFETY: This type owns the value it points to and the generic type parameter is `A` so this pointer must be aligned.
        unsafe { &*ptr }
    }
}

impl<T> DerefMut for MovingPtr<'_, T, Aligned> {
    #[inline]
    fn deref_mut(&mut self) -> &mut Self::Target {
        let ptr = self.0.as_ptr().debug_ensure_aligned();
        // SAFETY: This type owns the value it points to and the generic type parameter is `A` so this pointer must be aligned.
        unsafe { &mut *ptr }
    }
}

impl<T, A: IsAligned> Drop for MovingPtr<'_, T, A> {
    fn drop(&mut self) {
        // SAFETY:
        //  - `self.0` must be valid for reads and writes as this pointer type owns the value it points to.
        //  - `self.0` must always point to a valid instance of type `T`
        //  - If `A` is `Aligned`, then `ptr` must be properly aligned for type `T` by construction.
        //  - `self.0` owns the value it points to so it must always be valid for dropping until this pointer is dropped.
        //  - This type owns the value it points to, so it's required to not mutably alias value that it points to.
        unsafe { A::drop_in_place(self.0.as_ptr()) };
    }
}

impl<'a, A: IsAligned> Ptr<'a, A> {
    /// Creates a new instance from a raw pointer.
    ///
    /// # Safety
    /// - `inner` must point to valid value of whatever the pointee type is.
    /// - If the `A` type parameter is [`Aligned`] then `inner` must be be [properly aligned]for the pointee type.
    /// - `inner` must have correct provenance to allow reads of the pointee type.
    /// - The lifetime `'a` must be constrained such that this [`Ptr`] will stay valid and nothing
    ///   can mutate the pointee while this [`Ptr`] is live except through an [`UnsafeCell`].
    ///
    /// [properly aligned]: https://doc.rust-lang.org/std/ptr/index.html#alignment
    #[inline]
    pub unsafe fn new(inner: NonNull<u8>) -> Self {
        Self(inner, PhantomData)
    }

    /// Transforms this [`Ptr`] into an [`PtrMut`]
    ///
    /// # Safety
    /// * The data pointed to by this `Ptr` must be valid for writes.
    /// * There must be no active references (mutable or otherwise) to the data underlying this `Ptr`.
    /// * Another [`PtrMut`] for the same [`Ptr`] must not be created until the first is dropped.
    #[inline]
    pub unsafe fn assert_unique(self) -> PtrMut<'a, A> {
        PtrMut(self.0, PhantomData)
    }

    /// Transforms this [`Ptr<T>`] into a `&T` with the same lifetime
    ///
    /// # Safety
    /// - `T` must be the erased pointee type for this [`Ptr`].
    /// - If the type parameter `A` is [`Unaligned`] then this pointer must be be [properly aligned]
    ///   for the pointee type `T`.
    ///
    /// [properly aligned]: https://doc.rust-lang.org/std/ptr/index.html#alignment
    #[inline]
    pub unsafe fn deref<T>(self) -> &'a T {
        let ptr = self.as_ptr().cast::<T>().debug_ensure_aligned();
        // SAFETY: The caller ensures the pointee is of type `T` and the pointer can be dereferenced.
        unsafe { &*ptr }
    }

    /// Gets the underlying pointer, erasing the associated lifetime.
    ///
    /// If possible, it is strongly encouraged to use [`deref`](Self::deref) over this function,
    /// as it retains the lifetime.
    #[inline]
    pub fn as_ptr(self) -> *mut u8 {
        self.0.as_ptr()
    }
}

impl<'a, T: ?Sized> From<&'a T> for Ptr<'a> {
    #[inline]
    fn from(val: &'a T) -> Self {
        // SAFETY: The returned pointer has the same lifetime as the passed reference.
        // Access is immutable.
        unsafe { Self::new(NonNull::from(val).cast()) }
    }
}

impl<'a, A: IsAligned> PtrMut<'a, A> {
    /// Creates a new instance from a raw pointer.
    ///
    /// # Safety
    /// - `inner` must point to valid value of whatever the pointee type is.
    /// - If the `A` type parameter is [`Aligned`] then `inner` must be be [properly aligned] for the pointee type.
    /// - `inner` must have correct provenance to allow read and writes of the pointee type.
    /// - The lifetime `'a` must be constrained such that this [`PtrMut`] will stay valid and nothing
    ///   else can read or mutate the pointee while this [`PtrMut`] is live.
    ///
    /// [properly aligned]: https://doc.rust-lang.org/std/ptr/index.html#alignment
    #[inline]
    pub unsafe fn new(inner: NonNull<u8>) -> Self {
        Self(inner, PhantomData)
    }

    /// Transforms this [`PtrMut`] into an [`OwningPtr`]
    ///
    /// # Safety
    /// Must have right to drop or move out of [`PtrMut`].
    #[inline]
    pub unsafe fn promote(self) -> OwningPtr<'a, A> {
        OwningPtr(self.0, PhantomData)
    }

    /// Transforms this [`PtrMut<T>`] into a `&mut T` with the same lifetime
    ///
    /// # Safety
    /// - `T` must be the erased pointee type for this [`PtrMut`].
    /// - If the type parameter `A` is [`Unaligned`] then this pointer must be be [properly aligned]
    ///   for the pointee type `T`.
    ///
    /// [properly aligned]: https://doc.rust-lang.org/std/ptr/index.html#alignment
    #[inline]
    pub unsafe fn deref_mut<T>(self) -> &'a mut T {
        let ptr = self.as_ptr().cast::<T>().debug_ensure_aligned();
        // SAFETY: The caller ensures the pointee is of type `T` and the pointer can be dereferenced.
        unsafe { &mut *ptr }
    }

    /// Gets the underlying pointer, erasing the associated lifetime.
    ///
    /// If possible, it is strongly encouraged to use [`deref_mut`](Self::deref_mut) over
    /// this function, as it retains the lifetime.
    #[inline]
    pub fn as_ptr(&self) -> *mut u8 {
        self.0.as_ptr()
    }

    /// Gets a [`PtrMut`] from this with a smaller lifetime.
    #[inline]
    pub fn reborrow(&mut self) -> PtrMut<'_, A> {
        // SAFETY: the ptrmut we're borrowing from is assumed to be valid
        unsafe { PtrMut::new(self.0) }
    }

    /// Gets an immutable reference from this mutable reference
    #[inline]
    pub fn as_ref(&self) -> Ptr<'_, A> {
        // SAFETY: The `PtrMut` type's guarantees about the validity of this pointer are a superset of `Ptr` s guarantees
        unsafe { Ptr::new(self.0) }
    }
}

impl<'a, T: ?Sized> From<&'a mut T> for PtrMut<'a> {
    #[inline]
    fn from(val: &'a mut T) -> Self {
        // SAFETY: The returned pointer has the same lifetime as the passed reference.
        // The reference is mutable, and thus will not alias.
        unsafe { Self::new(NonNull::from(val).cast()) }
    }
}

impl<'a> OwningPtr<'a> {
    /// This exists mostly to reduce compile times;
    /// code is only duplicated per type, rather than per function called.
    ///
    /// # Safety
    ///
    /// Safety constraints of [`PtrMut::promote`] must be upheld.
    unsafe fn make_internal<T>(temp: &mut ManuallyDrop<T>) -> OwningPtr<'_> {
        // SAFETY: The constraints of `promote` are upheld by caller.
        unsafe { PtrMut::from(&mut *temp).promote() }
    }

    /// Consumes a value and creates an [`OwningPtr`] to it while ensuring a double drop does not happen.
    #[inline]
    pub fn make<T, F: FnOnce(OwningPtr<'_>) -> R, R>(val: T, f: F) -> R {
        let mut val = ManuallyDrop::new(val);
        // SAFETY: The value behind the pointer will not get dropped or observed later,
        // so it's safe to promote it to an owning pointer.
        f(unsafe { Self::make_internal(&mut val) })
    }
}

impl<'a, A: IsAligned> OwningPtr<'a, A> {
    /// Creates a new instance from a raw pointer.
    ///
    /// # Safety
    /// - `inner` must point to valid value of whatever the pointee type is.
    /// - If the `A` type parameter is [`Aligned`] then `inner` must be [properly aligned] for the pointee type.
    /// - `inner` must have correct provenance to allow read and writes of the pointee type.
    /// - The lifetime `'a` must be constrained such that this [`OwningPtr`] will stay valid and nothing
    ///   else can read or mutate the pointee while this [`OwningPtr`] is live.
    ///
    /// [properly aligned]: https://doc.rust-lang.org/std/ptr/index.html#alignment
    #[inline]
    pub unsafe fn new(inner: NonNull<u8>) -> Self {
        Self(inner, PhantomData)
    }

    /// Consumes the [`OwningPtr`] to obtain ownership of the underlying data of type `T`.
    ///
    /// # Safety
    /// - `T` must be the erased pointee type for this [`OwningPtr`].
    /// - If the type parameter `A` is [`Unaligned`] then this pointer must be be [properly aligned]
    ///   for the pointee type `T`.
    ///
    /// [properly aligned]: https://doc.rust-lang.org/std/ptr/index.html#alignment
    #[inline]
    pub unsafe fn read<T>(self) -> T {
        let ptr = self.as_ptr().cast::<T>().debug_ensure_aligned();
        // SAFETY: The caller ensure the pointee is of type `T` and uphold safety for `read`.
        unsafe { ptr.read() }
    }

    /// Casts to a concrete type as a [`MovingPtr`].
    ///
    /// # Safety
    /// - `T` must be the erased pointee type for this [`OwningPtr`].
    #[inline]
    pub unsafe fn cast<T>(self) -> MovingPtr<'a, T, A> {
        MovingPtr(self.0.cast::<T>(), PhantomData)
    }

    /// Consumes the [`OwningPtr`] to drop the underlying data of type `T`.
    ///
    /// # Safety
    /// - `T` must be the erased pointee type for this [`OwningPtr`].
    /// - If the type parameter `A` is [`Unaligned`] then this pointer must be be [properly aligned]
    ///   for the pointee type `T`.
    ///
    /// [properly aligned]: https://doc.rust-lang.org/std/ptr/index.html#alignment
    #[inline]
    pub unsafe fn drop_as<T>(self) {
        let ptr = self.as_ptr().cast::<T>().debug_ensure_aligned();
        // SAFETY: The caller ensure the pointee is of type `T` and uphold safety for `drop_in_place`.
        unsafe {
            ptr.drop_in_place();
        }
    }

    /// Gets the underlying pointer, erasing the associated lifetime.
    ///
    /// If possible, it is strongly encouraged to use the other more type-safe functions
    /// over this function.
    #[inline]
    pub fn as_ptr(&self) -> *mut u8 {
        self.0.as_ptr()
    }

    /// Gets an immutable pointer from this owned pointer.
    #[inline]
    pub fn as_ref(&self) -> Ptr<'_, A> {
        // SAFETY: The `Owning` type's guarantees about the validity of this pointer are a superset of `Ptr` s guarantees
        unsafe { Ptr::new(self.0) }
    }

    /// Gets a mutable pointer from this owned pointer.
    #[inline]
    pub fn as_mut(&mut self) -> PtrMut<'_, A> {
        // SAFETY: The `Owning` type's guarantees about the validity of this pointer are a superset of `Ptr` s guarantees
        unsafe { PtrMut::new(self.0) }
    }
}

impl<'a> OwningPtr<'a, Unaligned> {
    /// Consumes the [`OwningPtr`] to obtain ownership of the underlying data of type `T`.
    ///
    /// # Safety
    /// - `T` must be the erased pointee type for this [`OwningPtr`].
    pub unsafe fn read_unaligned<T>(self) -> T {
        let ptr = self.as_ptr().cast::<T>();
        // SAFETY: The caller ensure the pointee is of type `T` and uphold safety for `read_unaligned`.
        unsafe { ptr.read_unaligned() }
    }
}

/// Conceptually equivalent to `&'a [T]` but with length information cut out for performance reasons
pub struct ThinSlicePtr<'a, T> {
    ptr: NonNull<T>,
    #[cfg(debug_assertions)]
    len: usize,
    _marker: PhantomData<&'a [T]>,
}

impl<'a, T> ThinSlicePtr<'a, T> {
    #[inline]
    /// Indexes the slice without doing bounds checks
    ///
    /// # Safety
    /// `index` must be in-bounds.
    pub unsafe fn get(self, index: usize) -> &'a T {
        #[cfg(debug_assertions)]
        debug_assert!(index < self.len);

        let ptr = self.ptr.as_ptr();
        // SAFETY: `index` is in-bounds so the resulting pointer is valid to dereference.
        unsafe { &*ptr.add(index) }
    }
}

impl<'a, T> Clone for ThinSlicePtr<'a, T> {
    fn clone(&self) -> Self {
        *self
    }
}

impl<'a, T> Copy for ThinSlicePtr<'a, T> {}

impl<'a, T> From<&'a [T]> for ThinSlicePtr<'a, T> {
    #[inline]
    fn from(slice: &'a [T]) -> Self {
        let ptr = slice.as_ptr().cast_mut();
        Self {
            // SAFETY: a reference can never be null
            ptr: unsafe { NonNull::new_unchecked(ptr.debug_ensure_aligned()) },
            #[cfg(debug_assertions)]
            len: slice.len(),
            _marker: PhantomData,
        }
    }
}

/// Creates a dangling pointer with specified alignment.
/// See [`NonNull::dangling`].
pub const fn dangling_with_align(align: NonZeroUsize) -> NonNull<u8> {
    debug_assert!(align.is_power_of_two(), "Alignment must be power of two.");
    // SAFETY: The pointer will not be null, since it was created
    // from the address of a `NonZero<usize>`.
    // TODO: use https://doc.rust-lang.org/std/ptr/struct.NonNull.html#method.with_addr once stabilized
    unsafe { NonNull::new_unchecked(ptr::null_mut::<u8>().wrapping_add(align.get())) }
}

mod private {
    use core::cell::UnsafeCell;

    pub trait SealedUnsafeCell {}
    impl<'a, T> SealedUnsafeCell for &'a UnsafeCell<T> {}
}

/// Extension trait for helper methods on [`UnsafeCell`]
pub trait UnsafeCellDeref<'a, T>: private::SealedUnsafeCell {
    /// # Safety
    /// - The returned value must be unique and not alias any mutable or immutable references to the contents of the [`UnsafeCell`].
    /// - At all times, you must avoid data races. If multiple threads have access to the same [`UnsafeCell`], then any writes must have a proper happens-before relation to all other accesses or use atomics ([`UnsafeCell`] docs for reference).
    unsafe fn deref_mut(self) -> &'a mut T;

    /// # Safety
    /// - For the lifetime `'a` of the returned value you must not construct a mutable reference to the contents of the [`UnsafeCell`].
    /// - At all times, you must avoid data races. If multiple threads have access to the same [`UnsafeCell`], then any writes must have a proper happens-before relation to all other accesses or use atomics ([`UnsafeCell`] docs for reference).
    unsafe fn deref(self) -> &'a T;

    /// Returns a copy of the contained value.
    ///
    /// # Safety
    /// - The [`UnsafeCell`] must not currently have a mutable reference to its content.
    /// - At all times, you must avoid data races. If multiple threads have access to the same [`UnsafeCell`], then any writes must have a proper happens-before relation to all other accesses or use atomics ([`UnsafeCell`] docs for reference).
    unsafe fn read(self) -> T
    where
        T: Copy;
}

impl<'a, T> UnsafeCellDeref<'a, T> for &'a UnsafeCell<T> {
    #[inline]
    unsafe fn deref_mut(self) -> &'a mut T {
        // SAFETY: The caller upholds the alias rules.
        unsafe { &mut *self.get() }
    }
    #[inline]
    unsafe fn deref(self) -> &'a T {
        // SAFETY: The caller upholds the alias rules.
        unsafe { &*self.get() }
    }

    #[inline]
    unsafe fn read(self) -> T
    where
        T: Copy,
    {
        // SAFETY: The caller upholds the alias rules.
        unsafe { self.get().read() }
    }
}

trait DebugEnsureAligned {
    fn debug_ensure_aligned(self) -> Self;
}

// Disable this for miri runs as it already checks if pointer to reference
// casts are properly aligned.
#[cfg(all(debug_assertions, not(miri)))]
impl<T: Sized> DebugEnsureAligned for *mut T {
    #[track_caller]
    fn debug_ensure_aligned(self) -> Self {
        let align = align_of::<T>();
        // Implementation shamelessly borrowed from the currently unstable
        // ptr.is_aligned_to.
        //
        // Replace once https://github.com/rust-lang/rust/issues/96284 is stable.
        assert_eq!(
            self as usize & (align - 1),
            0,
            "pointer is not aligned. Address {:p} does not have alignment {} for type {}",
            self,
            align,
            core::any::type_name::<T>()
        );
        self
    }
}

#[cfg(any(not(debug_assertions), miri))]
impl<T: Sized> DebugEnsureAligned for *mut T {
    #[inline(always)]
    fn debug_ensure_aligned(self) -> Self {
        self
    }
}

/// Safely converts a owned value into a [`MovingPtr`] while minimizing the number of stack copies.
///
/// This cannot be used as expression and must be used as a statement. Internally this macro works via variable shadowing.
#[macro_export]
macro_rules! move_as_ptr {
    ($value: ident) => {
        let mut $value = core::mem::MaybeUninit::new($value);
        // SAFETY:
        // - This macro shadows a MaybeUninit value that took ownership of the original value.
        //   it is impossible to refer to the original value, preventing further access after
        //   the `MovingPtr` has been used. `MaybeUninit` also prevents the compiler from
        //   dropping the original value.
        let $value = unsafe { $crate::MovingPtr::from_value(&mut $value) };
<<<<<<< HEAD
    };
}

/// Helper macro used by [`deconstruct_moving_ptr`] to to extract
/// the pattern from `field: pattern` or `field` shorthand.
#[macro_export]
#[doc(hidden)]
macro_rules! get_pattern {
    ($field_index:tt) => {
        $field_index
    };
    ($field_index:tt: $pattern:pat) => {
        $pattern
=======
>>>>>>> 8b36cca2
    };
}

/// Deconstructs a [`MovingPtr`] into its individual fields.
///
/// This consumes the [`MovingPtr`] and hands out [`MovingPtr`] wrappers around
/// pointers to each of its fields. The value will *not* be dropped.
///
/// The macro should wrap a `let` expression with a struct pattern.
/// It does not support matching tuples by position,
/// so for tuple structs you should use `0: pat` syntax.
///
/// For tuples themselves, pass the identifier `tuple` instead of the struct name,
/// like `let tuple { 0: pat0, 1: pat1 } = value`.
///
/// This can also project into `MaybeUninit`.
/// Write the identifier `uninit` after `let`,
/// and the macro will deconstruct a `MovingPtr<MaybeUninit<ParentType>>`
/// into `MovingPtr<MaybeUninit<FieldType>>` values.
///
/// # Examples
///
/// ## Structs
///
/// ```
/// use core::mem::{offset_of, MaybeUninit};
/// use bevy_ptr::{MovingPtr, move_as_ptr};
/// # use bevy_ptr::Unaligned;
/// # struct FieldAType(usize);
/// # struct FieldBType(usize);
/// # struct FieldCType(usize);
///
/// # pub struct Parent {
/// #  pub field_a: FieldAType,
/// #  pub field_b: FieldBType,
/// #  pub field_c: FieldCType,
/// # }
///
/// let parent = Parent {
///   field_a: FieldAType(11),
///   field_b: FieldBType(22),
///   field_c: FieldCType(33),
/// };
///
/// let mut target_a = FieldAType(101);
/// let mut target_b = FieldBType(102);
/// let mut target_c = FieldCType(103);
///
/// // Converts `parent` into a `MovingPtr`
/// move_as_ptr!(parent);
///
/// // The field names must match the name used in the type definition.
/// // Each one will be a `MovingPtr` of the field's type.
/// bevy_ptr::deconstruct_moving_ptr!({
///   let Parent { field_a, field_b, field_c } = parent;
/// });
///
/// field_a.assign_to(&mut target_a);
/// field_b.assign_to(&mut target_b);
/// field_c.assign_to(&mut target_c);
///
/// assert_eq!(target_a.0, 11);
/// assert_eq!(target_b.0, 22);
/// assert_eq!(target_c.0, 33);
/// ```
///
/// ## Tuples
///
/// ```
/// use core::mem::{offset_of, MaybeUninit};
/// use bevy_ptr::{MovingPtr, move_as_ptr};
/// # use bevy_ptr::Unaligned;
/// # struct FieldAType(usize);
/// # struct FieldBType(usize);
/// # struct FieldCType(usize);
///
/// # pub struct Parent {
/// #   pub field_a: FieldAType,
/// #  pub field_b: FieldBType,
/// #  pub field_c: FieldCType,
/// # }
///
/// let parent = (
///   FieldAType(11),
///   FieldBType(22),
///   FieldCType(33),
/// );
///
/// let mut target_a = FieldAType(101);
/// let mut target_b = FieldBType(102);
/// let mut target_c = FieldCType(103);
///
/// // Converts `parent` into a `MovingPtr`
/// move_as_ptr!(parent);
///
/// // The field names must match the name used in the type definition.
/// // Each one will be a `MovingPtr` of the field's type.
/// bevy_ptr::deconstruct_moving_ptr!({
///   let tuple { 0: field_a, 1: field_b, 2: field_c } = parent;
/// });
///
/// field_a.assign_to(&mut target_a);
/// field_b.assign_to(&mut target_b);
/// field_c.assign_to(&mut target_c);
///
/// assert_eq!(target_a.0, 11);
/// assert_eq!(target_b.0, 22);
/// assert_eq!(target_c.0, 33);
/// ```
///
/// ## `MaybeUninit`
///
/// ```
/// use core::mem::{offset_of, MaybeUninit};
/// use bevy_ptr::{MovingPtr, move_as_ptr};
/// # use bevy_ptr::Unaligned;
/// # struct FieldAType(usize);
/// # struct FieldBType(usize);
/// # struct FieldCType(usize);
///
/// # pub struct Parent {
/// #  pub field_a: FieldAType,
/// #  pub field_b: FieldBType,
/// #  pub field_c: FieldCType,
/// # }
///
/// let parent = MaybeUninit::new(Parent {
///   field_a: FieldAType(11),
///   field_b: FieldBType(22),
///   field_c: FieldCType(33),
/// });
///
/// let mut target_a = MaybeUninit::new(FieldAType(101));
/// let mut target_b = MaybeUninit::new(FieldBType(102));
/// let mut target_c = MaybeUninit::new(FieldCType(103));
///
/// // Converts `parent` into a `MovingPtr`
/// move_as_ptr!(parent);
///
/// // The field names must match the name used in the type definition.
/// // Each one will be a `MovingPtr` of the field's type.
/// bevy_ptr::deconstruct_moving_ptr!({
///   let MaybeUninit::<Parent> { field_a, field_b, field_c } = parent;
/// });
///
/// field_a.assign_to(&mut target_a);
/// field_b.assign_to(&mut target_b);
/// field_c.assign_to(&mut target_c);
///
/// unsafe {
///   assert_eq!(target_a.assume_init().0, 11);
///   assert_eq!(target_b.assume_init().0, 22);
///   assert_eq!(target_c.assume_init().0, 33);
/// }
/// ```
///
/// [`assign_to`]: MovingPtr::assign_to
#[macro_export]
macro_rules! deconstruct_moving_ptr {
    ({ let tuple { $($field_index:tt: $pattern:pat),* $(,)? } = $ptr:expr ;}) => {
        // Specify the type to make sure the `mem::forget` doesn't forget a mere `&mut MovingPtr`
        let mut ptr: $crate::MovingPtr<_, _> = $ptr;
        let _ = || {
            let value = &mut *ptr;
            // Ensure that each field index exists and is mentioned only once
            // Ensure that the struct is not `repr(packed)` and that we may take references to fields
            let _ = ($(&mut value.$field_index),*);
            // Ensure that `ptr` is a tuple and not something that derefs to it
            // Ensure that the number of patterns matches the number of fields
            fn unreachable<T>(_index: usize) -> T {
                unreachable!()
            }
            *value = ($(unreachable($field_index)),*);
        };
        // SAFETY:
        // - `f` does a raw pointer offset, which always returns a non-null pointer to a field inside `T`
        // - The struct is not `repr(packed)`, since otherwise the block of code above would fail compilation
        // - `mem::forget` is called on `self` immediately after these calls
        // - Each field is distinct, since otherwise the block of code above would fail compilation
        $(let $pattern = unsafe { ptr.move_field(|f| &raw mut (*f).$field_index) };)*
        core::mem::forget(ptr);
    };
    ({ let MaybeUninit::<tuple> { $($field_index:tt: $pattern:pat),* $(,)? } = $ptr:expr ;}) => {
        // Specify the type to make sure the `mem::forget` doesn't forget a mere `&mut MovingPtr`
        let mut ptr: $crate::MovingPtr<core::mem::MaybeUninit<_>, _> = $ptr;
        let _ = || {
            // SAFETY: This closure is never called
            let value = unsafe { ptr.assume_init_mut() };
            // Ensure that each field index exists and is mentioned only once
            // Ensure that the struct is not `repr(packed)` and that we may take references to fields
            let _ = ($(&mut value.$field_index),*);
            // Ensure that `ptr` is a tuple and not something that derefs to it
            // Ensure that the number of patterns matches the number of fields
            fn unreachable<T>(_index: usize) -> T {
                unreachable!()
            }
            *value = ($(unreachable($field_index)),*);
        };
        // SAFETY:
        // - `f` does a raw pointer offset, which always returns a non-null pointer to a field inside `T`
        // - The struct is not `repr(packed)`, since otherwise the block of code above would fail compilation
        // - `mem::forget` is called on `self` immediately after these calls
        // - Each field is distinct, since otherwise the block of code above would fail compilation
        $(let $pattern = unsafe { ptr.move_maybe_uninit_field(|f| &raw mut (*f).$field_index) };)*
        core::mem::forget(ptr);
    };
    ({ let $struct_name:ident { $($field_index:tt$(: $pattern:pat)?),* $(,)? } = $ptr:expr ;}) => {
        // Specify the type to make sure the `mem::forget` doesn't forget a mere `&mut MovingPtr`
        let mut ptr: $crate::MovingPtr<_, _> = $ptr;
        let _ = || {
            let value = &mut *ptr;
            // Ensure that each field index exists is mentioned only once
            // Ensure that each field is on the struct and not accessed using autoref
            let $struct_name { $($field_index: _),* } = value;
            // Ensure that the struct is not `repr(packed)` and that we may take references to fields
            let _ = ($(&mut value.$field_index),*);
            // Ensure that `ptr` is a `$struct_name` and not just something that derefs to it
            let value: *mut _ = value;
            // SAFETY: This closure is never called
            $struct_name { ..unsafe { value.read() } };
        };
        // SAFETY:
        // - `f` does a raw pointer offset, which always returns a non-null pointer to a field inside `T`
        // - The struct is not `repr(packed)`, since otherwise the block of code above would fail compilation
        // - `mem::forget` is called on `self` immediately after these calls
        // - Each field is distinct, since otherwise the block of code above would fail compilation
        $(let $crate::get_pattern!($field_index$(: $pattern)?) = unsafe { ptr.move_field(|f| &raw mut (*f).$field_index) };)*
        core::mem::forget(ptr);
    };
    ({ let MaybeUninit::<$struct_name:ident> { $($field_index:tt$(: $pattern:pat)?),* $(,)? } = $ptr:expr ;}) => {
        // Specify the type to make sure the `mem::forget` doesn't forget a mere `&mut MovingPtr`
        let mut ptr: $crate::MovingPtr<core::mem::MaybeUninit<_>, _> = $ptr;
        let _ = || {
            // SAFETY: This closure is never called
            let value = unsafe { ptr.assume_init_mut() };
            // Ensure that each field index exists is mentioned only once
            // Ensure that each field is on the struct and not accessed using autoref
            let $struct_name { $($field_index: _),* } = value;
            // Ensure that the struct is not `repr(packed)` and that we may take references to fields
            let _ = ($(&mut value.$field_index),*);
            // Ensure that `ptr` is a `$struct_name` and not just something that derefs to it
            let value: *mut _ = value;
            // SAFETY: This closure is never called
            $struct_name { ..unsafe { value.read() } };
        };
        // SAFETY:
        // - `f` does a raw pointer offset, which always returns a non-null pointer to a field inside `T`
        // - The struct is not `repr(packed)`, since otherwise the block of code above would fail compilation
        // - `mem::forget` is called on `self` immediately after these calls
        // - Each field is distinct, since otherwise the block of code above would fail compilation
        $(let $crate::get_pattern!($field_index$(: $pattern)?) = unsafe { ptr.move_maybe_uninit_field(|f| &raw mut (*f).$field_index) };)*
        core::mem::forget(ptr);
    };
}<|MERGE_RESOLUTION|>--- conflicted
+++ resolved
@@ -1211,7 +1211,6 @@
         //   the `MovingPtr` has been used. `MaybeUninit` also prevents the compiler from
         //   dropping the original value.
         let $value = unsafe { $crate::MovingPtr::from_value(&mut $value) };
-<<<<<<< HEAD
     };
 }
 
@@ -1225,8 +1224,6 @@
     };
     ($field_index:tt: $pattern:pat) => {
         $pattern
-=======
->>>>>>> 8b36cca2
     };
 }
 
