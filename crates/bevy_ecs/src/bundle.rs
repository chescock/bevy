--- conflicted
+++ resolved
@@ -622,13 +622,8 @@
         change_tick: Tick,
         bundle: T,
         insert_mode: InsertMode,
-<<<<<<< HEAD
         caller: MaybeLocation,
-    ) {
-=======
-        #[cfg(feature = "track_location")] caller: &'static Location<'static>,
     ) -> T::Effect {
->>>>>>> ea578415
         // NOTE: get_components calls this closure on each component in "bundle order".
         // bundle_info.component_ids are also in "bundle order"
         let mut bundle_component = 0;
@@ -1104,13 +1099,8 @@
         location: EntityLocation,
         bundle: T,
         insert_mode: InsertMode,
-<<<<<<< HEAD
         caller: MaybeLocation,
-    ) -> EntityLocation {
-=======
-        #[cfg(feature = "track_location")] caller: &'static Location<'static>,
     ) -> (EntityLocation, T::Effect) {
->>>>>>> ea578415
         let bundle_info = self.bundle_info.as_ref();
         let archetype_after_insert = self.archetype_after_insert.as_ref();
         let archetype = self.archetype.as_ref();
@@ -1427,13 +1417,8 @@
         &mut self,
         entity: Entity,
         bundle: T,
-<<<<<<< HEAD
         caller: MaybeLocation,
-    ) -> EntityLocation {
-=======
-        #[cfg(feature = "track_location")] caller: &'static Location<'static>,
     ) -> (EntityLocation, T::Effect) {
->>>>>>> ea578415
         // SAFETY: We do not make any structural changes to the archetype graph through self.world so these pointers always remain valid
         let bundle_info = self.bundle_info.as_ref();
         let (location, after_effect) = {
@@ -1506,32 +1491,15 @@
     /// # Safety
     /// `T` must match this [`BundleInfo`]'s type
     #[inline]
-<<<<<<< HEAD
-    pub unsafe fn spawn<T: Bundle>(&mut self, bundle: T, caller: MaybeLocation) -> Entity {
-        let entity = self.entities().alloc();
-        // SAFETY: entity is allocated (but non-existent), `T` matches this BundleInfo's type
-        unsafe {
-            self.spawn_non_existent(entity, bundle, caller);
-        }
-        entity
-=======
     pub unsafe fn spawn<T: Bundle>(
         &mut self,
         bundle: T,
-        #[cfg(feature = "track_location")] caller: &'static Location<'static>,
+        caller: MaybeLocation,
     ) -> (Entity, T::Effect) {
         let entity = self.entities().alloc();
         // SAFETY: entity is allocated (but non-existent), `T` matches this BundleInfo's type
-        let (_, after_effect) = unsafe {
-            self.spawn_non_existent(
-                entity,
-                bundle,
-                #[cfg(feature = "track_location")]
-                caller,
-            )
-        };
+        let (_, after_effect) = unsafe { self.spawn_non_existent(entity, bundle, caller) };
         (entity, after_effect)
->>>>>>> ea578415
     }
 
     #[inline]
