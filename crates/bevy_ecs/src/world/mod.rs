//! Defines the [`World`] and APIs for accessing it directly.

pub(crate) mod command_queue;
mod component_constants;
mod deferred_world;
mod entity_fetch;
mod entity_ref;
pub mod error;
mod filtered_resource;
mod identifier;
mod spawn_batch;
pub mod unsafe_world_cell;

#[cfg(feature = "bevy_reflect")]
pub mod reflect;

pub use crate::{
    change_detection::{Mut, Ref, CHECK_TICK_THRESHOLD},
    world::command_queue::CommandQueue,
};
pub use bevy_ecs_macros::FromWorld;
pub use component_constants::*;
pub use deferred_world::DeferredWorld;
pub use entity_fetch::WorldEntityFetch;
pub use entity_ref::{
    DynamicComponentFetch, EntityMut, EntityMutExcept, EntityRef, EntityRefExcept, EntityWorldMut,
    Entry, FilteredEntityMut, FilteredEntityRef, OccupiedEntry, TryFromFilteredError, VacantEntry,
};
pub use filtered_resource::*;
pub use identifier::WorldId;
pub use spawn_batch::*;

use crate::{
    archetype::{ArchetypeId, ArchetypeRow, Archetypes},
    bundle::{Bundle, BundleInfo, BundleInserter, BundleSpawner, Bundles, InsertMode},
    change_detection::{MaybeLocation, MutUntyped, TicksMut},
    component::{
        Component, ComponentDescriptor, ComponentHooks, ComponentId, ComponentInfo, ComponentTicks,
        Components, Mutable, RequiredComponents, RequiredComponentsError, Tick,
    },
    entity::{AllocAtWithoutReplacement, Entities, Entity, EntityLocation},
    entity_disabling::{DefaultQueryFilters, Disabled},
    event::{Event, EventId, Events, SendBatchIds},
    observer::Observers,
    query::{DebugCheckedUnwrap, QueryData, QueryFilter, QueryState},
    removal_detection::RemovedComponentEvents,
    resource::Resource,
    result::Result,
    schedule::{Schedule, ScheduleLabel, Schedules},
    storage::{ResourceData, Storages},
    system::Commands,
    world::{
        command_queue::RawCommandQueue,
        error::{EntityFetchError, TryDespawnError, TryInsertBatchError, TryRunScheduleError},
    },
};
use alloc::{boxed::Box, vec::Vec};
use bevy_platform_support::sync::atomic::{AtomicU32, Ordering};
use bevy_ptr::{OwningPtr, Ptr, UnsafeCellDeref};
use core::{any::TypeId, fmt};
use log::warn;
use unsafe_world_cell::{UnsafeEntityCell, UnsafeWorldCell};

/// Stores and exposes operations on [entities](Entity), [components](Component), resources,
/// and their associated metadata.
///
/// Each [`Entity`] has a set of unique components, based on their type.
/// Entity components can be created, updated, removed, and queried using a given
///
/// For complex access patterns involving [`SystemParam`](crate::system::SystemParam),
/// consider using [`SystemState`](crate::system::SystemState).
///
/// To mutate different parts of the world simultaneously,
/// use [`World::resource_scope`] or [`SystemState`](crate::system::SystemState).
///
/// ## Resources
///
/// Worlds can also store [`Resource`]s,
/// which are unique instances of a given type that don't belong to a specific Entity.
/// There are also *non send resources*, which can only be accessed on the main thread.
/// See [`Resource`] for usage.
pub struct World {
    id: WorldId,
    pub(crate) entities: Entities,
    pub(crate) components: Components,
    pub(crate) archetypes: Archetypes,
    pub(crate) storages: Storages,
    pub(crate) bundles: Bundles,
    pub(crate) observers: Observers,
    pub(crate) removed_components: RemovedComponentEvents,
    pub(crate) change_tick: AtomicU32,
    pub(crate) last_change_tick: Tick,
    pub(crate) last_check_tick: Tick,
    pub(crate) last_trigger_id: u32,
    pub(crate) command_queue: RawCommandQueue,
}

impl Default for World {
    fn default() -> Self {
        let mut world = Self {
            id: WorldId::new().expect("More `bevy` `World`s have been created than is supported"),
            entities: Entities::new(),
            components: Default::default(),
            archetypes: Archetypes::new(),
            storages: Default::default(),
            bundles: Default::default(),
            observers: Observers::default(),
            removed_components: Default::default(),
            // Default value is `1`, and `last_change_tick`s default to `0`, such that changes
            // are detected on first system runs and for direct world queries.
            change_tick: AtomicU32::new(1),
            last_change_tick: Tick::new(0),
            last_check_tick: Tick::new(0),
            last_trigger_id: 0,
            command_queue: RawCommandQueue::new(),
        };
        world.bootstrap();
        world
    }
}

impl Drop for World {
    fn drop(&mut self) {
        // SAFETY: Not passing a pointer so the argument is always valid
        unsafe { self.command_queue.apply_or_drop_queued(None) };
        // SAFETY: Pointers in internal command queue are only invalidated here
        drop(unsafe { Box::from_raw(self.command_queue.bytes.as_ptr()) });
        // SAFETY: Pointers in internal command queue are only invalidated here
        drop(unsafe { Box::from_raw(self.command_queue.cursor.as_ptr()) });
        // SAFETY: Pointers in internal command queue are only invalidated here
        drop(unsafe { Box::from_raw(self.command_queue.panic_recovery.as_ptr()) });
    }
}

impl World {
    /// This performs initialization that _must_ happen for every [`World`] immediately upon creation (such as claiming specific component ids).
    /// This _must_ be run as part of constructing a [`World`], before it is returned to the caller.
    #[inline]
    fn bootstrap(&mut self) {
        // The order that we register these events is vital to ensure that the constants are correct!
        let on_add = OnAdd::register_component_id(self);
        assert_eq!(ON_ADD, on_add);

        let on_insert = OnInsert::register_component_id(self);
        assert_eq!(ON_INSERT, on_insert);

        let on_replace = OnReplace::register_component_id(self);
        assert_eq!(ON_REPLACE, on_replace);

        let on_remove = OnRemove::register_component_id(self);
        assert_eq!(ON_REMOVE, on_remove);

        let on_despawn = OnDespawn::register_component_id(self);
        assert_eq!(ON_DESPAWN, on_despawn);

        let disabled = self.register_component::<Disabled>();
        let mut filters = DefaultQueryFilters::default();
        filters.set_disabled(disabled);
        self.insert_resource(filters);
    }
    /// Creates a new empty [`World`].
    ///
    /// # Panics
    ///
    /// If [`usize::MAX`] [`World`]s have been created.
    /// This guarantee allows System Parameters to safely uniquely identify a [`World`],
    /// since its [`WorldId`] is unique
    #[inline]
    pub fn new() -> World {
        World::default()
    }

    /// Retrieves this [`World`]'s unique ID
    #[inline]
    pub fn id(&self) -> WorldId {
        self.id
    }

    /// Creates a new [`UnsafeWorldCell`] view with complete read+write access.
    #[inline]
    pub fn as_unsafe_world_cell(&mut self) -> UnsafeWorldCell<'_> {
        UnsafeWorldCell::new_mutable(self)
    }

    /// Creates a new [`UnsafeWorldCell`] view with only read access to everything.
    #[inline]
    pub fn as_unsafe_world_cell_readonly(&self) -> UnsafeWorldCell<'_> {
        UnsafeWorldCell::new_readonly(self)
    }

    /// Retrieves this world's [`Entities`] collection.
    #[inline]
    pub fn entities(&self) -> &Entities {
        &self.entities
    }

    /// Retrieves this world's [`Entities`] collection mutably.
    ///
    /// # Safety
    /// Mutable reference must not be used to put the [`Entities`] data
    /// in an invalid state for this [`World`]
    #[inline]
    pub unsafe fn entities_mut(&mut self) -> &mut Entities {
        &mut self.entities
    }

    /// Retrieves this world's [`Archetypes`] collection.
    #[inline]
    pub fn archetypes(&self) -> &Archetypes {
        &self.archetypes
    }

    /// Retrieves this world's [`Components`] collection.
    #[inline]
    pub fn components(&self) -> &Components {
        &self.components
    }

    /// Retrieves this world's [`Storages`] collection.
    #[inline]
    pub fn storages(&self) -> &Storages {
        &self.storages
    }

    /// Retrieves this world's [`Bundles`] collection.
    #[inline]
    pub fn bundles(&self) -> &Bundles {
        &self.bundles
    }

    /// Retrieves this world's [`RemovedComponentEvents`] collection
    #[inline]
    pub fn removed_components(&self) -> &RemovedComponentEvents {
        &self.removed_components
    }

    /// Creates a new [`Commands`] instance that writes to the world's command queue
    /// Use [`World::flush`] to apply all queued commands
    #[inline]
    pub fn commands(&mut self) -> Commands {
        // SAFETY: command_queue is stored on world and always valid while the world exists
        unsafe { Commands::new_raw_from_entities(self.command_queue.clone(), &self.entities) }
    }

    /// Registers a new [`Component`] type and returns the [`ComponentId`] created for it.
    pub fn register_component<T: Component>(&mut self) -> ComponentId {
        self.components.register_component::<T>()
    }

    /// Returns a mutable reference to the [`ComponentHooks`] for a [`Component`] type.
    ///
    /// Will panic if `T` exists in any archetypes.
    pub fn register_component_hooks<T: Component>(&mut self) -> &mut ComponentHooks {
        let index = self.register_component::<T>();
        assert!(!self.archetypes.archetypes.iter().any(|a| a.contains(index)), "Components hooks cannot be modified if the component already exists in an archetype, use register_component if {} may already be in use", core::any::type_name::<T>());
        // SAFETY: We just created this component
        unsafe { self.components.get_hooks_mut(index).debug_checked_unwrap() }
    }

    /// Returns a mutable reference to the [`ComponentHooks`] for a [`Component`] with the given id if it exists.
    ///
    /// Will panic if `id` exists in any archetypes.
    pub fn register_component_hooks_by_id(
        &mut self,
        id: ComponentId,
    ) -> Option<&mut ComponentHooks> {
        assert!(!self.archetypes.archetypes.iter().any(|a| a.contains(id)), "Components hooks cannot be modified if the component already exists in an archetype, use register_component if the component with id {:?} may already be in use", id);
        self.components.get_hooks_mut(id)
    }

    /// Registers the given component `R` as a [required component] for `T`.
    ///
    /// When `T` is added to an entity, `R` and its own required components will also be added
    /// if `R` was not already provided. The [`Default`] `constructor` will be used for the creation of `R`.
    /// If a custom constructor is desired, use [`World::register_required_components_with`] instead.
    ///
    /// For the non-panicking version, see [`World::try_register_required_components`].
    ///
    /// Note that requirements must currently be registered before `T` is inserted into the world
    /// for the first time. This limitation may be fixed in the future.
    ///
    /// [required component]: Component#required-components
    ///
    /// # Panics
    ///
    /// Panics if `R` is already a directly required component for `T`, or if `T` has ever been added
    /// on an entity before the registration.
    ///
    /// Indirect requirements through other components are allowed. In those cases, any existing requirements
    /// will only be overwritten if the new requirement is more specific.
    ///
    /// # Example
    ///
    /// ```
    /// # use bevy_ecs::prelude::*;
    /// #[derive(Component)]
    /// struct A;
    ///
    /// #[derive(Component, Default, PartialEq, Eq, Debug)]
    /// struct B(usize);
    ///
    /// #[derive(Component, Default, PartialEq, Eq, Debug)]
    /// struct C(u32);
    ///
    /// # let mut world = World::default();
    /// // Register B as required by A and C as required by B.
    /// world.register_required_components::<A, B>();
    /// world.register_required_components::<B, C>();
    ///
    /// // This will implicitly also insert B and C with their Default constructors.
    /// let id = world.spawn(A).id();
    /// assert_eq!(&B(0), world.entity(id).get::<B>().unwrap());
    /// assert_eq!(&C(0), world.entity(id).get::<C>().unwrap());
    /// ```
    pub fn register_required_components<T: Component, R: Component + Default>(&mut self) {
        self.try_register_required_components::<T, R>().unwrap();
    }

    /// Registers the given component `R` as a [required component] for `T`.
    ///
    /// When `T` is added to an entity, `R` and its own required components will also be added
    /// if `R` was not already provided. The given `constructor` will be used for the creation of `R`.
    /// If a [`Default`] constructor is desired, use [`World::register_required_components`] instead.
    ///
    /// For the non-panicking version, see [`World::try_register_required_components_with`].
    ///
    /// Note that requirements must currently be registered before `T` is inserted into the world
    /// for the first time. This limitation may be fixed in the future.
    ///
    /// [required component]: Component#required-components
    ///
    /// # Panics
    ///
    /// Panics if `R` is already a directly required component for `T`, or if `T` has ever been added
    /// on an entity before the registration.
    ///
    /// Indirect requirements through other components are allowed. In those cases, any existing requirements
    /// will only be overwritten if the new requirement is more specific.
    ///
    /// # Example
    ///
    /// ```
    /// # use bevy_ecs::prelude::*;
    /// #[derive(Component)]
    /// struct A;
    ///
    /// #[derive(Component, Default, PartialEq, Eq, Debug)]
    /// struct B(usize);
    ///
    /// #[derive(Component, PartialEq, Eq, Debug)]
    /// struct C(u32);
    ///
    /// # let mut world = World::default();
    /// // Register B and C as required by A and C as required by B.
    /// // A requiring C directly will overwrite the indirect requirement through B.
    /// world.register_required_components::<A, B>();
    /// world.register_required_components_with::<B, C>(|| C(1));
    /// world.register_required_components_with::<A, C>(|| C(2));
    ///
    /// // This will implicitly also insert B with its Default constructor and C
    /// // with the custom constructor defined by A.
    /// let id = world.spawn(A).id();
    /// assert_eq!(&B(0), world.entity(id).get::<B>().unwrap());
    /// assert_eq!(&C(2), world.entity(id).get::<C>().unwrap());
    /// ```
    pub fn register_required_components_with<T: Component, R: Component>(
        &mut self,
        constructor: fn() -> R,
    ) {
        self.try_register_required_components_with::<T, R>(constructor)
            .unwrap();
    }

    /// Tries to register the given component `R` as a [required component] for `T`.
    ///
    /// When `T` is added to an entity, `R` and its own required components will also be added
    /// if `R` was not already provided. The [`Default`] `constructor` will be used for the creation of `R`.
    /// If a custom constructor is desired, use [`World::register_required_components_with`] instead.
    ///
    /// For the panicking version, see [`World::register_required_components`].
    ///
    /// Note that requirements must currently be registered before `T` is inserted into the world
    /// for the first time. This limitation may be fixed in the future.
    ///
    /// [required component]: Component#required-components
    ///
    /// # Errors
    ///
    /// Returns a [`RequiredComponentsError`] if `R` is already a directly required component for `T`, or if `T` has ever been added
    /// on an entity before the registration.
    ///
    /// Indirect requirements through other components are allowed. In those cases, any existing requirements
    /// will only be overwritten if the new requirement is more specific.
    ///
    /// # Example
    ///
    /// ```
    /// # use bevy_ecs::prelude::*;
    /// #[derive(Component)]
    /// struct A;
    ///
    /// #[derive(Component, Default, PartialEq, Eq, Debug)]
    /// struct B(usize);
    ///
    /// #[derive(Component, Default, PartialEq, Eq, Debug)]
    /// struct C(u32);
    ///
    /// # let mut world = World::default();
    /// // Register B as required by A and C as required by B.
    /// world.register_required_components::<A, B>();
    /// world.register_required_components::<B, C>();
    ///
    /// // Duplicate registration! This will fail.
    /// assert!(world.try_register_required_components::<A, B>().is_err());
    ///
    /// // This will implicitly also insert B and C with their Default constructors.
    /// let id = world.spawn(A).id();
    /// assert_eq!(&B(0), world.entity(id).get::<B>().unwrap());
    /// assert_eq!(&C(0), world.entity(id).get::<C>().unwrap());
    /// ```
    pub fn try_register_required_components<T: Component, R: Component + Default>(
        &mut self,
    ) -> Result<(), RequiredComponentsError> {
        self.try_register_required_components_with::<T, R>(R::default)
    }

    /// Tries to register the given component `R` as a [required component] for `T`.
    ///
    /// When `T` is added to an entity, `R` and its own required components will also be added
    /// if `R` was not already provided. The given `constructor` will be used for the creation of `R`.
    /// If a [`Default`] constructor is desired, use [`World::register_required_components`] instead.
    ///
    /// For the panicking version, see [`World::register_required_components_with`].
    ///
    /// Note that requirements must currently be registered before `T` is inserted into the world
    /// for the first time. This limitation may be fixed in the future.
    ///
    /// [required component]: Component#required-components
    ///
    /// # Errors
    ///
    /// Returns a [`RequiredComponentsError`] if `R` is already a directly required component for `T`, or if `T` has ever been added
    /// on an entity before the registration.
    ///
    /// Indirect requirements through other components are allowed. In those cases, any existing requirements
    /// will only be overwritten if the new requirement is more specific.
    ///
    /// # Example
    ///
    /// ```
    /// # use bevy_ecs::prelude::*;
    /// #[derive(Component)]
    /// struct A;
    ///
    /// #[derive(Component, Default, PartialEq, Eq, Debug)]
    /// struct B(usize);
    ///
    /// #[derive(Component, PartialEq, Eq, Debug)]
    /// struct C(u32);
    ///
    /// # let mut world = World::default();
    /// // Register B and C as required by A and C as required by B.
    /// // A requiring C directly will overwrite the indirect requirement through B.
    /// world.register_required_components::<A, B>();
    /// world.register_required_components_with::<B, C>(|| C(1));
    /// world.register_required_components_with::<A, C>(|| C(2));
    ///
    /// // Duplicate registration! Even if the constructors were different, this would fail.
    /// assert!(world.try_register_required_components_with::<B, C>(|| C(1)).is_err());
    ///
    /// // This will implicitly also insert B with its Default constructor and C
    /// // with the custom constructor defined by A.
    /// let id = world.spawn(A).id();
    /// assert_eq!(&B(0), world.entity(id).get::<B>().unwrap());
    /// assert_eq!(&C(2), world.entity(id).get::<C>().unwrap());
    /// ```
    pub fn try_register_required_components_with<T: Component, R: Component>(
        &mut self,
        constructor: fn() -> R,
    ) -> Result<(), RequiredComponentsError> {
        let requiree = self.register_component::<T>();

        // TODO: Remove this panic and update archetype edges accordingly when required components are added
        if self.archetypes().component_index().contains_key(&requiree) {
            return Err(RequiredComponentsError::ArchetypeExists(requiree));
        }

        let required = self.register_component::<R>();

        // SAFETY: We just created the `required` and `requiree` components.
        unsafe {
            self.components
                .register_required_components::<R>(requiree, required, constructor)
        }
    }

    /// Retrieves the [required components](RequiredComponents) for the given component type, if it exists.
    pub fn get_required_components<C: Component>(&self) -> Option<&RequiredComponents> {
        let id = self.components().component_id::<C>()?;
        let component_info = self.components().get_info(id)?;
        Some(component_info.required_components())
    }

    /// Retrieves the [required components](RequiredComponents) for the component of the given [`ComponentId`], if it exists.
    pub fn get_required_components_by_id(&self, id: ComponentId) -> Option<&RequiredComponents> {
        let component_info = self.components().get_info(id)?;
        Some(component_info.required_components())
    }

    /// Registers a new [`Component`] type and returns the [`ComponentId`] created for it.
    ///
    /// This method differs from [`World::register_component`] in that it uses a [`ComponentDescriptor`]
    /// to register the new component type instead of statically available type information. This
    /// enables the dynamic registration of new component definitions at runtime for advanced use cases.
    ///
    /// While the option to register a component from a descriptor is useful in type-erased
    /// contexts, the standard [`World::register_component`] function should always be used instead
    /// when type information is available at compile time.
    pub fn register_component_with_descriptor(
        &mut self,
        descriptor: ComponentDescriptor,
    ) -> ComponentId {
        self.components
            .register_component_with_descriptor(descriptor)
    }

    /// Returns the [`ComponentId`] of the given [`Component`] type `T`.
    ///
    /// The returned `ComponentId` is specific to the `World` instance
    /// it was retrieved from and should not be used with another `World` instance.
    ///
    /// Returns [`None`] if the `Component` type has not yet been initialized within
    /// the `World` using [`World::register_component`].
    ///
    /// ```
    /// use bevy_ecs::prelude::*;
    ///
    /// let mut world = World::new();
    ///
    /// #[derive(Component)]
    /// struct ComponentA;
    ///
    /// let component_a_id = world.register_component::<ComponentA>();
    ///
    /// assert_eq!(component_a_id, world.component_id::<ComponentA>().unwrap())
    /// ```
    ///
    /// # See also
    ///
    /// * [`Components::component_id()`]
    /// * [`Components::get_id()`]
    #[inline]
    pub fn component_id<T: Component>(&self) -> Option<ComponentId> {
        self.components.component_id::<T>()
    }

    /// Registers a new [`Resource`] type and returns the [`ComponentId`] created for it.
    ///
    /// The [`Resource`] doesn't have a value in the [`World`], it's only registered. If you want
    /// to insert the [`Resource`] in the [`World`], use [`World::init_resource`] or
    /// [`World::insert_resource`] instead.
    pub fn register_resource<R: Resource>(&mut self) -> ComponentId {
        self.components.register_resource::<R>()
    }

    /// Returns the [`ComponentId`] of the given [`Resource`] type `T`.
    ///
    /// The returned [`ComponentId`] is specific to the [`World`] instance it was retrieved from
    /// and should not be used with another [`World`] instance.
    ///
    /// Returns [`None`] if the [`Resource`] type has not yet been initialized within the
    /// [`World`] using [`World::register_resource`], [`World::init_resource`] or [`World::insert_resource`].
    pub fn resource_id<T: Resource>(&self) -> Option<ComponentId> {
        self.components.get_resource_id(TypeId::of::<T>())
    }

    /// Returns [`EntityRef`]s that expose read-only operations for the given
    /// `entities`. This will panic if any of the given entities do not exist. Use
    /// [`World::get_entity`] if you want to check for entity existence instead
    /// of implicitly panicking.
    ///
    /// This function supports fetching a single entity or multiple entities:
    /// - Pass an [`Entity`] to receive a single [`EntityRef`].
    /// - Pass a slice of [`Entity`]s to receive a [`Vec<EntityRef>`].
    /// - Pass an array of [`Entity`]s to receive an equally-sized array of [`EntityRef`]s.
    ///
    /// # Panics
    ///
    /// If any of the given `entities` do not exist in the world.
    ///
    /// # Examples
    ///
    /// ## Single [`Entity`]
    ///
    /// ```
    /// # use bevy_ecs::prelude::*;
    /// #[derive(Component)]
    /// struct Position {
    ///   x: f32,
    ///   y: f32,
    /// }
    ///
    /// let mut world = World::new();
    /// let entity = world.spawn(Position { x: 0.0, y: 0.0 }).id();
    ///
    /// let position = world.entity(entity).get::<Position>().unwrap();
    /// assert_eq!(position.x, 0.0);
    /// ```
    ///
    /// ## Array of [`Entity`]s
    ///
    /// ```
    /// # use bevy_ecs::prelude::*;
    /// #[derive(Component)]
    /// struct Position {
    ///   x: f32,
    ///   y: f32,
    /// }
    ///
    /// let mut world = World::new();
    /// let e1 = world.spawn(Position { x: 0.0, y: 0.0 }).id();
    /// let e2 = world.spawn(Position { x: 1.0, y: 1.0 }).id();
    ///
    /// let [e1_ref, e2_ref] = world.entity([e1, e2]);
    /// let e1_position = e1_ref.get::<Position>().unwrap();
    /// assert_eq!(e1_position.x, 0.0);
    /// let e2_position = e2_ref.get::<Position>().unwrap();
    /// assert_eq!(e2_position.x, 1.0);
    /// ```
    ///
    /// ## Slice of [`Entity`]s
    ///
    /// ```
    /// # use bevy_ecs::prelude::*;
    /// #[derive(Component)]
    /// struct Position {
    ///   x: f32,
    ///   y: f32,
    /// }
    ///
    /// let mut world = World::new();
    /// let e1 = world.spawn(Position { x: 0.0, y: 1.0 }).id();
    /// let e2 = world.spawn(Position { x: 0.0, y: 1.0 }).id();
    /// let e3 = world.spawn(Position { x: 0.0, y: 1.0 }).id();
    ///
    /// let ids = vec![e1, e2, e3];
    /// for eref in world.entity(&ids[..]) {
    ///     assert_eq!(eref.get::<Position>().unwrap().y, 1.0);
    /// }
    /// ```
    ///
    /// ## [`EntityHashSet`](crate::entity::hash_map::EntityHashMap)
    ///
    /// ```
    /// # use bevy_ecs::{prelude::*, entity::hash_set::EntityHashSet};
    /// #[derive(Component)]
    /// struct Position {
    ///   x: f32,
    ///   y: f32,
    /// }
    ///
    /// let mut world = World::new();
    /// let e1 = world.spawn(Position { x: 0.0, y: 1.0 }).id();
    /// let e2 = world.spawn(Position { x: 0.0, y: 1.0 }).id();
    /// let e3 = world.spawn(Position { x: 0.0, y: 1.0 }).id();
    ///
    /// let ids = EntityHashSet::from_iter([e1, e2, e3]);
    /// for (_id, eref) in world.entity(&ids) {
    ///     assert_eq!(eref.get::<Position>().unwrap().y, 1.0);
    /// }
    /// ```
    ///
    /// [`EntityHashSet`]: crate::entity::hash_set::EntityHashSet
    #[inline]
    #[track_caller]
    pub fn entity<F: WorldEntityFetch>(&self, entities: F) -> F::Ref<'_> {
        #[inline(never)]
        #[cold]
        #[track_caller]
        fn panic_no_entity(world: &World, entity: Entity) -> ! {
            panic!(
                "Entity {entity} {}",
                world.entities.entity_does_not_exist_error_details(entity)
            );
        }

        match self.get_entity(entities) {
            Ok(fetched) => fetched,
            Err(entity) => panic_no_entity(self, entity),
        }
    }

    /// Returns [`EntityMut`]s that expose read and write operations for the
    /// given `entities`. This will panic if any of the given entities do not
    /// exist. Use [`World::get_entity_mut`] if you want to check for entity
    /// existence instead of implicitly panicking.
    ///
    /// This function supports fetching a single entity or multiple entities:
    /// - Pass an [`Entity`] to receive a single [`EntityWorldMut`].
    ///    - This reference type allows for structural changes to the entity,
    ///      such as adding or removing components, or despawning the entity.
    /// - Pass a slice of [`Entity`]s to receive a [`Vec<EntityMut>`].
    /// - Pass an array of [`Entity`]s to receive an equally-sized array of [`EntityMut`]s.
    /// - Pass a reference to a [`EntityHashSet`](crate::entity::hash_map::EntityHashMap) to receive an
    ///   [`EntityHashMap<EntityMut>`](crate::entity::hash_map::EntityHashMap).
    ///
    /// In order to perform structural changes on the returned entity reference,
    /// such as adding or removing components, or despawning the entity, only a
    /// single [`Entity`] can be passed to this function. Allowing multiple
    /// entities at the same time with structural access would lead to undefined
    /// behavior, so [`EntityMut`] is returned when requesting multiple entities.
    ///
    /// # Panics
    ///
    /// If any of the given `entities` do not exist in the world.
    ///
    /// # Examples
    ///
    /// ## Single [`Entity`]
    ///
    /// ```
    /// # use bevy_ecs::prelude::*;
    /// #[derive(Component)]
    /// struct Position {
    ///   x: f32,
    ///   y: f32,
    /// }
    ///
    /// let mut world = World::new();
    /// let entity = world.spawn(Position { x: 0.0, y: 0.0 }).id();
    ///
    /// let mut entity_mut = world.entity_mut(entity);
    /// let mut position = entity_mut.get_mut::<Position>().unwrap();
    /// position.y = 1.0;
    /// assert_eq!(position.x, 0.0);
    /// entity_mut.despawn();
    /// # assert!(world.get_entity_mut(entity).is_err());
    /// ```
    ///
    /// ## Array of [`Entity`]s
    ///
    /// ```
    /// # use bevy_ecs::prelude::*;
    /// #[derive(Component)]
    /// struct Position {
    ///   x: f32,
    ///   y: f32,
    /// }
    ///
    /// let mut world = World::new();
    /// let e1 = world.spawn(Position { x: 0.0, y: 0.0 }).id();
    /// let e2 = world.spawn(Position { x: 1.0, y: 1.0 }).id();
    ///
    /// let [mut e1_ref, mut e2_ref] = world.entity_mut([e1, e2]);
    /// let mut e1_position = e1_ref.get_mut::<Position>().unwrap();
    /// e1_position.x = 1.0;
    /// assert_eq!(e1_position.x, 1.0);
    /// let mut e2_position = e2_ref.get_mut::<Position>().unwrap();
    /// e2_position.x = 2.0;
    /// assert_eq!(e2_position.x, 2.0);
    /// ```
    ///
    /// ## Slice of [`Entity`]s
    ///
    /// ```
    /// # use bevy_ecs::prelude::*;
    /// #[derive(Component)]
    /// struct Position {
    ///   x: f32,
    ///   y: f32,
    /// }
    ///
    /// let mut world = World::new();
    /// let e1 = world.spawn(Position { x: 0.0, y: 1.0 }).id();
    /// let e2 = world.spawn(Position { x: 0.0, y: 1.0 }).id();
    /// let e3 = world.spawn(Position { x: 0.0, y: 1.0 }).id();
    ///
    /// let ids = vec![e1, e2, e3];
    /// for mut eref in world.entity_mut(&ids[..]) {
    ///     let mut pos = eref.get_mut::<Position>().unwrap();
    ///     pos.y = 2.0;
    ///     assert_eq!(pos.y, 2.0);
    /// }
    /// ```
    ///
    /// ## [`EntityHashSet`](crate::entity::hash_map::EntityHashMap)
    ///
    /// ```
    /// # use bevy_ecs::{prelude::*, entity::hash_set::EntityHashSet};
    /// #[derive(Component)]
    /// struct Position {
    ///   x: f32,
    ///   y: f32,
    /// }
    ///
    /// let mut world = World::new();
    /// let e1 = world.spawn(Position { x: 0.0, y: 1.0 }).id();
    /// let e2 = world.spawn(Position { x: 0.0, y: 1.0 }).id();
    /// let e3 = world.spawn(Position { x: 0.0, y: 1.0 }).id();
    ///
    /// let ids = EntityHashSet::from_iter([e1, e2, e3]);
    /// for (_id, mut eref) in world.entity_mut(&ids) {
    ///     let mut pos = eref.get_mut::<Position>().unwrap();
    ///     pos.y = 2.0;
    ///     assert_eq!(pos.y, 2.0);
    /// }
    /// ```
    ///
    /// [`EntityHashSet`]: crate::entity::hash_set::EntityHashSet
    #[inline]
    #[track_caller]
    pub fn entity_mut<F: WorldEntityFetch>(&mut self, entities: F) -> F::Mut<'_> {
        #[inline(never)]
        #[cold]
        #[track_caller]
        fn panic_on_err(e: EntityFetchError) -> ! {
            panic!("{e}");
        }

        match self.get_entity_mut(entities) {
            Ok(fetched) => fetched,
            Err(e) => panic_on_err(e),
        }
    }

    /// Returns the components of an [`Entity`] through [`ComponentInfo`].
    #[inline]
    pub fn inspect_entity(&self, entity: Entity) -> impl Iterator<Item = &ComponentInfo> {
        let entity_location = self
            .entities()
            .get(entity)
            .unwrap_or_else(|| panic!("Entity {entity} does not exist"));

        let archetype = self
            .archetypes()
            .get(entity_location.archetype_id)
            .unwrap_or_else(|| {
                panic!(
                    "Archetype {:?} does not exist",
                    entity_location.archetype_id
                )
            });

        archetype
            .components()
            .filter_map(|id| self.components().get_info(id))
    }

    /// Returns [`EntityRef`]s that expose read-only operations for the given
    /// `entities`, returning [`Err`] if any of the given entities do not exist.
    /// Instead of immediately unwrapping the value returned from this function,
    /// prefer [`World::entity`].
    ///
    /// This function supports fetching a single entity or multiple entities:
    /// - Pass an [`Entity`] to receive a single [`EntityRef`].
    /// - Pass a slice of [`Entity`]s to receive a [`Vec<EntityRef>`].
    /// - Pass an array of [`Entity`]s to receive an equally-sized array of [`EntityRef`]s.
    /// - Pass a reference to a [`EntityHashSet`](crate::entity::hash_map::EntityHashMap) to receive an
    ///   [`EntityHashMap<EntityRef>`](crate::entity::hash_map::EntityHashMap).
    ///
    /// # Errors
    ///
    /// If any of the given `entities` do not exist in the world, the first
    /// [`Entity`] found to be missing will be returned in the [`Err`].
    ///
    /// # Examples
    ///
    /// For examples, see [`World::entity`].
    ///
    /// [`EntityHashSet`]: crate::entity::hash_set::EntityHashSet
    #[inline]
    pub fn get_entity<F: WorldEntityFetch>(&self, entities: F) -> Result<F::Ref<'_>, Entity> {
        let cell = self.as_unsafe_world_cell_readonly();
        // SAFETY: `&self` gives read access to the entire world, and prevents mutable access.
        unsafe { entities.fetch_ref(cell) }
    }

    /// Returns [`EntityMut`]s that expose read and write operations for the
    /// given `entities`, returning [`Err`] if any of the given entities do not
    /// exist. Instead of immediately unwrapping the value returned from this
    /// function, prefer [`World::entity_mut`].
    ///
    /// This function supports fetching a single entity or multiple entities:
    /// - Pass an [`Entity`] to receive a single [`EntityWorldMut`].
    ///    - This reference type allows for structural changes to the entity,
    ///      such as adding or removing components, or despawning the entity.
    /// - Pass a slice of [`Entity`]s to receive a [`Vec<EntityMut>`].
    /// - Pass an array of [`Entity`]s to receive an equally-sized array of [`EntityMut`]s.
    /// - Pass a reference to a [`EntityHashSet`](crate::entity::hash_map::EntityHashMap) to receive an
    ///   [`EntityHashMap<EntityMut>`](crate::entity::hash_map::EntityHashMap).
    ///
    /// In order to perform structural changes on the returned entity reference,
    /// such as adding or removing components, or despawning the entity, only a
    /// single [`Entity`] can be passed to this function. Allowing multiple
    /// entities at the same time with structural access would lead to undefined
    /// behavior, so [`EntityMut`] is returned when requesting multiple entities.
    ///
    /// # Errors
    ///
    /// - Returns [`EntityFetchError::NoSuchEntity`] if any of the given `entities` do not exist in the world.
    ///     - Only the first entity found to be missing will be returned.
    /// - Returns [`EntityFetchError::AliasedMutability`] if the same entity is requested multiple times.
    ///
    /// # Examples
    ///
    /// For examples, see [`World::entity_mut`].
    ///
    /// [`EntityHashSet`]: crate::entity::hash_set::EntityHashSet
    #[inline]
    pub fn get_entity_mut<F: WorldEntityFetch>(
        &mut self,
        entities: F,
    ) -> Result<F::Mut<'_>, EntityFetchError> {
        let cell = self.as_unsafe_world_cell();
        // SAFETY: `&mut self` gives mutable access to the entire world,
        // and prevents any other access to the world.
        unsafe { entities.fetch_mut(cell) }
    }

    /// Returns an [`Entity`] iterator of current entities.
    ///
    /// This is useful in contexts where you only have read-only access to the [`World`].
    #[inline]
    pub fn iter_entities(&self) -> impl Iterator<Item = EntityRef<'_>> + '_ {
        self.archetypes.iter().flat_map(|archetype| {
            archetype
                .entities()
                .iter()
                .enumerate()
                .map(|(archetype_row, archetype_entity)| {
                    let entity = archetype_entity.id();
                    let location = EntityLocation {
                        archetype_id: archetype.id(),
                        archetype_row: ArchetypeRow::new(archetype_row),
                        table_id: archetype.table_id(),
                        table_row: archetype_entity.table_row(),
                    };

                    // SAFETY: entity exists and location accurately specifies the archetype where the entity is stored.
                    let cell = UnsafeEntityCell::new(
                        self.as_unsafe_world_cell_readonly(),
                        entity,
                        location,
                    );
                    // SAFETY: `&self` gives read access to the entire world.
                    unsafe { EntityRef::new(cell) }
                })
        })
    }

    /// Returns a mutable iterator over all entities in the `World`.
    pub fn iter_entities_mut(&mut self) -> impl Iterator<Item = EntityMut<'_>> + '_ {
        let world_cell = self.as_unsafe_world_cell();
        world_cell.archetypes().iter().flat_map(move |archetype| {
            archetype
                .entities()
                .iter()
                .enumerate()
                .map(move |(archetype_row, archetype_entity)| {
                    let entity = archetype_entity.id();
                    let location = EntityLocation {
                        archetype_id: archetype.id(),
                        archetype_row: ArchetypeRow::new(archetype_row),
                        table_id: archetype.table_id(),
                        table_row: archetype_entity.table_row(),
                    };

                    // SAFETY: entity exists and location accurately specifies the archetype where the entity is stored.
                    let cell = UnsafeEntityCell::new(world_cell, entity, location);
                    // SAFETY: We have exclusive access to the entire world. We only create one borrow for each entity,
                    // so none will conflict with one another.
                    unsafe { EntityMut::new(cell) }
                })
        })
    }

    /// Spawns a new [`Entity`] and returns a corresponding [`EntityWorldMut`], which can be used
    /// to add components to the entity or retrieve its id.
    ///
    /// ```
    /// use bevy_ecs::{component::Component, world::World};
    ///
    /// #[derive(Component)]
    /// struct Position {
    ///   x: f32,
    ///   y: f32,
    /// }
    /// #[derive(Component)]
    /// struct Label(&'static str);
    /// #[derive(Component)]
    /// struct Num(u32);
    ///
    /// let mut world = World::new();
    /// let entity = world.spawn_empty()
    ///     .insert(Position { x: 0.0, y: 0.0 }) // add a single component
    ///     .insert((Num(1), Label("hello"))) // add a bundle of components
    ///     .id();
    ///
    /// let position = world.entity(entity).get::<Position>().unwrap();
    /// assert_eq!(position.x, 0.0);
    /// ```
    #[track_caller]
    pub fn spawn_empty(&mut self) -> EntityWorldMut {
        self.flush();
        let entity = self.entities.alloc();
        // SAFETY: entity was just allocated
        unsafe { self.spawn_at_empty_internal(entity, MaybeLocation::caller()) }
    }

    /// Spawns a new [`Entity`] with a given [`Bundle`] of [components](`Component`) and returns
    /// a corresponding [`EntityWorldMut`], which can be used to add components to the entity or
    /// retrieve its id. In case large batches of entities need to be spawned, consider using
    /// [`World::spawn_batch`] instead.
    ///
    /// ```
    /// use bevy_ecs::{bundle::Bundle, component::Component, world::World};
    ///
    /// #[derive(Component)]
    /// struct Position {
    ///   x: f32,
    ///   y: f32,
    /// }
    ///
    /// #[derive(Component)]
    /// struct Velocity {
    ///     x: f32,
    ///     y: f32,
    /// };
    ///
    /// #[derive(Component)]
    /// struct Name(&'static str);
    ///
    /// #[derive(Bundle)]
    /// struct PhysicsBundle {
    ///     position: Position,
    ///     velocity: Velocity,
    /// }
    ///
    /// let mut world = World::new();
    ///
    /// // `spawn` can accept a single component:
    /// world.spawn(Position { x: 0.0, y: 0.0 });
    ///
    /// // It can also accept a tuple of components:
    /// world.spawn((
    ///     Position { x: 0.0, y: 0.0 },
    ///     Velocity { x: 1.0, y: 1.0 },
    /// ));
    ///
    /// // Or it can accept a pre-defined Bundle of components:
    /// world.spawn(PhysicsBundle {
    ///     position: Position { x: 2.0, y: 2.0 },
    ///     velocity: Velocity { x: 0.0, y: 4.0 },
    /// });
    ///
    /// let entity = world
    ///     // Tuples can also mix Bundles and Components
    ///     .spawn((
    ///         PhysicsBundle {
    ///             position: Position { x: 2.0, y: 2.0 },
    ///             velocity: Velocity { x: 0.0, y: 4.0 },
    ///         },
    ///         Name("Elaina Proctor"),
    ///     ))
    ///     // Calling id() will return the unique identifier for the spawned entity
    ///     .id();
    /// let position = world.entity(entity).get::<Position>().unwrap();
    /// assert_eq!(position.x, 2.0);
    /// ```
    #[track_caller]
    pub fn spawn<B: Bundle>(&mut self, bundle: B) -> EntityWorldMut {
        self.spawn_with_caller(bundle, MaybeLocation::caller())
    }

    pub(crate) fn spawn_with_caller<B: Bundle>(
        &mut self,
        bundle: B,
        caller: MaybeLocation,
    ) -> EntityWorldMut {
        self.flush();
        let change_tick = self.change_tick();
        let entity = self.entities.alloc();
        let mut bundle_spawner = BundleSpawner::new::<B>(self, change_tick);
        // SAFETY: bundle's type matches `bundle_info`, entity is allocated but non-existent
        let mut entity_location =
            unsafe { bundle_spawner.spawn_non_existent(entity, bundle, caller) };

        // SAFETY: command_queue is not referenced anywhere else
        if !unsafe { self.command_queue.is_empty() } {
            self.flush_commands();
            entity_location = self
                .entities()
                .get(entity)
                .unwrap_or(EntityLocation::INVALID);
        }

        self.entities
            .set_spawned_or_despawned_by(entity.index(), caller);

        // SAFETY: entity and location are valid, as they were just created above
        unsafe { EntityWorldMut::new(self, entity, entity_location) }
    }

    /// # Safety
    /// must be called on an entity that was just allocated
    unsafe fn spawn_at_empty_internal(
        &mut self,
        entity: Entity,
        caller: MaybeLocation,
    ) -> EntityWorldMut {
        let archetype = self.archetypes.empty_mut();
        // PERF: consider avoiding allocating entities in the empty archetype unless needed
        let table_row = self.storages.tables[archetype.table_id()].allocate(entity);
        // SAFETY: no components are allocated by archetype.allocate() because the archetype is
        // empty
        let location = unsafe { archetype.allocate(entity, table_row) };
        self.entities.set(entity.index(), location);

        self.entities
            .set_spawned_or_despawned_by(entity.index(), caller);

        EntityWorldMut::new(self, entity, location)
    }

    /// Spawns a batch of entities with the same component [`Bundle`] type. Takes a given
    /// [`Bundle`] iterator and returns a corresponding [`Entity`] iterator.
    /// This is more efficient than spawning entities and adding components to them individually
    /// using [`World::spawn`], but it is limited to spawning entities with the same [`Bundle`]
    /// type, whereas spawning individually is more flexible.
    ///
    /// ```
    /// use bevy_ecs::{component::Component, entity::Entity, world::World};
    ///
    /// #[derive(Component)]
    /// struct Str(&'static str);
    /// #[derive(Component)]
    /// struct Num(u32);
    ///
    /// let mut world = World::new();
    /// let entities = world.spawn_batch(vec![
    ///   (Str("a"), Num(0)), // the first entity
    ///   (Str("b"), Num(1)), // the second entity
    /// ]).collect::<Vec<Entity>>();
    ///
    /// assert_eq!(entities.len(), 2);
    /// ```
    #[track_caller]
    pub fn spawn_batch<I>(&mut self, iter: I) -> SpawnBatchIter<'_, I::IntoIter>
    where
        I: IntoIterator,
        I::Item: Bundle,
    {
        SpawnBatchIter::new(self, iter.into_iter(), MaybeLocation::caller())
    }

    /// Retrieves a reference to the given `entity`'s [`Component`] of the given type.
    /// Returns `None` if the `entity` does not have a [`Component`] of the given type.
    /// ```
    /// use bevy_ecs::{component::Component, world::World};
    ///
    /// #[derive(Component)]
    /// struct Position {
    ///   x: f32,
    ///   y: f32,
    /// }
    ///
    /// let mut world = World::new();
    /// let entity = world.spawn(Position { x: 0.0, y: 0.0 }).id();
    /// let position = world.get::<Position>(entity).unwrap();
    /// assert_eq!(position.x, 0.0);
    /// ```
    #[inline]
    pub fn get<T: Component>(&self, entity: Entity) -> Option<&T> {
        self.get_entity(entity).ok()?.get()
    }

    /// Retrieves a mutable reference to the given `entity`'s [`Component`] of the given type.
    /// Returns `None` if the `entity` does not have a [`Component`] of the given type.
    /// ```
    /// use bevy_ecs::{component::Component, world::World};
    ///
    /// #[derive(Component)]
    /// struct Position {
    ///   x: f32,
    ///   y: f32,
    /// }
    ///
    /// let mut world = World::new();
    /// let entity = world.spawn(Position { x: 0.0, y: 0.0 }).id();
    /// let mut position = world.get_mut::<Position>(entity).unwrap();
    /// position.x = 1.0;
    /// ```
    #[inline]
    pub fn get_mut<T: Component<Mutability = Mutable>>(
        &mut self,
        entity: Entity,
    ) -> Option<Mut<T>> {
        self.get_entity_mut(entity).ok()?.into_mut()
    }

    /// Temporarily removes a [`Component`] `T` from the provided [`Entity`] and
    /// runs the provided closure on it, returning the result if `T` was available.
    /// This will trigger the `OnRemove` and `OnReplace` component hooks without
    /// causing an archetype move.
    ///
    /// This is most useful with immutable components, where removal and reinsertion
    /// is the only way to modify a value.
    ///
    /// If you do not need to ensure the above hooks are triggered, and your component
    /// is mutable, prefer using [`get_mut`](World::get_mut).
    ///
    /// # Examples
    ///
    /// ```rust
    /// # use bevy_ecs::prelude::*;
    /// #
    /// #[derive(Component, PartialEq, Eq, Debug)]
    /// #[component(immutable)]
    /// struct Foo(bool);
    ///
    /// # let mut world = World::default();
    /// # world.register_component::<Foo>();
    /// #
    /// # let entity = world.spawn(Foo(false)).id();
    /// #
    /// world.modify_component(entity, |foo: &mut Foo| {
    ///     foo.0 = true;
    /// });
    /// #
    /// # assert_eq!(world.get::<Foo>(entity), Some(&Foo(true)));
    /// ```
    #[inline]
    pub fn modify_component<T: Component, R>(
        &mut self,
        entity: Entity,
        f: impl FnOnce(&mut T) -> R,
    ) -> Result<Option<R>, EntityFetchError> {
        let mut world = DeferredWorld::from(&mut *self);

        let result = match world.modify_component(entity, f) {
            Ok(result) => result,
            Err(EntityFetchError::AliasedMutability(..)) => {
                return Err(EntityFetchError::AliasedMutability(entity))
            }
            Err(EntityFetchError::NoSuchEntity(..)) => {
                return Err(EntityFetchError::NoSuchEntity(
                    entity,
                    self.entities().entity_does_not_exist_error_details(entity),
                ))
            }
        };

        self.flush();
        Ok(result)
    }

    /// Despawns the given [`Entity`], if it exists. This will also remove all of the entity's
    /// [`Components`](Component).
    ///
    /// Returns `true` if the entity is successfully despawned and `false` if
    /// the entity does not exist.
    ///
    /// # Note
    ///
    /// This will also despawn the entities in any [`RelationshipTarget`](crate::relationship::RelationshipTarget) that is configured
    /// to despawn descendants. For example, this will recursively despawn [`Children`](crate::hierarchy::Children).
    ///
    /// ```
    /// use bevy_ecs::{component::Component, world::World};
    ///
    /// #[derive(Component)]
    /// struct Position {
    ///   x: f32,
    ///   y: f32,
    /// }
    ///
    /// let mut world = World::new();
    /// let entity = world.spawn(Position { x: 0.0, y: 0.0 }).id();
    /// assert!(world.despawn(entity));
    /// assert!(world.get_entity(entity).is_err());
    /// assert!(world.get::<Position>(entity).is_none());
    /// ```
    #[track_caller]
    #[inline]
    pub fn despawn(&mut self, entity: Entity) -> bool {
        if let Err(error) = self.despawn_with_caller(entity, MaybeLocation::caller()) {
            warn!("{error}");
            false
        } else {
            true
        }
    }

    /// Despawns the given `entity`, if it exists. This will also remove all of the entity's
    /// [`Components`](Component).
    ///
    /// Returns a [`TryDespawnError`] if the entity does not exist.
    ///
    /// # Note
    ///
    /// This will also despawn the entities in any [`RelationshipTarget`](crate::relationship::RelationshipTarget) that is configured
    /// to despawn descendants. For example, this will recursively despawn [`Children`](crate::hierarchy::Children).
    #[track_caller]
    #[inline]
    pub fn try_despawn(&mut self, entity: Entity) -> Result<(), TryDespawnError> {
        self.despawn_with_caller(entity, MaybeLocation::caller())
    }

    #[inline]
    pub(crate) fn despawn_with_caller(
        &mut self,
        entity: Entity,
        caller: MaybeLocation,
    ) -> Result<(), TryDespawnError> {
        self.flush();
        if let Ok(entity) = self.get_entity_mut(entity) {
            entity.despawn_with_caller(caller);
            Ok(())
        } else {
            Err(TryDespawnError {
                entity,
                details: self.entities().entity_does_not_exist_error_details(entity),
            })
        }
    }

    /// Clears the internal component tracker state.
    ///
    /// The world maintains some internal state about changed and removed components. This state
    /// is used by [`RemovedComponents`] to provide access to the entities that had a specific type
    /// of component removed since last tick.
    ///
    /// The state is also used for change detection when accessing components and resources outside
    /// of a system, for example via [`World::get_mut()`] or [`World::get_resource_mut()`].
    ///
    /// By clearing this internal state, the world "forgets" about those changes, allowing a new round
    /// of detection to be recorded.
    ///
    /// When using `bevy_ecs` as part of the full Bevy engine, this method is called automatically
    /// by `bevy_app::App::update` and `bevy_app::SubApp::update`, so you don't need to call it manually.
    /// When using `bevy_ecs` as a separate standalone crate however, you do need to call this manually.
    ///
    /// ```
    /// # use bevy_ecs::prelude::*;
    /// # #[derive(Component, Default)]
    /// # struct Transform;
    /// // a whole new world
    /// let mut world = World::new();
    ///
    /// // you changed it
    /// let entity = world.spawn(Transform::default()).id();
    ///
    /// // change is detected
    /// let transform = world.get_mut::<Transform>(entity).unwrap();
    /// assert!(transform.is_changed());
    ///
    /// // update the last change tick
    /// world.clear_trackers();
    ///
    /// // change is no longer detected
    /// let transform = world.get_mut::<Transform>(entity).unwrap();
    /// assert!(!transform.is_changed());
    /// ```
    ///
    /// [`RemovedComponents`]: crate::removal_detection::RemovedComponents
    pub fn clear_trackers(&mut self) {
        self.removed_components.update();
        self.last_change_tick = self.increment_change_tick();
    }

    /// Returns [`QueryState`] for the given [`QueryData`], which is used to efficiently
    /// run queries on the [`World`] by storing and reusing the [`QueryState`].
    /// ```
    /// use bevy_ecs::{component::Component, entity::Entity, world::World};
    ///
    /// #[derive(Component, Debug, PartialEq)]
    /// struct Position {
    ///   x: f32,
    ///   y: f32,
    /// }
    ///
    /// #[derive(Component)]
    /// struct Velocity {
    ///   x: f32,
    ///   y: f32,
    /// }
    ///
    /// let mut world = World::new();
    /// let entities = world.spawn_batch(vec![
    ///     (Position { x: 0.0, y: 0.0}, Velocity { x: 1.0, y: 0.0 }),
    ///     (Position { x: 0.0, y: 0.0}, Velocity { x: 0.0, y: 1.0 }),
    /// ]).collect::<Vec<Entity>>();
    ///
    /// let mut query = world.query::<(&mut Position, &Velocity)>();
    /// for (mut position, velocity) in query.iter_mut(&mut world) {
    ///    position.x += velocity.x;
    ///    position.y += velocity.y;
    /// }
    ///
    /// assert_eq!(world.get::<Position>(entities[0]).unwrap(), &Position { x: 1.0, y: 0.0 });
    /// assert_eq!(world.get::<Position>(entities[1]).unwrap(), &Position { x: 0.0, y: 1.0 });
    /// ```
    ///
    /// To iterate over entities in a deterministic order,
    /// sort the results of the query using the desired component as a key.
    /// Note that this requires fetching the whole result set from the query
    /// and allocation of a [`Vec`] to store it.
    ///
    /// ```
    /// use bevy_ecs::{component::Component, entity::Entity, world::World};
    ///
    /// #[derive(Component, PartialEq, Eq, PartialOrd, Ord, Debug)]
    /// struct Order(i32);
    /// #[derive(Component, PartialEq, Debug)]
    /// struct Label(&'static str);
    ///
    /// let mut world = World::new();
    /// let a = world.spawn((Order(2), Label("second"))).id();
    /// let b = world.spawn((Order(3), Label("third"))).id();
    /// let c = world.spawn((Order(1), Label("first"))).id();
    /// let mut entities = world.query::<(Entity, &Order, &Label)>()
    ///     .iter(&world)
    ///     .collect::<Vec<_>>();
    /// // Sort the query results by their `Order` component before comparing
    /// // to expected results. Query iteration order should not be relied on.
    /// entities.sort_by_key(|e| e.1);
    /// assert_eq!(entities, vec![
    ///     (c, &Order(1), &Label("first")),
    ///     (a, &Order(2), &Label("second")),
    ///     (b, &Order(3), &Label("third")),
    /// ]);
    /// ```
    #[inline]
    pub fn query<D: QueryData>(&mut self) -> QueryState<D, ()> {
        self.query_filtered::<D, ()>()
    }

    /// Returns [`QueryState`] for the given filtered [`QueryData`], which is used to efficiently
    /// run queries on the [`World`] by storing and reusing the [`QueryState`].
    /// ```
    /// use bevy_ecs::{component::Component, entity::Entity, world::World, query::With};
    ///
    /// #[derive(Component)]
    /// struct A;
    /// #[derive(Component)]
    /// struct B;
    ///
    /// let mut world = World::new();
    /// let e1 = world.spawn(A).id();
    /// let e2 = world.spawn((A, B)).id();
    ///
    /// let mut query = world.query_filtered::<Entity, With<B>>();
    /// let matching_entities = query.iter(&world).collect::<Vec<Entity>>();
    ///
    /// assert_eq!(matching_entities, vec![e2]);
    /// ```
    #[inline]
    pub fn query_filtered<D: QueryData, F: QueryFilter>(&mut self) -> QueryState<D, F> {
        QueryState::new(self)
    }

    /// Returns [`QueryState`] for the given [`QueryData`], which is used to efficiently
    /// run queries on the [`World`] by storing and reusing the [`QueryState`].
    /// ```
    /// use bevy_ecs::{component::Component, entity::Entity, world::World};
    ///
    /// #[derive(Component, Debug, PartialEq)]
    /// struct Position {
    ///   x: f32,
    ///   y: f32,
    /// }
    ///
    /// let mut world = World::new();
    /// world.spawn_batch(vec![
    ///     Position { x: 0.0, y: 0.0 },
    ///     Position { x: 1.0, y: 1.0 },
    /// ]);
    ///
    /// fn get_positions(world: &World) -> Vec<(Entity, &Position)> {
    ///     let mut query = world.try_query::<(Entity, &Position)>().unwrap();
    ///     query.iter(world).collect()
    /// }
    ///
    /// let positions = get_positions(&world);
    ///
    /// assert_eq!(world.get::<Position>(positions[0].0).unwrap(), positions[0].1);
    /// assert_eq!(world.get::<Position>(positions[1].0).unwrap(), positions[1].1);
    /// ```
    ///
    /// Requires only an immutable world reference, but may fail if, for example,
    /// the components that make up this query have not been registered into the world.
    /// ```
    /// use bevy_ecs::{component::Component, entity::Entity, world::World};
    ///
    /// #[derive(Component)]
    /// struct A;
    ///
    /// let mut world = World::new();
    ///
    /// let none_query = world.try_query::<&A>();
    /// assert!(none_query.is_none());
    ///
    /// world.register_component::<A>();
    ///
    /// let some_query = world.try_query::<&A>();
    /// assert!(some_query.is_some());
    /// ```
    #[inline]
    pub fn try_query<D: QueryData>(&self) -> Option<QueryState<D, ()>> {
        self.try_query_filtered::<D, ()>()
    }

    /// Returns [`QueryState`] for the given filtered [`QueryData`], which is used to efficiently
    /// run queries on the [`World`] by storing and reusing the [`QueryState`].
    /// ```
    /// use bevy_ecs::{component::Component, entity::Entity, world::World, query::With};
    ///
    /// #[derive(Component)]
    /// struct A;
    /// #[derive(Component)]
    /// struct B;
    ///
    /// let mut world = World::new();
    /// let e1 = world.spawn(A).id();
    /// let e2 = world.spawn((A, B)).id();
    ///
    /// let mut query = world.try_query_filtered::<Entity, With<B>>().unwrap();
    /// let matching_entities = query.iter(&world).collect::<Vec<Entity>>();
    ///
    /// assert_eq!(matching_entities, vec![e2]);
    /// ```
    ///
    /// Requires only an immutable world reference, but may fail if, for example,
    /// the components that make up this query have not been registered into the world.
    #[inline]
    pub fn try_query_filtered<D: QueryData, F: QueryFilter>(&self) -> Option<QueryState<D, F>> {
        QueryState::try_new(self)
    }

    /// Returns an iterator of entities that had components of type `T` removed
    /// since the last call to [`World::clear_trackers`].
    pub fn removed<T: Component>(&self) -> impl Iterator<Item = Entity> + '_ {
        self.components
            .get_id(TypeId::of::<T>())
            .map(|component_id| self.removed_with_id(component_id))
            .into_iter()
            .flatten()
    }

    /// Returns an iterator of entities that had components with the given `component_id` removed
    /// since the last call to [`World::clear_trackers`].
    pub fn removed_with_id(&self, component_id: ComponentId) -> impl Iterator<Item = Entity> + '_ {
        self.removed_components
            .get(component_id)
            .map(|removed| removed.iter_current_update_events().cloned())
            .into_iter()
            .flatten()
            .map(Into::into)
    }

    /// Registers a new [`Resource`] type and returns the [`ComponentId`] created for it.
    ///
    /// This enables the dynamic registration of new [`Resource`] definitions at runtime for
    /// advanced use cases.
    ///
    /// # Note
    ///
    /// Registering a [`Resource`] does not insert it into [`World`]. For insertion, you could use
    /// [`World::insert_resource_by_id`].
    pub fn register_resource_with_descriptor(
        &mut self,
        descriptor: ComponentDescriptor,
    ) -> ComponentId {
        self.components
            .register_resource_with_descriptor(descriptor)
    }

    /// Initializes a new resource and returns the [`ComponentId`] created for it.
    ///
    /// If the resource already exists, nothing happens.
    ///
    /// The value given by the [`FromWorld::from_world`] method will be used.
    /// Note that any resource with the [`Default`] trait automatically implements [`FromWorld`],
    /// and those default values will be here instead.
    #[inline]
    #[track_caller]
    pub fn init_resource<R: Resource + FromWorld>(&mut self) -> ComponentId {
        let caller = MaybeLocation::caller();
        let component_id = self.components.register_resource::<R>();
        if self
            .storages
            .resources
            .get(component_id)
            .is_none_or(|data| !data.is_present())
        {
            let value = R::from_world(self);
            OwningPtr::make(value, |ptr| {
                // SAFETY: component_id was just initialized and corresponds to resource of type R.
                unsafe {
                    self.insert_resource_by_id(component_id, ptr, caller);
                }
            });
        }
        component_id
    }

    /// Inserts a new resource with the given `value`.
    ///
    /// Resources are "unique" data of a given type.
    /// If you insert a resource of a type that already exists,
    /// you will overwrite any existing data.
    #[inline]
    #[track_caller]
    pub fn insert_resource<R: Resource>(&mut self, value: R) {
        self.insert_resource_with_caller(value, MaybeLocation::caller());
    }

    /// Split into a new function so we can pass the calling location into the function when using
    /// as a command.
    #[inline]
    pub(crate) fn insert_resource_with_caller<R: Resource>(
        &mut self,
        value: R,
        caller: MaybeLocation,
    ) {
        let component_id = self.components.register_resource::<R>();
        OwningPtr::make(value, |ptr| {
            // SAFETY: component_id was just initialized and corresponds to resource of type R.
            unsafe {
                self.insert_resource_by_id(component_id, ptr, caller);
            }
        });
    }

    /// Initializes a new non-send resource and returns the [`ComponentId`] created for it.
    ///
    /// If the resource already exists, nothing happens.
    ///
    /// The value given by the [`FromWorld::from_world`] method will be used.
    /// Note that any resource with the `Default` trait automatically implements `FromWorld`,
    /// and those default values will be here instead.
    ///
    /// # Panics
    ///
    /// Panics if called from a thread other than the main thread.
    #[inline]
    #[track_caller]
    pub fn init_non_send_resource<R: 'static + FromWorld>(&mut self) -> ComponentId {
        let caller = MaybeLocation::caller();
        let component_id = self.components.register_non_send::<R>();
        if self
            .storages
            .non_send_resources
            .get(component_id)
            .is_none_or(|data| !data.is_present())
        {
            let value = R::from_world(self);
            OwningPtr::make(value, |ptr| {
                // SAFETY: component_id was just initialized and corresponds to resource of type R.
                unsafe {
                    self.insert_non_send_by_id(component_id, ptr, caller);
                }
            });
        }
        component_id
    }

    /// Inserts a new non-send resource with the given `value`.
    ///
    /// `NonSend` resources cannot be sent across threads,
    /// and do not need the `Send + Sync` bounds.
    /// Systems with `NonSend` resources are always scheduled on the main thread.
    ///
    /// # Panics
    /// If a value is already present, this function will panic if called
    /// from a different thread than where the original value was inserted from.
    #[inline]
    #[track_caller]
    pub fn insert_non_send_resource<R: 'static>(&mut self, value: R) {
        let caller = MaybeLocation::caller();
        let component_id = self.components.register_non_send::<R>();
        OwningPtr::make(value, |ptr| {
            // SAFETY: component_id was just initialized and corresponds to resource of type R.
            unsafe {
                self.insert_non_send_by_id(component_id, ptr, caller);
            }
        });
    }

    /// Removes the resource of a given type and returns it, if it exists. Otherwise returns `None`.
    #[inline]
    pub fn remove_resource<R: Resource>(&mut self) -> Option<R> {
        let component_id = self.components.get_resource_id(TypeId::of::<R>())?;
        let (ptr, _, _) = self.storages.resources.get_mut(component_id)?.remove()?;
        // SAFETY: `component_id` was gotten via looking up the `R` type
        unsafe { Some(ptr.read::<R>()) }
    }

    /// Removes a `!Send` resource from the world and returns it, if present.
    ///
    /// `NonSend` resources cannot be sent across threads,
    /// and do not need the `Send + Sync` bounds.
    /// Systems with `NonSend` resources are always scheduled on the main thread.
    ///
    /// Returns `None` if a value was not previously present.
    ///
    /// # Panics
    /// If a value is present, this function will panic if called from a different
    /// thread than where the value was inserted from.
    #[inline]
    pub fn remove_non_send_resource<R: 'static>(&mut self) -> Option<R> {
        let component_id = self.components.get_resource_id(TypeId::of::<R>())?;
        let (ptr, _, _) = self
            .storages
            .non_send_resources
            .get_mut(component_id)?
            .remove()?;
        // SAFETY: `component_id` was gotten via looking up the `R` type
        unsafe { Some(ptr.read::<R>()) }
    }

    /// Returns `true` if a resource of type `R` exists. Otherwise returns `false`.
    #[inline]
    pub fn contains_resource<R: Resource>(&self) -> bool {
        self.components
            .get_resource_id(TypeId::of::<R>())
            .and_then(|component_id| self.storages.resources.get(component_id))
            .is_some_and(ResourceData::is_present)
    }

    /// Returns `true` if a resource with provided `component_id` exists. Otherwise returns `false`.
    #[inline]
    pub fn contains_resource_by_id(&self, component_id: ComponentId) -> bool {
        self.storages
            .resources
            .get(component_id)
            .is_some_and(ResourceData::is_present)
    }

    /// Returns `true` if a resource of type `R` exists. Otherwise returns `false`.
    #[inline]
    pub fn contains_non_send<R: 'static>(&self) -> bool {
        self.components
            .get_resource_id(TypeId::of::<R>())
            .and_then(|component_id| self.storages.non_send_resources.get(component_id))
            .is_some_and(ResourceData::is_present)
    }

    /// Returns `true` if a resource with provided `component_id` exists. Otherwise returns `false`.
    #[inline]
    pub fn contains_non_send_by_id(&self, component_id: ComponentId) -> bool {
        self.storages
            .non_send_resources
            .get(component_id)
            .is_some_and(ResourceData::is_present)
    }

    /// Returns `true` if a resource of type `R` exists and was added since the world's
    /// [`last_change_tick`](World::last_change_tick()). Otherwise, this returns `false`.
    ///
    /// This means that:
    /// - When called from an exclusive system, this will check for additions since the system last ran.
    /// - When called elsewhere, this will check for additions since the last time that [`World::clear_trackers`]
    ///   was called.
    pub fn is_resource_added<R: Resource>(&self) -> bool {
        self.components
            .get_resource_id(TypeId::of::<R>())
            .is_some_and(|component_id| self.is_resource_added_by_id(component_id))
    }

    /// Returns `true` if a resource with id `component_id` exists and was added since the world's
    /// [`last_change_tick`](World::last_change_tick()). Otherwise, this returns `false`.
    ///
    /// This means that:
    /// - When called from an exclusive system, this will check for additions since the system last ran.
    /// - When called elsewhere, this will check for additions since the last time that [`World::clear_trackers`]
    ///   was called.
    pub fn is_resource_added_by_id(&self, component_id: ComponentId) -> bool {
        self.storages
            .resources
            .get(component_id)
            .is_some_and(|resource| {
                resource.get_ticks().is_some_and(|ticks| {
                    ticks.is_added(self.last_change_tick(), self.read_change_tick())
                })
            })
    }

    /// Returns `true` if a resource of type `R` exists and was modified since the world's
    /// [`last_change_tick`](World::last_change_tick()). Otherwise, this returns `false`.
    ///
    /// This means that:
    /// - When called from an exclusive system, this will check for changes since the system last ran.
    /// - When called elsewhere, this will check for changes since the last time that [`World::clear_trackers`]
    ///   was called.
    pub fn is_resource_changed<R: Resource>(&self) -> bool {
        self.components
            .get_resource_id(TypeId::of::<R>())
            .is_some_and(|component_id| self.is_resource_changed_by_id(component_id))
    }

    /// Returns `true` if a resource with id `component_id` exists and was modified since the world's
    /// [`last_change_tick`](World::last_change_tick()). Otherwise, this returns `false`.
    ///
    /// This means that:
    /// - When called from an exclusive system, this will check for changes since the system last ran.
    /// - When called elsewhere, this will check for changes since the last time that [`World::clear_trackers`]
    ///   was called.
    pub fn is_resource_changed_by_id(&self, component_id: ComponentId) -> bool {
        self.storages
            .resources
            .get(component_id)
            .is_some_and(|resource| {
                resource.get_ticks().is_some_and(|ticks| {
                    ticks.is_changed(self.last_change_tick(), self.read_change_tick())
                })
            })
    }

    /// Retrieves the change ticks for the given resource.
    pub fn get_resource_change_ticks<R: Resource>(&self) -> Option<ComponentTicks> {
        self.components
            .get_resource_id(TypeId::of::<R>())
            .and_then(|component_id| self.get_resource_change_ticks_by_id(component_id))
    }

    /// Retrieves the change ticks for the given [`ComponentId`].
    ///
    /// **You should prefer to use the typed API [`World::get_resource_change_ticks`] where possible.**
    pub fn get_resource_change_ticks_by_id(
        &self,
        component_id: ComponentId,
    ) -> Option<ComponentTicks> {
        self.storages
            .resources
            .get(component_id)
            .and_then(ResourceData::get_ticks)
    }

    /// Gets a reference to the resource of the given type
    ///
    /// # Panics
    ///
    /// Panics if the resource does not exist.
    /// Use [`get_resource`](World::get_resource) instead if you want to handle this case.
    ///
    /// If you want to instead insert a value if the resource does not exist,
    /// use [`get_resource_or_insert_with`](World::get_resource_or_insert_with).
    #[inline]
    #[track_caller]
    pub fn resource<R: Resource>(&self) -> &R {
        match self.get_resource() {
            Some(x) => x,
            None => panic!(
                "Requested resource {} does not exist in the `World`.
                Did you forget to add it using `app.insert_resource` / `app.init_resource`?
                Resources are also implicitly added via `app.add_event`,
                and can be added by plugins.",
                core::any::type_name::<R>()
            ),
        }
    }

    /// Gets a reference to the resource of the given type
    ///
    /// # Panics
    ///
    /// Panics if the resource does not exist.
    /// Use [`get_resource_ref`](World::get_resource_ref) instead if you want to handle this case.
    ///
    /// If you want to instead insert a value if the resource does not exist,
    /// use [`get_resource_or_insert_with`](World::get_resource_or_insert_with).
    #[inline]
    #[track_caller]
    pub fn resource_ref<R: Resource>(&self) -> Ref<R> {
        match self.get_resource_ref() {
            Some(x) => x,
            None => panic!(
                "Requested resource {} does not exist in the `World`.
                Did you forget to add it using `app.insert_resource` / `app.init_resource`?
                Resources are also implicitly added via `app.add_event`,
                and can be added by plugins.",
                core::any::type_name::<R>()
            ),
        }
    }

    /// Gets a mutable reference to the resource of the given type
    ///
    /// # Panics
    ///
    /// Panics if the resource does not exist.
    /// Use [`get_resource_mut`](World::get_resource_mut) instead if you want to handle this case.
    ///
    /// If you want to instead insert a value if the resource does not exist,
    /// use [`get_resource_or_insert_with`](World::get_resource_or_insert_with).
    #[inline]
    #[track_caller]
    pub fn resource_mut<R: Resource>(&mut self) -> Mut<'_, R> {
        match self.get_resource_mut() {
            Some(x) => x,
            None => panic!(
                "Requested resource {} does not exist in the `World`.
                Did you forget to add it using `app.insert_resource` / `app.init_resource`?
                Resources are also implicitly added via `app.add_event`,
                and can be added by plugins.",
                core::any::type_name::<R>()
            ),
        }
    }

    /// Gets a reference to the resource of the given type if it exists
    #[inline]
    pub fn get_resource<R: Resource>(&self) -> Option<&R> {
        // SAFETY:
        // - `as_unsafe_world_cell_readonly` gives permission to access everything immutably
        // - `&self` ensures nothing in world is borrowed mutably
        unsafe { self.as_unsafe_world_cell_readonly().get_resource() }
    }

    /// Gets a reference including change detection to the resource of the given type if it exists.
    #[inline]
    pub fn get_resource_ref<R: Resource>(&self) -> Option<Ref<R>> {
        // SAFETY:
        // - `as_unsafe_world_cell_readonly` gives permission to access everything immutably
        // - `&self` ensures nothing in world is borrowed mutably
        unsafe { self.as_unsafe_world_cell_readonly().get_resource_ref() }
    }

    /// Gets a mutable reference to the resource of the given type if it exists
    #[inline]
    pub fn get_resource_mut<R: Resource>(&mut self) -> Option<Mut<'_, R>> {
        // SAFETY:
        // - `as_unsafe_world_cell` gives permission to access everything mutably
        // - `&mut self` ensures nothing in world is borrowed
        unsafe { self.as_unsafe_world_cell().get_resource_mut() }
    }

    /// Gets a mutable reference to the resource of type `T` if it exists,
    /// otherwise inserts the resource using the result of calling `func`.
    ///
    /// # Example
    ///
    /// ```
    /// # use bevy_ecs::prelude::*;
    /// #
    /// #[derive(Resource)]
    /// struct MyResource(i32);
    ///
    /// # let mut world = World::new();
    /// let my_res = world.get_resource_or_insert_with(|| MyResource(10));
    /// assert_eq!(my_res.0, 10);
    /// ```
    #[inline]
    #[track_caller]
    pub fn get_resource_or_insert_with<R: Resource>(
        &mut self,
        func: impl FnOnce() -> R,
    ) -> Mut<'_, R> {
        let caller = MaybeLocation::caller();
        let change_tick = self.change_tick();
        let last_change_tick = self.last_change_tick();

        let component_id = self.components.register_resource::<R>();
        let data = self.initialize_resource_internal(component_id);
        if !data.is_present() {
            OwningPtr::make(func(), |ptr| {
                // SAFETY: component_id was just initialized and corresponds to resource of type R.
                unsafe {
                    data.insert(ptr, change_tick, caller);
                }
            });
        }

        // SAFETY: The resource must be present, as we would have inserted it if it was empty.
        let data = unsafe {
            data.get_mut(last_change_tick, change_tick)
                .debug_checked_unwrap()
        };
        // SAFETY: The underlying type of the resource is `R`.
        unsafe { data.with_type::<R>() }
    }

    /// Gets a mutable reference to the resource of type `T` if it exists,
    /// otherwise initializes the resource by calling its [`FromWorld`]
    /// implementation.
    ///
    /// # Example
    ///
    /// ```
    /// # use bevy_ecs::prelude::*;
    /// #
    /// #[derive(Resource)]
    /// struct Foo(i32);
    ///
    /// impl Default for Foo {
    ///     fn default() -> Self {
    ///         Self(15)
    ///     }
    /// }
    ///
    /// #[derive(Resource)]
    /// struct MyResource(i32);
    ///
    /// impl FromWorld for MyResource {
    ///     fn from_world(world: &mut World) -> Self {
    ///         let foo = world.get_resource_or_init::<Foo>();
    ///         Self(foo.0 * 2)
    ///     }
    /// }
    ///
    /// # let mut world = World::new();
    /// let my_res = world.get_resource_or_init::<MyResource>();
    /// assert_eq!(my_res.0, 30);
    /// ```
    #[track_caller]
    pub fn get_resource_or_init<R: Resource + FromWorld>(&mut self) -> Mut<'_, R> {
        let caller = MaybeLocation::caller();
        let change_tick = self.change_tick();
        let last_change_tick = self.last_change_tick();

        let component_id = self.components.register_resource::<R>();
        if self
            .storages
            .resources
            .get(component_id)
            .is_none_or(|data| !data.is_present())
        {
            let value = R::from_world(self);
            OwningPtr::make(value, |ptr| {
                // SAFETY: component_id was just initialized and corresponds to resource of type R.
                unsafe {
                    self.insert_resource_by_id(component_id, ptr, caller);
                }
            });
        }

        // SAFETY: The resource was just initialized if it was empty.
        let data = unsafe {
            self.storages
                .resources
                .get_mut(component_id)
                .debug_checked_unwrap()
        };
        // SAFETY: The resource must be present, as we would have inserted it if it was empty.
        let data = unsafe {
            data.get_mut(last_change_tick, change_tick)
                .debug_checked_unwrap()
        };
        // SAFETY: The underlying type of the resource is `R`.
        unsafe { data.with_type::<R>() }
    }

    /// Gets an immutable reference to the non-send resource of the given type, if it exists.
    ///
    /// # Panics
    ///
    /// Panics if the resource does not exist.
    /// Use [`get_non_send_resource`](World::get_non_send_resource) instead if you want to handle this case.
    ///
    /// This function will panic if it isn't called from the same thread that the resource was inserted from.
    #[inline]
    #[track_caller]
    pub fn non_send_resource<R: 'static>(&self) -> &R {
        match self.get_non_send_resource() {
            Some(x) => x,
            None => panic!(
                "Requested non-send resource {} does not exist in the `World`.
                Did you forget to add it using `app.insert_non_send_resource` / `app.init_non_send_resource`?
                Non-send resources can also be added by plugins.",
                core::any::type_name::<R>()
            ),
        }
    }

    /// Gets a mutable reference to the non-send resource of the given type, if it exists.
    ///
    /// # Panics
    ///
    /// Panics if the resource does not exist.
    /// Use [`get_non_send_resource_mut`](World::get_non_send_resource_mut) instead if you want to handle this case.
    ///
    /// This function will panic if it isn't called from the same thread that the resource was inserted from.
    #[inline]
    #[track_caller]
    pub fn non_send_resource_mut<R: 'static>(&mut self) -> Mut<'_, R> {
        match self.get_non_send_resource_mut() {
            Some(x) => x,
            None => panic!(
                "Requested non-send resource {} does not exist in the `World`.
                Did you forget to add it using `app.insert_non_send_resource` / `app.init_non_send_resource`?
                Non-send resources can also be added by plugins.",
                core::any::type_name::<R>()
            ),
        }
    }

    /// Gets a reference to the non-send resource of the given type, if it exists.
    /// Otherwise returns `None`.
    ///
    /// # Panics
    /// This function will panic if it isn't called from the same thread that the resource was inserted from.
    #[inline]
    pub fn get_non_send_resource<R: 'static>(&self) -> Option<&R> {
        // SAFETY:
        // - `as_unsafe_world_cell_readonly` gives permission to access the entire world immutably
        // - `&self` ensures that there are no mutable borrows of world data
        unsafe { self.as_unsafe_world_cell_readonly().get_non_send_resource() }
    }

    /// Gets a mutable reference to the non-send resource of the given type, if it exists.
    /// Otherwise returns `None`.
    ///
    /// # Panics
    /// This function will panic if it isn't called from the same thread that the resource was inserted from.
    #[inline]
    pub fn get_non_send_resource_mut<R: 'static>(&mut self) -> Option<Mut<'_, R>> {
        // SAFETY:
        // - `as_unsafe_world_cell` gives permission to access the entire world mutably
        // - `&mut self` ensures that there are no borrows of world data
        unsafe { self.as_unsafe_world_cell().get_non_send_resource_mut() }
    }

    /// For a given batch of ([`Entity`], [`Bundle`]) pairs, either spawns each [`Entity`] with the given
    /// bundle (if the entity does not exist), or inserts the [`Bundle`] (if the entity already exists).
    /// This is faster than doing equivalent operations one-by-one.
    /// Returns `Ok` if all entities were successfully inserted into or spawned. Otherwise it returns an `Err`
    /// with a list of entities that could not be spawned or inserted into. A "spawn or insert" operation can
    /// only fail if an [`Entity`] is passed in with an "invalid generation" that conflicts with an existing [`Entity`].
    ///
    /// # Note
    /// Spawning a specific `entity` value is rarely the right choice. Most apps should use [`World::spawn_batch`].
    /// This method should generally only be used for sharing entities across apps, and only when they have a scheme
    /// worked out to share an ID space (which doesn't happen by default).
    ///
    /// ```
    /// use bevy_ecs::{entity::Entity, world::World, component::Component};
    /// #[derive(Component)]
    /// struct A(&'static str);
    /// #[derive(Component, PartialEq, Debug)]
    /// struct B(f32);
    ///
    /// let mut world = World::new();
    /// let e0 = world.spawn_empty().id();
    /// let e1 = world.spawn_empty().id();
    /// world.insert_or_spawn_batch(vec![
    ///   (e0, (A("a"), B(0.0))), // the first entity
    ///   (e1, (A("b"), B(1.0))), // the second entity
    /// ]);
    ///
    /// assert_eq!(world.get::<B>(e0), Some(&B(0.0)));
    /// ```
    #[track_caller]
    pub fn insert_or_spawn_batch<I, B>(&mut self, iter: I) -> Result<(), Vec<Entity>>
    where
        I: IntoIterator,
        I::IntoIter: Iterator<Item = (Entity, B)>,
        B: Bundle,
    {
        self.insert_or_spawn_batch_with_caller(iter, MaybeLocation::caller())
    }

    /// Split into a new function so we can pass the calling location into the function when using
    /// as a command.
    #[inline]
    pub(crate) fn insert_or_spawn_batch_with_caller<I, B>(
        &mut self,
        iter: I,
        caller: MaybeLocation,
    ) -> Result<(), Vec<Entity>>
    where
        I: IntoIterator,
        I::IntoIter: Iterator<Item = (Entity, B)>,
        B: Bundle,
    {
        self.flush();

        let change_tick = self.change_tick();

        let bundle_id = self
            .bundles
            .register_info::<B>(&mut self.components, &mut self.storages);
        enum SpawnOrInsert<'w> {
            Spawn(BundleSpawner<'w>),
            Insert(BundleInserter<'w>, ArchetypeId),
        }

        impl<'w> SpawnOrInsert<'w> {
            fn entities(&mut self) -> &mut Entities {
                match self {
                    SpawnOrInsert::Spawn(spawner) => spawner.entities(),
                    SpawnOrInsert::Insert(inserter, _) => inserter.entities(),
                }
            }
        }
        // SAFETY: we initialized this bundle_id in `init_info`
        let mut spawn_or_insert = SpawnOrInsert::Spawn(unsafe {
            BundleSpawner::new_with_id(self, bundle_id, change_tick)
        });

        let mut invalid_entities = Vec::new();
        for (entity, bundle) in iter {
            match spawn_or_insert
                .entities()
                .alloc_at_without_replacement(entity)
            {
                AllocAtWithoutReplacement::Exists(location) => {
                    match spawn_or_insert {
                        SpawnOrInsert::Insert(ref mut inserter, archetype)
                            if location.archetype_id == archetype =>
                        {
                            // SAFETY: `entity` is valid, `location` matches entity, bundle matches inserter
                            unsafe {
                                inserter.insert(
                                    entity,
                                    location,
                                    bundle,
                                    InsertMode::Replace,
                                    caller,
                                )
                            };
                        }
                        _ => {
                            // SAFETY: we initialized this bundle_id in `init_info`
                            let mut inserter = unsafe {
                                BundleInserter::new_with_id(
                                    self,
                                    location.archetype_id,
                                    bundle_id,
                                    change_tick,
                                )
                            };
                            // SAFETY: `entity` is valid, `location` matches entity, bundle matches inserter
                            unsafe {
                                inserter.insert(
                                    entity,
                                    location,
                                    bundle,
                                    InsertMode::Replace,
                                    caller,
                                )
                            };
                            spawn_or_insert =
                                SpawnOrInsert::Insert(inserter, location.archetype_id);
                        }
                    };
                }
                AllocAtWithoutReplacement::DidNotExist => {
                    if let SpawnOrInsert::Spawn(ref mut spawner) = spawn_or_insert {
                        // SAFETY: `entity` is allocated (but non existent), bundle matches inserter
                        unsafe { spawner.spawn_non_existent(entity, bundle, caller) };
                    } else {
                        // SAFETY: we initialized this bundle_id in `init_info`
                        let mut spawner =
                            unsafe { BundleSpawner::new_with_id(self, bundle_id, change_tick) };
                        // SAFETY: `entity` is valid, `location` matches entity, bundle matches inserter
                        unsafe { spawner.spawn_non_existent(entity, bundle, caller) };
                        spawn_or_insert = SpawnOrInsert::Spawn(spawner);
                    }
                }
                AllocAtWithoutReplacement::ExistsWithWrongGeneration => {
                    invalid_entities.push(entity);
                }
            }
        }

        if invalid_entities.is_empty() {
            Ok(())
        } else {
            Err(invalid_entities)
        }
    }

    /// For a given batch of ([`Entity`], [`Bundle`]) pairs,
    /// adds the `Bundle` of components to each `Entity`.
    /// This is faster than doing equivalent operations one-by-one.
    ///
    /// A batch can be any type that implements [`IntoIterator`] containing `(Entity, Bundle)` tuples,
    /// such as a [`Vec<(Entity, Bundle)>`] or an array `[(Entity, Bundle); N]`.
    ///
    /// This will overwrite any previous values of components shared by the `Bundle`.
    /// See [`World::insert_batch_if_new`] to keep the old values instead.
    ///
    /// # Panics
    ///
    /// This function will panic if any of the associated entities do not exist.
    ///
    /// For the fallible version, see [`World::try_insert_batch`].
    #[track_caller]
    pub fn insert_batch<I, B>(&mut self, batch: I)
    where
        I: IntoIterator,
        I::IntoIter: Iterator<Item = (Entity, B)>,
        B: Bundle,
    {
        self.insert_batch_with_caller(batch, InsertMode::Replace, MaybeLocation::caller());
    }

    /// For a given batch of ([`Entity`], [`Bundle`]) pairs,
    /// adds the `Bundle` of components to each `Entity` without overwriting.
    /// This is faster than doing equivalent operations one-by-one.
    ///
    /// A batch can be any type that implements [`IntoIterator`] containing `(Entity, Bundle)` tuples,
    /// such as a [`Vec<(Entity, Bundle)>`] or an array `[(Entity, Bundle); N]`.
    ///
    /// This is the same as [`World::insert_batch`], but in case of duplicate
    /// components it will leave the old values instead of replacing them with new ones.
    ///
    /// # Panics
    ///
    /// This function will panic if any of the associated entities do not exist.
    ///
    /// For the fallible version, see [`World::try_insert_batch_if_new`].
    #[track_caller]
    pub fn insert_batch_if_new<I, B>(&mut self, batch: I)
    where
        I: IntoIterator,
        I::IntoIter: Iterator<Item = (Entity, B)>,
        B: Bundle,
    {
        self.insert_batch_with_caller(batch, InsertMode::Keep, MaybeLocation::caller());
    }

    /// Split into a new function so we can differentiate the calling location.
    ///
    /// This can be called by:
    /// - [`World::insert_batch`]
    /// - [`World::insert_batch_if_new`]
    #[inline]
    pub(crate) fn insert_batch_with_caller<I, B>(
        &mut self,
        batch: I,
        insert_mode: InsertMode,
        caller: MaybeLocation,
    ) where
        I: IntoIterator,
        I::IntoIter: Iterator<Item = (Entity, B)>,
        B: Bundle,
    {
        struct InserterArchetypeCache<'w> {
            inserter: BundleInserter<'w>,
            archetype_id: ArchetypeId,
        }

        self.flush();
        let change_tick = self.change_tick();
        let bundle_id = self
            .bundles
            .register_info::<B>(&mut self.components, &mut self.storages);

        let mut batch_iter = batch.into_iter();

        if let Some((first_entity, first_bundle)) = batch_iter.next() {
            if let Some(first_location) = self.entities().get(first_entity) {
                let mut cache = InserterArchetypeCache {
                    // SAFETY: we initialized this bundle_id in `register_info`
                    inserter: unsafe {
                        BundleInserter::new_with_id(
                            self,
                            first_location.archetype_id,
                            bundle_id,
                            change_tick,
                        )
                    },
                    archetype_id: first_location.archetype_id,
                };
                // SAFETY: `entity` is valid, `location` matches entity, bundle matches inserter
                unsafe {
                    cache.inserter.insert(
                        first_entity,
                        first_location,
                        first_bundle,
                        insert_mode,
                        caller,
                    )
                };

                for (entity, bundle) in batch_iter {
                    if let Some(location) = cache.inserter.entities().get(entity) {
                        if location.archetype_id != cache.archetype_id {
                            cache = InserterArchetypeCache {
                                // SAFETY: we initialized this bundle_id in `register_info`
                                inserter: unsafe {
                                    BundleInserter::new_with_id(
                                        self,
                                        location.archetype_id,
                                        bundle_id,
                                        change_tick,
                                    )
                                },
                                archetype_id: location.archetype_id,
                            }
                        }
                        // SAFETY: `entity` is valid, `location` matches entity, bundle matches inserter
                        unsafe {
                            cache
                                .inserter
                                .insert(entity, location, bundle, insert_mode, caller)
                        };
                    } else {
                        panic!("error[B0003]: Could not insert a bundle (of type `{}`) for entity {entity}, which {}. See: https://bevyengine.org/learn/errors/b0003", core::any::type_name::<B>(), self.entities.entity_does_not_exist_error_details(entity));
                    }
                }
            } else {
                panic!("error[B0003]: Could not insert a bundle (of type `{}`) for entity {first_entity}, which {}. See: https://bevyengine.org/learn/errors/b0003", core::any::type_name::<B>(), self.entities.entity_does_not_exist_error_details(first_entity));
            }
        }
    }

    /// For a given batch of ([`Entity`], [`Bundle`]) pairs,
    /// adds the `Bundle` of components to each `Entity`.
    /// This is faster than doing equivalent operations one-by-one.
    ///
    /// A batch can be any type that implements [`IntoIterator`] containing `(Entity, Bundle)` tuples,
    /// such as a [`Vec<(Entity, Bundle)>`] or an array `[(Entity, Bundle); N]`.
    ///
    /// This will overwrite any previous values of components shared by the `Bundle`.
    /// See [`World::try_insert_batch_if_new`] to keep the old values instead.
    ///
    /// Returns a [`TryInsertBatchError`] if any of the provided entities do not exist.
    ///
    /// For the panicking version, see [`World::insert_batch`].
    #[track_caller]
    pub fn try_insert_batch<I, B>(&mut self, batch: I) -> Result<(), TryInsertBatchError>
    where
        I: IntoIterator,
        I::IntoIter: Iterator<Item = (Entity, B)>,
        B: Bundle,
    {
        self.try_insert_batch_with_caller(batch, InsertMode::Replace, MaybeLocation::caller())
    }
    /// For a given batch of ([`Entity`], [`Bundle`]) pairs,
    /// adds the `Bundle` of components to each `Entity` without overwriting.
    /// This is faster than doing equivalent operations one-by-one.
    ///
    /// A batch can be any type that implements [`IntoIterator`] containing `(Entity, Bundle)` tuples,
    /// such as a [`Vec<(Entity, Bundle)>`] or an array `[(Entity, Bundle); N]`.
    ///
    /// This is the same as [`World::try_insert_batch`], but in case of duplicate
    /// components it will leave the old values instead of replacing them with new ones.
    ///
    /// Returns a [`TryInsertBatchError`] if any of the provided entities do not exist.
    ///
    /// For the panicking version, see [`World::insert_batch_if_new`].
    #[track_caller]
    pub fn try_insert_batch_if_new<I, B>(&mut self, batch: I) -> Result<(), TryInsertBatchError>
    where
        I: IntoIterator,
        I::IntoIter: Iterator<Item = (Entity, B)>,
        B: Bundle,
    {
        self.try_insert_batch_with_caller(batch, InsertMode::Keep, MaybeLocation::caller())
    }

    /// Split into a new function so we can differentiate the calling location.
    ///
    /// This can be called by:
    /// - [`World::try_insert_batch`]
    /// - [`World::try_insert_batch_if_new`]
    /// - [`Commands::insert_batch`]
    /// - [`Commands::insert_batch_if_new`]
    /// - [`Commands::try_insert_batch`]
    /// - [`Commands::try_insert_batch_if_new`]
    #[inline]
    pub(crate) fn try_insert_batch_with_caller<I, B>(
        &mut self,
        batch: I,
        insert_mode: InsertMode,
        caller: MaybeLocation,
    ) -> Result<(), TryInsertBatchError>
    where
        I: IntoIterator,
        I::IntoIter: Iterator<Item = (Entity, B)>,
        B: Bundle,
    {
        struct InserterArchetypeCache<'w> {
            inserter: BundleInserter<'w>,
            archetype_id: ArchetypeId,
        }

        self.flush();
        let change_tick = self.change_tick();
        let bundle_id = self
            .bundles
            .register_info::<B>(&mut self.components, &mut self.storages);

        let mut invalid_entities = Vec::<Entity>::new();
        let mut batch_iter = batch.into_iter();

        // We need to find the first valid entity so we can initialize the bundle inserter.
        // This differs from `insert_batch_with_caller` because that method can just panic
        // if the first entity is invalid, whereas this method needs to keep going.
        let cache = loop {
            if let Some((first_entity, first_bundle)) = batch_iter.next() {
                if let Some(first_location) = self.entities().get(first_entity) {
                    let mut cache = InserterArchetypeCache {
                        // SAFETY: we initialized this bundle_id in `register_info`
                        inserter: unsafe {
                            BundleInserter::new_with_id(
                                self,
                                first_location.archetype_id,
                                bundle_id,
                                change_tick,
                            )
                        },
                        archetype_id: first_location.archetype_id,
                    };
                    // SAFETY: `entity` is valid, `location` matches entity, bundle matches inserter
                    unsafe {
                        cache.inserter.insert(
                            first_entity,
                            first_location,
                            first_bundle,
                            insert_mode,
                            caller,
                        )
                    };
                    break Some(cache);
                }
                invalid_entities.push(first_entity);
            } else {
                // We reached the end of the entities the caller provided and none were valid.
                break None;
            }
        };

        if let Some(mut cache) = cache {
            for (entity, bundle) in batch_iter {
                if let Some(location) = cache.inserter.entities().get(entity) {
                    if location.archetype_id != cache.archetype_id {
                        cache = InserterArchetypeCache {
                            // SAFETY: we initialized this bundle_id in `register_info`
                            inserter: unsafe {
                                BundleInserter::new_with_id(
                                    self,
                                    location.archetype_id,
                                    bundle_id,
                                    change_tick,
                                )
                            },
                            archetype_id: location.archetype_id,
                        }
                    }
                    // SAFETY: `entity` is valid, `location` matches entity, bundle matches inserter
                    unsafe {
                        cache
                            .inserter
                            .insert(entity, location, bundle, insert_mode, caller)
                    };
                } else {
                    invalid_entities.push(entity);
                }
            }
        }

        if invalid_entities.is_empty() {
            Ok(())
        } else {
            Err(TryInsertBatchError {
                bundle_type: core::any::type_name::<B>(),
                entities: invalid_entities,
            })
        }
    }

    /// Temporarily removes the requested resource from this [`World`], runs custom user code,
    /// then re-adds the resource before returning.
    ///
    /// This enables safe simultaneous mutable access to both a resource and the rest of the [`World`].
    /// For more complex access patterns, consider using [`SystemState`](crate::system::SystemState).
    ///
    /// # Example
    /// ```
    /// use bevy_ecs::prelude::*;
    /// #[derive(Resource)]
    /// struct A(u32);
    /// #[derive(Component)]
    /// struct B(u32);
    /// let mut world = World::new();
    /// world.insert_resource(A(1));
    /// let entity = world.spawn(B(1)).id();
    ///
    /// world.resource_scope(|world, mut a: Mut<A>| {
    ///     let b = world.get_mut::<B>(entity).unwrap();
    ///     a.0 += b.0;
    /// });
    /// assert_eq!(world.get_resource::<A>().unwrap().0, 2);
    /// ```
    ///
    /// See also [`try_resource_scope`](Self::try_resource_scope).
    #[track_caller]
    pub fn resource_scope<R: Resource, U>(&mut self, f: impl FnOnce(&mut World, Mut<R>) -> U) -> U {
        self.try_resource_scope(f)
            .unwrap_or_else(|| panic!("resource does not exist: {}", core::any::type_name::<R>()))
    }

    /// Temporarily removes the requested resource from this [`World`] if it exists, runs custom user code,
    /// then re-adds the resource before returning. Returns `None` if the resource does not exist in this [`World`].
    ///
    /// This enables safe simultaneous mutable access to both a resource and the rest of the [`World`].
    /// For more complex access patterns, consider using [`SystemState`](crate::system::SystemState).
    ///
    /// See also [`resource_scope`](Self::resource_scope).
    pub fn try_resource_scope<R: Resource, U>(
        &mut self,
        f: impl FnOnce(&mut World, Mut<R>) -> U,
    ) -> Option<U> {
        let last_change_tick = self.last_change_tick();
        let change_tick = self.change_tick();

        let component_id = self.components.get_resource_id(TypeId::of::<R>())?;
        let (ptr, mut ticks, mut caller) = self
            .storages
            .resources
            .get_mut(component_id)
            .and_then(ResourceData::remove)?;
        // Read the value onto the stack to avoid potential mut aliasing.
        // SAFETY: `ptr` was obtained from the TypeId of `R`.
        let mut value = unsafe { ptr.read::<R>() };
        let value_mut = Mut {
            value: &mut value,
            ticks: TicksMut {
                added: &mut ticks.added,
                changed: &mut ticks.changed,
                last_run: last_change_tick,
                this_run: change_tick,
            },
            changed_by: caller.as_mut(),
        };
        let result = f(self, value_mut);
        assert!(!self.contains_resource::<R>(),
            "Resource `{}` was inserted during a call to World::resource_scope.\n\
            This is not allowed as the original resource is reinserted to the world after the closure is invoked.",
            core::any::type_name::<R>());

        OwningPtr::make(value, |ptr| {
            // SAFETY: pointer is of type R
            unsafe {
                self.storages.resources.get_mut(component_id).map(|info| {
                    info.insert_with_ticks(ptr, ticks, caller);
                })
            }
        })?;

        Some(result)
    }

    /// Sends an [`Event`].
    /// This method returns the [ID](`EventId`) of the sent `event`,
    /// or [`None`] if the `event` could not be sent.
    #[inline]
    pub fn send_event<E: Event>(&mut self, event: E) -> Option<EventId<E>> {
        self.send_event_batch(core::iter::once(event))?.next()
    }

    /// Sends the default value of the [`Event`] of type `E`.
    /// This method returns the [ID](`EventId`) of the sent `event`,
    /// or [`None`] if the `event` could not be sent.
    #[inline]
    pub fn send_event_default<E: Event + Default>(&mut self) -> Option<EventId<E>> {
        self.send_event(E::default())
    }

    /// Sends a batch of [`Event`]s from an iterator.
    /// This method returns the [IDs](`EventId`) of the sent `events`,
    /// or [`None`] if the `event` could not be sent.
    #[inline]
    pub fn send_event_batch<E: Event>(
        &mut self,
        events: impl IntoIterator<Item = E>,
    ) -> Option<SendBatchIds<E>> {
        let Some(mut events_resource) = self.get_resource_mut::<Events<E>>() else {
            log::error!(
                "Unable to send event `{}`\n\tEvent must be added to the app with `add_event()`\n\thttps://docs.rs/bevy/*/bevy/app/struct.App.html#method.add_event ",
                core::any::type_name::<E>()
            );
            return None;
        };
        Some(events_resource.send_batch(events))
    }

    /// Inserts a new resource with the given `value`. Will replace the value if it already existed.
    ///
    /// **You should prefer to use the typed API [`World::insert_resource`] where possible and only
    /// use this in cases where the actual types are not known at compile time.**
    ///
    /// # Safety
    /// The value referenced by `value` must be valid for the given [`ComponentId`] of this world.
    #[inline]
    #[track_caller]
    pub unsafe fn insert_resource_by_id(
        &mut self,
        component_id: ComponentId,
        value: OwningPtr<'_>,
        caller: MaybeLocation,
    ) {
        let change_tick = self.change_tick();

        let resource = self.initialize_resource_internal(component_id);
        // SAFETY: `value` is valid for `component_id`, ensured by caller
        unsafe {
            resource.insert(value, change_tick, caller);
        }
    }

    /// Inserts a new `!Send` resource with the given `value`. Will replace the value if it already
    /// existed.
    ///
    /// **You should prefer to use the typed API [`World::insert_non_send_resource`] where possible and only
    /// use this in cases where the actual types are not known at compile time.**
    ///
    /// # Panics
    /// If a value is already present, this function will panic if not called from the same
    /// thread that the original value was inserted from.
    ///
    /// # Safety
    /// The value referenced by `value` must be valid for the given [`ComponentId`] of this world.
    #[inline]
    #[track_caller]
    pub unsafe fn insert_non_send_by_id(
        &mut self,
        component_id: ComponentId,
        value: OwningPtr<'_>,
        caller: MaybeLocation,
    ) {
        let change_tick = self.change_tick();

        let resource = self.initialize_non_send_internal(component_id);
        // SAFETY: `value` is valid for `component_id`, ensured by caller
        unsafe {
            resource.insert(value, change_tick, caller);
        }
    }

    /// # Panics
    /// Panics if `component_id` is not registered as a `Send` component type in this `World`
    #[inline]
    pub(crate) fn initialize_resource_internal(
        &mut self,
        component_id: ComponentId,
    ) -> &mut ResourceData<true> {
        let archetypes = &mut self.archetypes;
        self.storages
            .resources
            .initialize_with(component_id, &self.components, || {
                archetypes.new_archetype_component_id()
            })
    }

    /// # Panics
    /// Panics if `component_id` is not registered in this world
    #[inline]
    pub(crate) fn initialize_non_send_internal(
        &mut self,
        component_id: ComponentId,
    ) -> &mut ResourceData<false> {
        let archetypes = &mut self.archetypes;
        self.storages
            .non_send_resources
            .initialize_with(component_id, &self.components, || {
                archetypes.new_archetype_component_id()
            })
    }

    /// Empties queued entities and adds them to the empty [`Archetype`](crate::archetype::Archetype).
    /// This should be called before doing operations that might operate on queued entities,
    /// such as inserting a [`Component`].
    pub(crate) fn flush_entities(&mut self) {
        let empty_archetype = self.archetypes.empty_mut();
        let table = &mut self.storages.tables[empty_archetype.table_id()];
        // PERF: consider pre-allocating space for flushed entities
        // SAFETY: entity is set to a valid location
        unsafe {
            self.entities.flush(|entity, location| {
                // SAFETY: no components are allocated by archetype.allocate() because the archetype
                // is empty
                *location = empty_archetype.allocate(entity, table.allocate(entity));
            });
        }
    }

    /// Applies any commands in the world's internal [`CommandQueue`].
    /// This does not apply commands from any systems, only those stored in the world.
    ///
    /// # Panics
    /// This will panic if any of the queued commands are [`spawn`](Commands::spawn).
    /// If this is possible, you should instead use [`flush`](Self::flush).
    pub(crate) fn flush_commands(&mut self) {
        // SAFETY: `self.command_queue` is only de-allocated in `World`'s `Drop`
        if !unsafe { self.command_queue.is_empty() } {
            // SAFETY: `self.command_queue` is only de-allocated in `World`'s `Drop`
            unsafe {
                self.command_queue
                    .clone()
                    .apply_or_drop_queued(Some(self.into()));
            };
        }
    }

    /// Flushes queued entities and commands.
    ///
    /// Queued entities will be spawned, and then commands will be applied.
    #[inline]
    pub fn flush(&mut self) {
        self.flush_entities();
        self.flush_commands();
    }

    /// Increments the world's current change tick and returns the old value.
    ///
    /// If you need to call this method, but do not have `&mut` access to the world,
    /// consider using [`as_unsafe_world_cell_readonly`](Self::as_unsafe_world_cell_readonly)
    /// to obtain an [`UnsafeWorldCell`] and calling [`increment_change_tick`](UnsafeWorldCell::increment_change_tick) on that.
    /// Note that this *can* be done in safe code, despite the name of the type.
    #[inline]
    pub fn increment_change_tick(&mut self) -> Tick {
        let change_tick = self.change_tick.get_mut();
        let prev_tick = *change_tick;
        *change_tick = change_tick.wrapping_add(1);
        Tick::new(prev_tick)
    }

    /// Reads the current change tick of this world.
    ///
    /// If you have exclusive (`&mut`) access to the world, consider using [`change_tick()`](Self::change_tick),
    /// which is more efficient since it does not require atomic synchronization.
    #[inline]
    pub fn read_change_tick(&self) -> Tick {
        let tick = self.change_tick.load(Ordering::Acquire);
        Tick::new(tick)
    }

    /// Reads the current change tick of this world.
    ///
    /// This does the same thing as [`read_change_tick()`](Self::read_change_tick), only this method
    /// is more efficient since it does not require atomic synchronization.
    #[inline]
    pub fn change_tick(&mut self) -> Tick {
        let tick = *self.change_tick.get_mut();
        Tick::new(tick)
    }

    /// When called from within an exclusive system (a [`System`] that takes `&mut World` as its first
    /// parameter), this method returns the [`Tick`] indicating the last time the exclusive system was run.
    ///
    /// Otherwise, this returns the `Tick` indicating the last time that [`World::clear_trackers`] was called.
    ///
    /// [`System`]: crate::system::System
    #[inline]
    pub fn last_change_tick(&self) -> Tick {
        self.last_change_tick
    }

    /// Returns the id of the last ECS event that was fired.
    /// Used internally to ensure observers don't trigger multiple times for the same event.
    #[inline]
    pub(crate) fn last_trigger_id(&self) -> u32 {
        self.last_trigger_id
    }

    /// Sets [`World::last_change_tick()`] to the specified value during a scope.
    /// When the scope terminates, it will return to its old value.
    ///
    /// This is useful if you need a region of code to be able to react to earlier changes made in the same system.
    ///
    /// # Examples
    ///
    /// ```
    /// # use bevy_ecs::prelude::*;
    /// // This function runs an update loop repeatedly, allowing each iteration of the loop
    /// // to react to changes made in the previous loop iteration.
    /// fn update_loop(
    ///     world: &mut World,
    ///     mut update_fn: impl FnMut(&mut World) -> std::ops::ControlFlow<()>,
    /// ) {
    ///     let mut last_change_tick = world.last_change_tick();
    ///
    ///     // Repeatedly run the update function until it requests a break.
    ///     loop {
    ///         let control_flow = world.last_change_tick_scope(last_change_tick, |world| {
    ///             // Increment the change tick so we can detect changes from the previous update.
    ///             last_change_tick = world.change_tick();
    ///             world.increment_change_tick();
    ///
    ///             // Update once.
    ///             update_fn(world)
    ///         });
    ///
    ///         // End the loop when the closure returns `ControlFlow::Break`.
    ///         if control_flow.is_break() {
    ///             break;
    ///         }
    ///     }
    /// }
    /// #
    /// # #[derive(Resource)] struct Count(u32);
    /// # let mut world = World::new();
    /// # world.insert_resource(Count(0));
    /// # let saved_last_tick = world.last_change_tick();
    /// # let mut num_updates = 0;
    /// # update_loop(&mut world, |world| {
    /// #     let mut c = world.resource_mut::<Count>();
    /// #     match c.0 {
    /// #         0 => {
    /// #             assert_eq!(num_updates, 0);
    /// #             assert!(c.is_added());
    /// #             c.0 = 1;
    /// #         }
    /// #         1 => {
    /// #             assert_eq!(num_updates, 1);
    /// #             assert!(!c.is_added());
    /// #             assert!(c.is_changed());
    /// #             c.0 = 2;
    /// #         }
    /// #         2 if c.is_changed() => {
    /// #             assert_eq!(num_updates, 2);
    /// #             assert!(!c.is_added());
    /// #         }
    /// #         2 => {
    /// #             assert_eq!(num_updates, 3);
    /// #             assert!(!c.is_changed());
    /// #             world.remove_resource::<Count>();
    /// #             world.insert_resource(Count(3));
    /// #         }
    /// #         3 if c.is_changed() => {
    /// #             assert_eq!(num_updates, 4);
    /// #             assert!(c.is_added());
    /// #         }
    /// #         3 => {
    /// #             assert_eq!(num_updates, 5);
    /// #             assert!(!c.is_added());
    /// #             c.0 = 4;
    /// #             return std::ops::ControlFlow::Break(());
    /// #         }
    /// #         _ => unreachable!(),
    /// #     }
    /// #     num_updates += 1;
    /// #     std::ops::ControlFlow::Continue(())
    /// # });
    /// # assert_eq!(num_updates, 5);
    /// # assert_eq!(world.resource::<Count>().0, 4);
    /// # assert_eq!(world.last_change_tick(), saved_last_tick);
    /// ```
    pub fn last_change_tick_scope<T>(
        &mut self,
        last_change_tick: Tick,
        f: impl FnOnce(&mut World) -> T,
    ) -> T {
        struct LastTickGuard<'a> {
            world: &'a mut World,
            last_tick: Tick,
        }

        // By setting the change tick in the drop impl, we ensure that
        // the change tick gets reset even if a panic occurs during the scope.
        impl Drop for LastTickGuard<'_> {
            fn drop(&mut self) {
                self.world.last_change_tick = self.last_tick;
            }
        }

        let guard = LastTickGuard {
            last_tick: self.last_change_tick,
            world: self,
        };

        guard.world.last_change_tick = last_change_tick;

        f(guard.world)
    }

    /// Iterates all component change ticks and clamps any older than [`MAX_CHANGE_AGE`](crate::change_detection::MAX_CHANGE_AGE).
    /// This prevents overflow and thus prevents false positives.
    ///
    /// **Note:** Does nothing if the [`World`] counter has not been incremented at least [`CHECK_TICK_THRESHOLD`]
    /// times since the previous pass.
    // TODO: benchmark and optimize
    pub fn check_change_ticks(&mut self) {
        let change_tick = self.change_tick();
        if change_tick.relative_to(self.last_check_tick).get() < CHECK_TICK_THRESHOLD {
            return;
        }

        let Storages {
            ref mut tables,
            ref mut sparse_sets,
            ref mut resources,
            ref mut non_send_resources,
        } = self.storages;

        #[cfg(feature = "trace")]
        let _span = tracing::info_span!("check component ticks").entered();
        tables.check_change_ticks(change_tick);
        sparse_sets.check_change_ticks(change_tick);
        resources.check_change_ticks(change_tick);
        non_send_resources.check_change_ticks(change_tick);

        if let Some(mut schedules) = self.get_resource_mut::<Schedules>() {
            schedules.check_change_ticks(change_tick);
        }

        self.last_check_tick = change_tick;
    }

    /// Runs both [`clear_entities`](Self::clear_entities) and [`clear_resources`](Self::clear_resources),
    /// invalidating all [`Entity`] and resource fetches such as [`Res`](crate::system::Res), [`ResMut`](crate::system::ResMut)
    pub fn clear_all(&mut self) {
        self.clear_entities();
        self.clear_resources();
    }

    /// Despawns all entities in this [`World`].
    pub fn clear_entities(&mut self) {
        self.storages.tables.clear();
        self.storages.sparse_sets.clear_entities();
        self.archetypes.clear_entities();
        self.entities.clear();
    }

    /// Clears all resources in this [`World`].
    ///
    /// **Note:** Any resource fetch to this [`World`] will fail unless they are re-initialized,
    /// including engine-internal resources that are only initialized on app/world construction.
    ///
    /// This can easily cause systems expecting certain resources to immediately start panicking.
    /// Use with caution.
    pub fn clear_resources(&mut self) {
        self.storages.resources.clear();
        self.storages.non_send_resources.clear();
    }

    /// Registers all of the components in the given [`Bundle`] and returns both the component
    /// ids and the bundle id.
    ///
    /// This is largely equivalent to calling [`register_component`](Self::register_component) on each
    /// component in the bundle.
    #[inline]
    pub fn register_bundle<B: Bundle>(&mut self) -> &BundleInfo {
        let id = self
            .bundles
            .register_info::<B>(&mut self.components, &mut self.storages);
        // SAFETY: We just initialized the bundle so its id should definitely be valid.
        unsafe { self.bundles.get(id).debug_checked_unwrap() }
    }
}

impl World {
    /// Gets a pointer to the resource with the id [`ComponentId`] if it exists.
    /// The returned pointer must not be used to modify the resource, and must not be
    /// dereferenced after the immutable borrow of the [`World`] ends.
    ///
    /// **You should prefer to use the typed API [`World::get_resource`] where possible and only
    /// use this in cases where the actual types are not known at compile time.**
    #[inline]
    pub fn get_resource_by_id(&self, component_id: ComponentId) -> Option<Ptr<'_>> {
        // SAFETY:
        // - `as_unsafe_world_cell_readonly` gives permission to access the whole world immutably
        // - `&self` ensures there are no mutable borrows on world data
        unsafe {
            self.as_unsafe_world_cell_readonly()
                .get_resource_by_id(component_id)
        }
    }

    /// Gets a pointer to the resource with the id [`ComponentId`] if it exists.
    /// The returned pointer may be used to modify the resource, as long as the mutable borrow
    /// of the [`World`] is still valid.
    ///
    /// **You should prefer to use the typed API [`World::get_resource_mut`] where possible and only
    /// use this in cases where the actual types are not known at compile time.**
    #[inline]
    pub fn get_resource_mut_by_id(&mut self, component_id: ComponentId) -> Option<MutUntyped<'_>> {
        // SAFETY:
        // - `&mut self` ensures that all accessed data is unaliased
        // - `as_unsafe_world_cell` provides mutable permission to the whole world
        unsafe {
            self.as_unsafe_world_cell()
                .get_resource_mut_by_id(component_id)
        }
    }

    /// Iterates over all resources in the world.
    ///
    /// The returned iterator provides lifetimed, but type-unsafe pointers. Actually reading the contents
    /// of each resource will require the use of unsafe code.
    ///
    /// # Examples
    ///
    /// ## Printing the size of all resources
    ///
    /// ```
    /// # use bevy_ecs::prelude::*;
    /// # #[derive(Resource)]
    /// # struct A(u32);
    /// # #[derive(Resource)]
    /// # struct B(u32);
    /// #
    /// # let mut world = World::new();
    /// # world.remove_resource::<bevy_ecs::entity_disabling::DefaultQueryFilters>();
    /// # world.insert_resource(A(1));
    /// # world.insert_resource(B(2));
    /// let mut total = 0;
    /// for (info, _) in world.iter_resources() {
    ///    println!("Resource: {}", info.name());
    ///    println!("Size: {} bytes", info.layout().size());
    ///    total += info.layout().size();
    /// }
    /// println!("Total size: {} bytes", total);
    /// # assert_eq!(total, size_of::<A>() + size_of::<B>());
    /// ```
    ///
    /// ## Dynamically running closures for resources matching specific `TypeId`s
    ///
    /// ```
    /// # use bevy_ecs::prelude::*;
    /// # use std::collections::HashMap;
    /// # use std::any::TypeId;
    /// # use bevy_ptr::Ptr;
    /// # #[derive(Resource)]
    /// # struct A(u32);
    /// # #[derive(Resource)]
    /// # struct B(u32);
    /// #
    /// # let mut world = World::new();
    /// # world.insert_resource(A(1));
    /// # world.insert_resource(B(2));
    /// #
    /// // In this example, `A` and `B` are resources. We deliberately do not use the
    /// // `bevy_reflect` crate here to showcase the low-level [`Ptr`] usage. You should
    /// // probably use something like `ReflectFromPtr` in a real-world scenario.
    ///
    /// // Create the hash map that will store the closures for each resource type
    /// let mut closures: HashMap<TypeId, Box<dyn Fn(&Ptr<'_>)>> = HashMap::default();
    ///
    /// // Add closure for `A`
    /// closures.insert(TypeId::of::<A>(), Box::new(|ptr| {
    ///     // SAFETY: We assert ptr is the same type of A with TypeId of A
    ///     let a = unsafe { &ptr.deref::<A>() };
    /// #   assert_eq!(a.0, 1);
    ///     // ... do something with `a` here
    /// }));
    ///
    /// // Add closure for `B`
    /// closures.insert(TypeId::of::<B>(), Box::new(|ptr| {
    ///     // SAFETY: We assert ptr is the same type of B with TypeId of B
    ///     let b = unsafe { &ptr.deref::<B>() };
    /// #   assert_eq!(b.0, 2);
    ///     // ... do something with `b` here
    /// }));
    ///
    /// // Iterate all resources, in order to run the closures for each matching resource type
    /// for (info, ptr) in world.iter_resources() {
    ///     let Some(type_id) = info.type_id() else {
    ///        // It's possible for resources to not have a `TypeId` (e.g. non-Rust resources
    ///        // dynamically inserted via a scripting language) in which case we can't match them.
    ///        continue;
    ///     };
    ///
    ///     let Some(closure) = closures.get(&type_id) else {
    ///        // No closure for this resource type, skip it.
    ///        continue;
    ///     };
    ///
    ///     // Run the closure for the resource
    ///     closure(&ptr);
    /// }
    /// ```
    #[inline]
    pub fn iter_resources(&self) -> impl Iterator<Item = (&ComponentInfo, Ptr<'_>)> {
        self.storages
            .resources
            .iter()
            .filter_map(|(component_id, data)| {
                // SAFETY: If a resource has been initialized, a corresponding ComponentInfo must exist with its ID.
                let component_info = unsafe {
                    self.components
                        .get_info(component_id)
                        .debug_checked_unwrap()
                };
                Some((component_info, data.get_data()?))
            })
    }

    /// Mutably iterates over all resources in the world.
    ///
    /// The returned iterator provides lifetimed, but type-unsafe pointers. Actually reading from or writing
    /// to the contents of each resource will require the use of unsafe code.
    ///
    /// # Example
    ///
    /// ```
    /// # use bevy_ecs::prelude::*;
    /// # use bevy_ecs::change_detection::MutUntyped;
    /// # use std::collections::HashMap;
    /// # use std::any::TypeId;
    /// # #[derive(Resource)]
    /// # struct A(u32);
    /// # #[derive(Resource)]
    /// # struct B(u32);
    /// #
    /// # let mut world = World::new();
    /// # world.insert_resource(A(1));
    /// # world.insert_resource(B(2));
    /// #
    /// // In this example, `A` and `B` are resources. We deliberately do not use the
    /// // `bevy_reflect` crate here to showcase the low-level `MutUntyped` usage. You should
    /// // probably use something like `ReflectFromPtr` in a real-world scenario.
    ///
    /// // Create the hash map that will store the mutator closures for each resource type
    /// let mut mutators: HashMap<TypeId, Box<dyn Fn(&mut MutUntyped<'_>)>> = HashMap::default();
    ///
    /// // Add mutator closure for `A`
    /// mutators.insert(TypeId::of::<A>(), Box::new(|mut_untyped| {
    ///     // Note: `MutUntyped::as_mut()` automatically marks the resource as changed
    ///     // for ECS change detection, and gives us a `PtrMut` we can use to mutate the resource.
    ///     // SAFETY: We assert ptr is the same type of A with TypeId of A
    ///     let a = unsafe { &mut mut_untyped.as_mut().deref_mut::<A>() };
    /// #   a.0 += 1;
    ///     // ... mutate `a` here
    /// }));
    ///
    /// // Add mutator closure for `B`
    /// mutators.insert(TypeId::of::<B>(), Box::new(|mut_untyped| {
    ///     // SAFETY: We assert ptr is the same type of B with TypeId of B
    ///     let b = unsafe { &mut mut_untyped.as_mut().deref_mut::<B>() };
    /// #   b.0 += 1;
    ///     // ... mutate `b` here
    /// }));
    ///
    /// // Iterate all resources, in order to run the mutator closures for each matching resource type
    /// for (info, mut mut_untyped) in world.iter_resources_mut() {
    ///     let Some(type_id) = info.type_id() else {
    ///        // It's possible for resources to not have a `TypeId` (e.g. non-Rust resources
    ///        // dynamically inserted via a scripting language) in which case we can't match them.
    ///        continue;
    ///     };
    ///
    ///     let Some(mutator) = mutators.get(&type_id) else {
    ///        // No mutator closure for this resource type, skip it.
    ///        continue;
    ///     };
    ///
    ///     // Run the mutator closure for the resource
    ///     mutator(&mut mut_untyped);
    /// }
    /// # assert_eq!(world.resource::<A>().0, 2);
    /// # assert_eq!(world.resource::<B>().0, 3);
    /// ```
    #[inline]
    pub fn iter_resources_mut(&mut self) -> impl Iterator<Item = (&ComponentInfo, MutUntyped<'_>)> {
        self.storages
            .resources
            .iter()
            .filter_map(|(component_id, data)| {
                // SAFETY: If a resource has been initialized, a corresponding ComponentInfo must exist with its ID.
                let component_info = unsafe {
                    self.components
                        .get_info(component_id)
                        .debug_checked_unwrap()
                };
                let (ptr, ticks, caller) = data.get_with_ticks()?;

                // SAFETY:
                // - We have exclusive access to the world, so no other code can be aliasing the `TickCells`
                // - We only hold one `TicksMut` at a time, and we let go of it before getting the next one
                let ticks = unsafe {
                    TicksMut::from_tick_cells(
                        ticks,
                        self.last_change_tick(),
                        self.read_change_tick(),
                    )
                };

                let mut_untyped = MutUntyped {
                    // SAFETY:
                    // - We have exclusive access to the world, so no other code can be aliasing the `Ptr`
                    // - We iterate one resource at a time, and we let go of each `PtrMut` before getting the next one
                    value: unsafe { ptr.assert_unique() },
                    ticks,
                    // SAFETY:
                    // - We have exclusive access to the world, so no other code can be aliasing the `Ptr`
                    // - We iterate one resource at a time, and we let go of each `PtrMut` before getting the next one
                    changed_by: unsafe { caller.map(|caller| caller.deref_mut()) },
                };

                Some((component_info, mut_untyped))
            })
    }

    /// Gets a `!Send` resource to the resource with the id [`ComponentId`] if it exists.
    /// The returned pointer must not be used to modify the resource, and must not be
    /// dereferenced after the immutable borrow of the [`World`] ends.
    ///
    /// **You should prefer to use the typed API [`World::get_resource`] where possible and only
    /// use this in cases where the actual types are not known at compile time.**
    ///
    /// # Panics
    /// This function will panic if it isn't called from the same thread that the resource was inserted from.
    #[inline]
    pub fn get_non_send_by_id(&self, component_id: ComponentId) -> Option<Ptr<'_>> {
        // SAFETY:
        // - `as_unsafe_world_cell_readonly` gives permission to access the whole world immutably
        // - `&self` ensures there are no mutable borrows on world data
        unsafe {
            self.as_unsafe_world_cell_readonly()
                .get_non_send_resource_by_id(component_id)
        }
    }

    /// Gets a `!Send` resource to the resource with the id [`ComponentId`] if it exists.
    /// The returned pointer may be used to modify the resource, as long as the mutable borrow
    /// of the [`World`] is still valid.
    ///
    /// **You should prefer to use the typed API [`World::get_resource_mut`] where possible and only
    /// use this in cases where the actual types are not known at compile time.**
    ///
    /// # Panics
    /// This function will panic if it isn't called from the same thread that the resource was inserted from.
    #[inline]
    pub fn get_non_send_mut_by_id(&mut self, component_id: ComponentId) -> Option<MutUntyped<'_>> {
        // SAFETY:
        // - `&mut self` ensures that all accessed data is unaliased
        // - `as_unsafe_world_cell` provides mutable permission to the whole world
        unsafe {
            self.as_unsafe_world_cell()
                .get_non_send_resource_mut_by_id(component_id)
        }
    }

    /// Removes the resource of a given type, if it exists. Otherwise returns `None`.
    ///
    /// **You should prefer to use the typed API [`World::remove_resource`] where possible and only
    /// use this in cases where the actual types are not known at compile time.**
    pub fn remove_resource_by_id(&mut self, component_id: ComponentId) -> Option<()> {
        self.storages
            .resources
            .get_mut(component_id)?
            .remove_and_drop();
        Some(())
    }

    /// Removes the resource of a given type, if it exists. Otherwise returns `None`.
    ///
    /// **You should prefer to use the typed API [`World::remove_resource`] where possible and only
    /// use this in cases where the actual types are not known at compile time.**
    ///
    /// # Panics
    /// This function will panic if it isn't called from the same thread that the resource was inserted from.
    pub fn remove_non_send_by_id(&mut self, component_id: ComponentId) -> Option<()> {
        self.storages
            .non_send_resources
            .get_mut(component_id)?
            .remove_and_drop();
        Some(())
    }

    /// Retrieves an immutable untyped reference to the given `entity`'s [`Component`] of the given [`ComponentId`].
    /// Returns `None` if the `entity` does not have a [`Component`] of the given type.
    ///
    /// **You should prefer to use the typed API [`World::get_mut`] where possible and only
    /// use this in cases where the actual types are not known at compile time.**
    ///
    /// # Panics
    /// This function will panic if it isn't called from the same thread that the resource was inserted from.
    #[inline]
    pub fn get_by_id(&self, entity: Entity, component_id: ComponentId) -> Option<Ptr<'_>> {
        self.get_entity(entity).ok()?.get_by_id(component_id).ok()
    }

    /// Retrieves a mutable untyped reference to the given `entity`'s [`Component`] of the given [`ComponentId`].
    /// Returns `None` if the `entity` does not have a [`Component`] of the given type.
    ///
    /// **You should prefer to use the typed API [`World::get_mut`] where possible and only
    /// use this in cases where the actual types are not known at compile time.**
    #[inline]
    pub fn get_mut_by_id(
        &mut self,
        entity: Entity,
        component_id: ComponentId,
    ) -> Option<MutUntyped<'_>> {
        self.get_entity_mut(entity)
            .ok()?
            .into_mut_by_id(component_id)
            .ok()
    }
}

// Schedule-related methods
impl World {
    /// Adds the specified [`Schedule`] to the world. The schedule can later be run
    /// by calling [`.run_schedule(label)`](Self::run_schedule) or by directly
    /// accessing the [`Schedules`] resource.
    ///
    /// The `Schedules` resource will be initialized if it does not already exist.
    pub fn add_schedule(&mut self, schedule: Schedule) {
        let mut schedules = self.get_resource_or_init::<Schedules>();
        schedules.insert(schedule);
    }

    /// Temporarily removes the schedule associated with `label` from the world,
    /// runs user code, and finally re-adds the schedule.
    /// This returns a [`TryRunScheduleError`] if there is no schedule
    /// associated with `label`.
    ///
    /// The [`Schedule`] is fetched from the [`Schedules`] resource of the world by its label,
    /// and system state is cached.
    ///
    /// For simple cases where you just need to call the schedule once,
    /// consider using [`World::try_run_schedule`] instead.
    /// For other use cases, see the example on [`World::schedule_scope`].
    pub fn try_schedule_scope<R>(
        &mut self,
        label: impl ScheduleLabel,
        f: impl FnOnce(&mut World, &mut Schedule) -> R,
    ) -> Result<R, TryRunScheduleError> {
        let label = label.intern();
        let Some(mut schedule) = self
            .get_resource_mut::<Schedules>()
            .and_then(|mut s| s.remove(label))
        else {
            return Err(TryRunScheduleError(label));
        };

        let value = f(self, &mut schedule);

        let old = self.resource_mut::<Schedules>().insert(schedule);
        if old.is_some() {
            warn!("Schedule `{label:?}` was inserted during a call to `World::schedule_scope`: its value has been overwritten");
        }

        Ok(value)
    }

    /// Temporarily removes the schedule associated with `label` from the world,
    /// runs user code, and finally re-adds the schedule.
    ///
    /// The [`Schedule`] is fetched from the [`Schedules`] resource of the world by its label,
    /// and system state is cached.
    ///
    /// # Examples
    ///
    /// ```
    /// # use bevy_ecs::{prelude::*, schedule::ScheduleLabel};
    /// # #[derive(ScheduleLabel, Debug, Clone, Copy, PartialEq, Eq, Hash)]
    /// # pub struct MySchedule;
    /// # #[derive(Resource)]
    /// # struct Counter(usize);
    /// #
    /// # let mut world = World::new();
    /// # world.insert_resource(Counter(0));
    /// # let mut schedule = Schedule::new(MySchedule);
    /// # schedule.add_systems(tick_counter);
    /// # world.init_resource::<Schedules>();
    /// # world.add_schedule(schedule);
    /// # fn tick_counter(mut counter: ResMut<Counter>) { counter.0 += 1; }
    /// // Run the schedule five times.
    /// world.schedule_scope(MySchedule, |world, schedule| {
    ///     for _ in 0..5 {
    ///         schedule.run(world);
    ///     }
    /// });
    /// # assert_eq!(world.resource::<Counter>().0, 5);
    /// ```
    ///
    /// For simple cases where you just need to call the schedule once,
    /// consider using [`World::run_schedule`] instead.
    ///
    /// # Panics
    ///
    /// If the requested schedule does not exist.
    pub fn schedule_scope<R>(
        &mut self,
        label: impl ScheduleLabel,
        f: impl FnOnce(&mut World, &mut Schedule) -> R,
    ) -> R {
        self.try_schedule_scope(label, f)
            .unwrap_or_else(|e| panic!("{e}"))
    }

    /// Attempts to run the [`Schedule`] associated with the `label` a single time,
    /// and returns a [`TryRunScheduleError`] if the schedule does not exist.
    ///
    /// The [`Schedule`] is fetched from the [`Schedules`] resource of the world by its label,
    /// and system state is cached.
    ///
    /// For simple testing use cases, call [`Schedule::run(&mut world)`](Schedule::run) instead.
    pub fn try_run_schedule(
        &mut self,
        label: impl ScheduleLabel,
    ) -> Result<(), TryRunScheduleError> {
        self.try_schedule_scope(label, |world, sched| sched.run(world))
    }

    /// Runs the [`Schedule`] associated with the `label` a single time.
    ///
    /// The [`Schedule`] is fetched from the [`Schedules`] resource of the world by its label,
    /// and system state is cached.
    ///
    /// For simple testing use cases, call [`Schedule::run(&mut world)`](Schedule::run) instead.
    ///
    /// # Panics
    ///
    /// If the requested schedule does not exist.
    pub fn run_schedule(&mut self, label: impl ScheduleLabel) {
        self.schedule_scope(label, |world, sched| sched.run(world));
    }

    /// Ignore system order ambiguities caused by conflicts on [`Component`]s of type `T`.
    pub fn allow_ambiguous_component<T: Component>(&mut self) {
        let mut schedules = self.remove_resource::<Schedules>().unwrap_or_default();
        schedules.allow_ambiguous_component::<T>(self);
        self.insert_resource(schedules);
    }

    /// Ignore system order ambiguities caused by conflicts on [`Resource`]s of type `T`.
    pub fn allow_ambiguous_resource<T: Resource>(&mut self) {
        let mut schedules = self.remove_resource::<Schedules>().unwrap_or_default();
        schedules.allow_ambiguous_resource::<T>(self);
        self.insert_resource(schedules);
    }
}

impl fmt::Debug for World {
    fn fmt(&self, f: &mut fmt::Formatter) -> fmt::Result {
        // SAFETY: `UnsafeWorldCell` requires that this must only access metadata.
        // Accessing any data stored in the world would be unsound.
        f.debug_struct("World")
            .field("id", &self.id)
            .field("entity_count", &self.entities.len())
            .field("archetype_count", &self.archetypes.len())
            .field("component_count", &self.components.len())
            .field("resource_count", &self.storages.resources.len())
            .finish()
    }
}

// SAFETY: all methods on the world ensure that non-send resources are only accessible on the main thread
unsafe impl Send for World {}
// SAFETY: all methods on the world ensure that non-send resources are only accessible on the main thread
unsafe impl Sync for World {}

/// Creates an instance of the type this trait is implemented for
/// using data from the supplied [`World`].
///
/// This can be helpful for complex initialization or context-aware defaults.
///
/// [`FromWorld`] is automatically implemented for any type implementing [`Default`]
/// and may also be derived for:
/// - any struct whose fields all implement `FromWorld`
/// - any enum where one variant has the attribute `#[from_world]`
///
/// ```rs
///
/// #[derive(Default)]
/// struct A;
///
/// #[derive(Default)]
/// struct B(Option<u32>)
///
/// struct C;
///
/// impl FromWorld for C {
///     fn from_world(_world: &mut World) -> Self {
///         Self
///     }
/// }
///
/// #[derive(FromWorld)]
/// struct D(A, B, C);
///
/// #[derive(FromWorld)]
/// enum E {
///     #[from_world]
///     F,
///     G
/// }
/// ```
pub trait FromWorld {
    /// Creates `Self` using data from the given [`World`].
    fn from_world(world: &mut World) -> Self;
}

impl<T: Default> FromWorld for T {
    /// Creates `Self` using [`default()`](`Default::default`).
    fn from_world(_world: &mut World) -> Self {
        T::default()
    }
}

#[cfg(test)]
mod tests {
    use super::{FromWorld, World};
    use crate::{
<<<<<<< HEAD
        change_detection::{DetectChangesMut, MaybeLocation, TrackLocationOption},
        component::{ComponentDescriptor, ComponentInfo, StorageType},
=======
        change_detection::DetectChangesMut,
        component::{ComponentCloneBehavior, ComponentDescriptor, ComponentInfo, StorageType},
>>>>>>> 3c8fae23
        entity::hash_set::EntityHashSet,
        entity_disabling::{DefaultQueryFilters, Disabled},
        ptr::OwningPtr,
        resource::Resource,
        world::error::EntityFetchError,
    };
    use alloc::{
        borrow::ToOwned,
        string::{String, ToString},
        sync::Arc,
        vec,
        vec::Vec,
    };
    use bevy_ecs_macros::Component;
    use bevy_platform_support::collections::{HashMap, HashSet};
    use core::{
        any::TypeId,
        panic,
        sync::atomic::{AtomicBool, AtomicU32, Ordering},
    };
    use std::{println, sync::Mutex};

    // For bevy_ecs_macros
    use crate as bevy_ecs;

    type ID = u8;

    #[derive(Clone, Copy, Debug, PartialEq, Eq)]
    enum DropLogItem {
        Create(ID),
        Drop(ID),
    }

    #[derive(Resource, Component)]
    struct MayPanicInDrop {
        drop_log: Arc<Mutex<Vec<DropLogItem>>>,
        expected_panic_flag: Arc<AtomicBool>,
        should_panic: bool,
        id: u8,
    }

    impl MayPanicInDrop {
        fn new(
            drop_log: &Arc<Mutex<Vec<DropLogItem>>>,
            expected_panic_flag: &Arc<AtomicBool>,
            should_panic: bool,
            id: u8,
        ) -> Self {
            println!("creating component with id {id}");
            drop_log.lock().unwrap().push(DropLogItem::Create(id));

            Self {
                drop_log: Arc::clone(drop_log),
                expected_panic_flag: Arc::clone(expected_panic_flag),
                should_panic,
                id,
            }
        }
    }

    impl Drop for MayPanicInDrop {
        fn drop(&mut self) {
            println!("dropping component with id {}", self.id);

            {
                let mut drop_log = self.drop_log.lock().unwrap();
                drop_log.push(DropLogItem::Drop(self.id));
                // Don't keep the mutex while panicking, or we'll poison it.
                drop(drop_log);
            }

            if self.should_panic {
                self.expected_panic_flag.store(true, Ordering::SeqCst);
                panic!("testing what happens on panic inside drop");
            }
        }
    }

    struct DropTestHelper {
        drop_log: Arc<Mutex<Vec<DropLogItem>>>,
        /// Set to `true` right before we intentionally panic, so that if we get
        /// a panic, we know if it was intended or not.
        expected_panic_flag: Arc<AtomicBool>,
    }

    impl DropTestHelper {
        pub fn new() -> Self {
            Self {
                drop_log: Arc::new(Mutex::new(Vec::<DropLogItem>::new())),
                expected_panic_flag: Arc::new(AtomicBool::new(false)),
            }
        }

        pub fn make_component(&self, should_panic: bool, id: ID) -> MayPanicInDrop {
            MayPanicInDrop::new(&self.drop_log, &self.expected_panic_flag, should_panic, id)
        }

        pub fn finish(self, panic_res: std::thread::Result<()>) -> Vec<DropLogItem> {
            let drop_log = self.drop_log.lock().unwrap();
            let expected_panic_flag = self.expected_panic_flag.load(Ordering::SeqCst);

            if !expected_panic_flag {
                match panic_res {
                    Ok(()) => panic!("Expected a panic but it didn't happen"),
                    Err(e) => std::panic::resume_unwind(e),
                }
            }

            drop_log.to_owned()
        }
    }

    #[test]
    fn panic_while_overwriting_component() {
        let helper = DropTestHelper::new();

        let res = std::panic::catch_unwind(|| {
            let mut world = World::new();
            world
                .spawn_empty()
                .insert(helper.make_component(true, 0))
                .insert(helper.make_component(false, 1));

            println!("Done inserting! Dropping world...");
        });

        let drop_log = helper.finish(res);

        assert_eq!(
            &*drop_log,
            [
                DropLogItem::Create(0),
                DropLogItem::Create(1),
                DropLogItem::Drop(0),
                DropLogItem::Drop(1),
            ]
        );
    }

    #[derive(Resource)]
    struct TestResource(u32);

    #[derive(Resource)]
    struct TestResource2(String);

    #[derive(Resource)]
    struct TestResource3;

    #[test]
    fn get_resource_by_id() {
        let mut world = World::new();
        world.insert_resource(TestResource(42));
        let component_id = world
            .components()
            .get_resource_id(TypeId::of::<TestResource>())
            .unwrap();

        let resource = world.get_resource_by_id(component_id).unwrap();
        // SAFETY: `TestResource` is the correct resource type
        let resource = unsafe { resource.deref::<TestResource>() };

        assert_eq!(resource.0, 42);
    }

    #[test]
    fn get_resource_mut_by_id() {
        let mut world = World::new();
        world.insert_resource(TestResource(42));
        let component_id = world
            .components()
            .get_resource_id(TypeId::of::<TestResource>())
            .unwrap();

        {
            let mut resource = world.get_resource_mut_by_id(component_id).unwrap();
            resource.set_changed();
            // SAFETY: `TestResource` is the correct resource type
            let resource = unsafe { resource.into_inner().deref_mut::<TestResource>() };
            resource.0 = 43;
        }

        let resource = world.get_resource_by_id(component_id).unwrap();
        // SAFETY: `TestResource` is the correct resource type
        let resource = unsafe { resource.deref::<TestResource>() };

        assert_eq!(resource.0, 43);
    }

    #[test]
    fn iter_resources() {
        let mut world = World::new();
        // Remove DefaultQueryFilters so it doesn't show up in the iterator
        world.remove_resource::<DefaultQueryFilters>();
        world.insert_resource(TestResource(42));
        world.insert_resource(TestResource2("Hello, world!".to_string()));
        world.insert_resource(TestResource3);
        world.remove_resource::<TestResource3>();

        let mut iter = world.iter_resources();

        let (info, ptr) = iter.next().unwrap();
        assert_eq!(info.name(), core::any::type_name::<TestResource>());
        // SAFETY: We know that the resource is of type `TestResource`
        assert_eq!(unsafe { ptr.deref::<TestResource>().0 }, 42);

        let (info, ptr) = iter.next().unwrap();
        assert_eq!(info.name(), core::any::type_name::<TestResource2>());
        assert_eq!(
            // SAFETY: We know that the resource is of type `TestResource2`
            unsafe { &ptr.deref::<TestResource2>().0 },
            &"Hello, world!".to_string()
        );

        assert!(iter.next().is_none());
    }

    #[test]
    fn iter_resources_mut() {
        let mut world = World::new();
        // Remove DefaultQueryFilters so it doesn't show up in the iterator
        world.remove_resource::<DefaultQueryFilters>();
        world.insert_resource(TestResource(42));
        world.insert_resource(TestResource2("Hello, world!".to_string()));
        world.insert_resource(TestResource3);
        world.remove_resource::<TestResource3>();

        let mut iter = world.iter_resources_mut();

        let (info, mut mut_untyped) = iter.next().unwrap();
        assert_eq!(info.name(), core::any::type_name::<TestResource>());
        // SAFETY: We know that the resource is of type `TestResource`
        unsafe {
            mut_untyped.as_mut().deref_mut::<TestResource>().0 = 43;
        };

        let (info, mut mut_untyped) = iter.next().unwrap();
        assert_eq!(info.name(), core::any::type_name::<TestResource2>());
        // SAFETY: We know that the resource is of type `TestResource2`
        unsafe {
            mut_untyped.as_mut().deref_mut::<TestResource2>().0 = "Hello, world?".to_string();
        };

        assert!(iter.next().is_none());
        drop(iter);

        assert_eq!(world.resource::<TestResource>().0, 43);
        assert_eq!(
            world.resource::<TestResource2>().0,
            "Hello, world?".to_string()
        );
    }

    #[test]
    fn dynamic_resource() {
        let mut world = World::new();

        let descriptor = ComponentDescriptor::new_resource::<TestResource>();

        let component_id = world.register_resource_with_descriptor(descriptor);

        let value = 0;
        OwningPtr::make(value, |ptr| {
            // SAFETY: value is valid for the layout of `TestResource`
            unsafe {
                world.insert_resource_by_id(component_id, ptr, MaybeLocation::caller());
            }
        });

        // SAFETY: We know that the resource is of type `TestResource`
        let resource = unsafe {
            world
                .get_resource_by_id(component_id)
                .unwrap()
                .deref::<TestResource>()
        };
        assert_eq!(resource.0, 0);

        assert!(world.remove_resource_by_id(component_id).is_some());
    }

    #[test]
    fn custom_resource_with_layout() {
        static DROP_COUNT: AtomicU32 = AtomicU32::new(0);

        let mut world = World::new();

        // SAFETY: the drop function is valid for the layout and the data will be safe to access from any thread
        let descriptor = unsafe {
            ComponentDescriptor::new_with_layout(
                "Custom Test Component".to_string(),
                StorageType::Table,
                core::alloc::Layout::new::<[u8; 8]>(),
                Some(|ptr| {
                    let data = ptr.read::<[u8; 8]>();
                    assert_eq!(data, [0, 1, 2, 3, 4, 5, 6, 7]);
                    DROP_COUNT.fetch_add(1, Ordering::SeqCst);
                }),
                true,
                ComponentCloneBehavior::Default,
            )
        };

        let component_id = world.register_resource_with_descriptor(descriptor);

        let value: [u8; 8] = [0, 1, 2, 3, 4, 5, 6, 7];
        OwningPtr::make(value, |ptr| {
            // SAFETY: value is valid for the component layout
            unsafe {
                world.insert_resource_by_id(component_id, ptr, MaybeLocation::caller());
            }
        });

        // SAFETY: [u8; 8] is the correct type for the resource
        let data = unsafe {
            world
                .get_resource_by_id(component_id)
                .unwrap()
                .deref::<[u8; 8]>()
        };
        assert_eq!(*data, [0, 1, 2, 3, 4, 5, 6, 7]);

        assert!(world.remove_resource_by_id(component_id).is_some());

        assert_eq!(DROP_COUNT.load(Ordering::SeqCst), 1);
    }

    #[derive(Resource)]
    struct TestFromWorld(u32);
    impl FromWorld for TestFromWorld {
        fn from_world(world: &mut World) -> Self {
            let b = world.resource::<TestResource>();
            Self(b.0)
        }
    }

    #[test]
    fn init_resource_does_not_overwrite() {
        let mut world = World::new();
        world.insert_resource(TestResource(0));
        world.init_resource::<TestFromWorld>();
        world.insert_resource(TestResource(1));
        world.init_resource::<TestFromWorld>();

        let resource = world.resource::<TestFromWorld>();

        assert_eq!(resource.0, 0);
    }

    #[test]
    fn init_non_send_resource_does_not_overwrite() {
        let mut world = World::new();
        world.insert_resource(TestResource(0));
        world.init_non_send_resource::<TestFromWorld>();
        world.insert_resource(TestResource(1));
        world.init_non_send_resource::<TestFromWorld>();

        let resource = world.non_send_resource::<TestFromWorld>();

        assert_eq!(resource.0, 0);
    }

    #[derive(Component)]
    struct Foo;

    #[derive(Component)]
    struct Bar;

    #[derive(Component)]
    struct Baz;

    #[test]
    fn inspect_entity_components() {
        let mut world = World::new();
        let ent0 = world.spawn((Foo, Bar, Baz)).id();
        let ent1 = world.spawn((Foo, Bar)).id();
        let ent2 = world.spawn((Bar, Baz)).id();
        let ent3 = world.spawn((Foo, Baz)).id();
        let ent4 = world.spawn(Foo).id();
        let ent5 = world.spawn(Bar).id();
        let ent6 = world.spawn(Baz).id();

        fn to_type_ids(component_infos: Vec<&ComponentInfo>) -> HashSet<Option<TypeId>> {
            component_infos
                .into_iter()
                .map(ComponentInfo::type_id)
                .collect()
        }

        let foo_id = TypeId::of::<Foo>();
        let bar_id = TypeId::of::<Bar>();
        let baz_id = TypeId::of::<Baz>();
        assert_eq!(
            to_type_ids(world.inspect_entity(ent0).collect()),
            [Some(foo_id), Some(bar_id), Some(baz_id)]
                .into_iter()
                .collect::<HashSet<_>>()
        );
        assert_eq!(
            to_type_ids(world.inspect_entity(ent1).collect()),
            [Some(foo_id), Some(bar_id)]
                .into_iter()
                .collect::<HashSet<_>>()
        );
        assert_eq!(
            to_type_ids(world.inspect_entity(ent2).collect()),
            [Some(bar_id), Some(baz_id)]
                .into_iter()
                .collect::<HashSet<_>>()
        );
        assert_eq!(
            to_type_ids(world.inspect_entity(ent3).collect()),
            [Some(foo_id), Some(baz_id)]
                .into_iter()
                .collect::<HashSet<_>>()
        );
        assert_eq!(
            to_type_ids(world.inspect_entity(ent4).collect()),
            [Some(foo_id)].into_iter().collect::<HashSet<_>>()
        );
        assert_eq!(
            to_type_ids(world.inspect_entity(ent5).collect()),
            [Some(bar_id)].into_iter().collect::<HashSet<_>>()
        );
        assert_eq!(
            to_type_ids(world.inspect_entity(ent6).collect()),
            [Some(baz_id)].into_iter().collect::<HashSet<_>>()
        );
    }

    #[test]
    fn iterate_entities() {
        let mut world = World::new();
        let mut entity_counters = <HashMap<_, _>>::default();

        let iterate_and_count_entities = |world: &World, entity_counters: &mut HashMap<_, _>| {
            entity_counters.clear();
            for entity in world.iter_entities() {
                let counter = entity_counters.entry(entity.id()).or_insert(0);
                *counter += 1;
            }
        };

        // Adding one entity and validating iteration
        let ent0 = world.spawn((Foo, Bar, Baz)).id();

        iterate_and_count_entities(&world, &mut entity_counters);
        assert_eq!(entity_counters[&ent0], 1);
        assert_eq!(entity_counters.len(), 1);

        // Spawning three more entities and then validating iteration
        let ent1 = world.spawn((Foo, Bar)).id();
        let ent2 = world.spawn((Bar, Baz)).id();
        let ent3 = world.spawn((Foo, Baz)).id();

        iterate_and_count_entities(&world, &mut entity_counters);

        assert_eq!(entity_counters[&ent0], 1);
        assert_eq!(entity_counters[&ent1], 1);
        assert_eq!(entity_counters[&ent2], 1);
        assert_eq!(entity_counters[&ent3], 1);
        assert_eq!(entity_counters.len(), 4);

        // Despawning first entity and then validating the iteration
        assert!(world.despawn(ent0));

        iterate_and_count_entities(&world, &mut entity_counters);

        assert_eq!(entity_counters[&ent1], 1);
        assert_eq!(entity_counters[&ent2], 1);
        assert_eq!(entity_counters[&ent3], 1);
        assert_eq!(entity_counters.len(), 3);

        // Spawning three more entities, despawning three and then validating the iteration
        let ent4 = world.spawn(Foo).id();
        let ent5 = world.spawn(Bar).id();
        let ent6 = world.spawn(Baz).id();

        assert!(world.despawn(ent2));
        assert!(world.despawn(ent3));
        assert!(world.despawn(ent4));

        iterate_and_count_entities(&world, &mut entity_counters);

        assert_eq!(entity_counters[&ent1], 1);
        assert_eq!(entity_counters[&ent5], 1);
        assert_eq!(entity_counters[&ent6], 1);
        assert_eq!(entity_counters.len(), 3);

        // Despawning remaining entities and then validating the iteration
        assert!(world.despawn(ent1));
        assert!(world.despawn(ent5));
        assert!(world.despawn(ent6));

        iterate_and_count_entities(&world, &mut entity_counters);

        assert_eq!(entity_counters.len(), 0);
    }

    #[test]
    fn iterate_entities_mut() {
        #[derive(Component, PartialEq, Debug)]
        struct A(i32);

        #[derive(Component, PartialEq, Debug)]
        struct B(i32);

        let mut world = World::new();

        let a1 = world.spawn(A(1)).id();
        let a2 = world.spawn(A(2)).id();
        let b1 = world.spawn(B(1)).id();
        let b2 = world.spawn(B(2)).id();

        for mut entity in world.iter_entities_mut() {
            if let Some(mut a) = entity.get_mut::<A>() {
                a.0 -= 1;
            }
        }
        assert_eq!(world.entity(a1).get(), Some(&A(0)));
        assert_eq!(world.entity(a2).get(), Some(&A(1)));
        assert_eq!(world.entity(b1).get(), Some(&B(1)));
        assert_eq!(world.entity(b2).get(), Some(&B(2)));

        for mut entity in world.iter_entities_mut() {
            if let Some(mut b) = entity.get_mut::<B>() {
                b.0 *= 2;
            }
        }
        assert_eq!(world.entity(a1).get(), Some(&A(0)));
        assert_eq!(world.entity(a2).get(), Some(&A(1)));
        assert_eq!(world.entity(b1).get(), Some(&B(2)));
        assert_eq!(world.entity(b2).get(), Some(&B(4)));

        let mut entities = world.iter_entities_mut().collect::<Vec<_>>();
        entities.sort_by_key(|e| e.get::<A>().map(|a| a.0).or(e.get::<B>().map(|b| b.0)));
        let (a, b) = entities.split_at_mut(2);
        core::mem::swap(
            &mut a[1].get_mut::<A>().unwrap().0,
            &mut b[0].get_mut::<B>().unwrap().0,
        );
        assert_eq!(world.entity(a1).get(), Some(&A(0)));
        assert_eq!(world.entity(a2).get(), Some(&A(2)));
        assert_eq!(world.entity(b1).get(), Some(&B(1)));
        assert_eq!(world.entity(b2).get(), Some(&B(4)));
    }

    #[test]
    fn spawn_empty_bundle() {
        let mut world = World::new();
        world.spawn(());
    }

    #[test]
    fn get_entity() {
        let mut world = World::new();

        let e1 = world.spawn_empty().id();
        let e2 = world.spawn_empty().id();

        assert!(world.get_entity(e1).is_ok());
        assert!(world.get_entity([e1, e2]).is_ok());
        assert!(world
            .get_entity(&[e1, e2] /* this is an array not a slice */)
            .is_ok());
        assert!(world.get_entity(&vec![e1, e2][..]).is_ok());
        assert!(world
            .get_entity(&EntityHashSet::from_iter([e1, e2]))
            .is_ok());

        world.entity_mut(e1).despawn();

        assert_eq!(Err(e1), world.get_entity(e1).map(|_| {}));
        assert_eq!(Err(e1), world.get_entity([e1, e2]).map(|_| {}));
        assert_eq!(
            Err(e1),
            world
                .get_entity(&[e1, e2] /* this is an array not a slice */)
                .map(|_| {})
        );
        assert_eq!(Err(e1), world.get_entity(&vec![e1, e2][..]).map(|_| {}));
        assert_eq!(
            Err(e1),
            world
                .get_entity(&EntityHashSet::from_iter([e1, e2]))
                .map(|_| {})
        );
    }

    #[test]
    fn get_entity_mut() {
        let mut world = World::new();

        let e1 = world.spawn_empty().id();
        let e2 = world.spawn_empty().id();

        assert!(world.get_entity_mut(e1).is_ok());
        assert!(world.get_entity_mut([e1, e2]).is_ok());
        assert!(world
            .get_entity_mut(&[e1, e2] /* this is an array not a slice */)
            .is_ok());
        assert!(world.get_entity_mut(&vec![e1, e2][..]).is_ok());
        assert!(world
            .get_entity_mut(&EntityHashSet::from_iter([e1, e2]))
            .is_ok());

        assert_eq!(
            Err(EntityFetchError::AliasedMutability(e1)),
            world.get_entity_mut([e1, e2, e1]).map(|_| {})
        );
        assert_eq!(
            Err(EntityFetchError::AliasedMutability(e1)),
            world
                .get_entity_mut(&[e1, e2, e1] /* this is an array not a slice */)
                .map(|_| {})
        );
        assert_eq!(
            Err(EntityFetchError::AliasedMutability(e1)),
            world.get_entity_mut(&vec![e1, e2, e1][..]).map(|_| {})
        );
        // Aliased mutability isn't allowed by HashSets
        assert!(world
            .get_entity_mut(&EntityHashSet::from_iter([e1, e2, e1]))
            .is_ok());

        world.entity_mut(e1).despawn();

        assert!(matches!(
            world.get_entity_mut(e1).map(|_| {}),
            Err(EntityFetchError::NoSuchEntity(e, ..)) if e == e1
        ));
        assert!(matches!(
            world.get_entity_mut([e1, e2]).map(|_| {}),
            Err(EntityFetchError::NoSuchEntity(e,..)) if e == e1));
        assert!(matches!(
            world
                .get_entity_mut(&[e1, e2] /* this is an array not a slice */)
                .map(|_| {}),
            Err(EntityFetchError::NoSuchEntity(e, ..)) if e == e1));
        assert!(matches!(
            world.get_entity_mut(&vec![e1, e2][..]).map(|_| {}),
            Err(EntityFetchError::NoSuchEntity(e, ..)) if e == e1,
        ));
        assert!(matches!(
            world
                .get_entity_mut(&EntityHashSet::from_iter([e1, e2]))
                .map(|_| {}),
            Err(EntityFetchError::NoSuchEntity(e, ..)) if e == e1));
    }

    #[test]
    #[track_caller]
    fn entity_spawn_despawn_tracking() {
        use core::panic::Location;

        let mut world = World::new();
        let entity = world.spawn_empty().id();
        assert_eq!(
            world.entities.entity_get_spawned_or_despawned_by(entity),
            TrackLocationOption::new(Some(Location::caller()))
        );
        world.despawn(entity);
        assert_eq!(
            world.entities.entity_get_spawned_or_despawned_by(entity),
            TrackLocationOption::new(Some(Location::caller()))
        );
        let new = world.spawn_empty().id();
        assert_eq!(entity.index(), new.index());
        assert_eq!(
            world.entities.entity_get_spawned_or_despawned_by(entity),
            TrackLocationOption::new(None)
        );
        world.despawn(new);
        assert_eq!(
            world.entities.entity_get_spawned_or_despawned_by(entity),
            TrackLocationOption::new(None)
        );
    }

    #[test]
    fn new_world_has_disabling() {
        let mut world = World::new();
        world.spawn(Foo);
        world.spawn((Foo, Disabled));
        assert_eq!(1, world.query::<&Foo>().iter(&world).count());

        // If we explicitly remove the resource, no entities should be filtered anymore
        world.remove_resource::<DefaultQueryFilters>();
        assert_eq!(2, world.query::<&Foo>().iter(&world).count());
    }
}<|MERGE_RESOLUTION|>--- conflicted
+++ resolved
@@ -3591,13 +3591,8 @@
 mod tests {
     use super::{FromWorld, World};
     use crate::{
-<<<<<<< HEAD
         change_detection::{DetectChangesMut, MaybeLocation, TrackLocationOption},
-        component::{ComponentDescriptor, ComponentInfo, StorageType},
-=======
-        change_detection::DetectChangesMut,
         component::{ComponentCloneBehavior, ComponentDescriptor, ComponentInfo, StorageType},
->>>>>>> 3c8fae23
         entity::hash_set::EntityHashSet,
         entity_disabling::{DefaultQueryFilters, Disabled},
         ptr::OwningPtr,
