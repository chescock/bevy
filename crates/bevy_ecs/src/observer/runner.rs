--- conflicted
+++ resolved
@@ -373,13 +373,15 @@
     // - system is the same type erased system from above
     unsafe {
         (*system).update_archetype_component_access(world);
-<<<<<<< HEAD
         if let Err(RunSystemError::Failed(err)) = (*system)
             .validate_param_unsafe(world)
             .map_err(From::from)
             .and_then(|()| (*system).run_unsafe(trigger, world))
         {
-            error_handler(
+            let handler = state
+                .error_handler
+                .unwrap_or_else(|| world.default_error_handler());
+            handler(
                 err,
                 ErrorContext::Observer {
                     name: (*system).name(),
@@ -388,39 +390,6 @@
             );
         };
         (*system).queue_deferred(world.into_deferred());
-=======
-        match (*system).validate_param_unsafe(world) {
-            Ok(()) => {
-                if let Err(err) = (*system).run_unsafe(trigger, world) {
-                    let handler = state
-                        .error_handler
-                        .unwrap_or_else(|| world.default_error_handler());
-                    handler(
-                        err,
-                        ErrorContext::Observer {
-                            name: (*system).name(),
-                            last_run: (*system).get_last_run(),
-                        },
-                    );
-                };
-                (*system).queue_deferred(world.into_deferred());
-            }
-            Err(e) => {
-                if !e.skipped {
-                    let handler = state
-                        .error_handler
-                        .unwrap_or_else(|| world.default_error_handler());
-                    handler(
-                        e.into(),
-                        ErrorContext::Observer {
-                            name: (*system).name(),
-                            last_run: (*system).get_last_run(),
-                        },
-                    );
-                }
-            }
-        }
->>>>>>> bf20c630
     }
 }
 
