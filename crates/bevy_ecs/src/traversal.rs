--- conflicted
+++ resolved
@@ -1,13 +1,10 @@
 //! A trait for components that let you traverse the ECS.
 
-<<<<<<< HEAD
 use crate::{
     entity::Entity,
     query::{ReadOnlyQueryData, ReleaseStateQueryData},
+    relationship::Relationship,
 };
-=======
-use crate::{entity::Entity, query::ReadOnlyQueryData, relationship::Relationship};
->>>>>>> 6be11a8a
 
 /// A component that can point to another entity, and which can be used to define a path through the ECS.
 ///
@@ -27,23 +24,13 @@
 /// [specify the direction]: crate::event::Event::Traversal
 /// [event propagation]: crate::observer::Trigger::propagate
 /// [observers]: crate::observer::Observer
-<<<<<<< HEAD
-pub trait Traversal: ReadOnlyQueryData + ReleaseStateQueryData {
+pub trait Traversal<D: ?Sized>: ReadOnlyQueryData + ReleaseStateQueryData {
     /// Returns the next entity to visit.
-    fn traverse(item: Self::Item<'_, '_>) -> Option<Entity>;
-}
-
-impl Traversal for () {
-    fn traverse(_: Self::Item<'_, '_>) -> Option<Entity> {
-=======
-pub trait Traversal<D: ?Sized>: ReadOnlyQueryData {
-    /// Returns the next entity to visit.
-    fn traverse(item: Self::Item<'_>, data: &D) -> Option<Entity>;
+    fn traverse(item: Self::Item<'_, '_>, data: &D) -> Option<Entity>;
 }
 
 impl<D> Traversal<D> for () {
-    fn traverse(_: Self::Item<'_>, _data: &D) -> Option<Entity> {
->>>>>>> 6be11a8a
+    fn traverse(_: Self::Item<'_, '_>, _data: &D) -> Option<Entity> {
         None
     }
 }
