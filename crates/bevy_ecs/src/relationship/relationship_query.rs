use crate::{
    entity::Entity,
    query::{QueryData, QueryStateDeref},
    relationship::{Relationship, RelationshipTarget},
    system::Query,
};
use alloc::collections::VecDeque;
use smallvec::SmallVec;

use super::SourceIter;

impl<'w, 's, D: QueryData, S: QueryStateDeref<Data = D>> Query<'w, 's, D, S::Filter, S> {
    /// If the given `entity` contains the `R` [`Relationship`] component, returns the
    /// target entity of that relationship.
    pub fn related<R: Relationship>(&'w self, entity: Entity) -> Option<Entity>
    where
        <D as QueryData>::ReadOnly: QueryData<Item<'w, 's> = &'w R>,
    {
        self.get(entity).map(R::get).ok()
    }

    /// If the given `entity` contains the `S` [`RelationshipTarget`] component, returns the
    /// source entities stored on that component.
    pub fn relationship_sources<R: RelationshipTarget>(
        &'w self,
        entity: Entity,
    ) -> impl Iterator<Item = Entity> + 'w
    where
<<<<<<< HEAD
        <D as QueryData>::ReadOnly: QueryData<Item<'w> = &'w R>,
=======
        <D as QueryData>::ReadOnly: QueryData<Item<'w, 's> = &'w S>,
>>>>>>> 66751f04
    {
        self.get(entity)
            .into_iter()
            .flat_map(RelationshipTarget::iter)
    }

    /// Recursively walks up the tree defined by the given `R` [`Relationship`] until
    /// there are no more related entities, returning the "root entity" of the relationship hierarchy.
    ///
    /// # Warning
    ///
    /// For relationship graphs that contain loops, this could loop infinitely.
    /// If your relationship is not a tree (like Bevy's hierarchy), be sure to stop if you encounter a duplicate entity.
    pub fn root_ancestor<R: Relationship>(&'w self, entity: Entity) -> Entity
    where
        <D as QueryData>::ReadOnly: QueryData<Item<'w, 's> = &'w R>,
    {
        // Recursively search up the tree until we're out of parents
        match self.get(entity) {
            Ok(parent) => self.root_ancestor(parent.get()),
            Err(_) => entity,
        }
    }

    /// Iterates all "leaf entities" as defined by the [`RelationshipTarget`] hierarchy.
    ///
    /// # Warning
    ///
    /// For relationship graphs that contain loops, this could loop infinitely.
    /// If your relationship is not a tree (like Bevy's hierarchy), be sure to stop if you encounter a duplicate entity.
    pub fn iter_leaves<R: RelationshipTarget>(
        &'w self,
        entity: Entity,
    ) -> impl Iterator<Item = Entity> + use<'w, 's, S, D, F>
    where
<<<<<<< HEAD
        <D as QueryData>::ReadOnly: QueryData<Item<'w> = &'w R>,
        SourceIter<'w, R>: DoubleEndedIterator,
=======
        <D as QueryData>::ReadOnly: QueryData<Item<'w, 's> = &'w S>,
        SourceIter<'w, S>: DoubleEndedIterator,
>>>>>>> 66751f04
    {
        self.iter_descendants_depth_first(entity).filter(|entity| {
            self.get(*entity)
                // These are leaf nodes if they have the `Children` component but it's empty
                .map(|children| children.len() == 0)
                // Or if they don't have the `Children` component at all
                .unwrap_or(true)
        })
    }

    /// Iterates all sibling entities that also have the `R` [`Relationship`] with the same target entity.
    pub fn iter_siblings<R: Relationship>(
        &'w self,
        entity: Entity,
    ) -> impl Iterator<Item = Entity> + 'w
    where
        D::ReadOnly: QueryData<Item<'w, 's> = (Option<&'w R>, Option<&'w R::RelationshipTarget>)>,
    {
        self.get(entity)
            .ok()
            .and_then(|(maybe_parent, _)| maybe_parent.map(R::get))
            .and_then(|parent| self.get(parent).ok())
            .and_then(|(_, maybe_children)| maybe_children)
            .into_iter()
            .flat_map(move |children| children.iter().filter(move |child| *child != entity))
    }

    /// Iterates all descendant entities as defined by the given `entity`'s [`RelationshipTarget`] and their recursive
    /// [`RelationshipTarget`].
    ///
    /// # Warning
    ///
    /// For relationship graphs that contain loops, this could loop infinitely.
    /// If your relationship is not a tree (like Bevy's hierarchy), be sure to stop if you encounter a duplicate entity.
    pub fn iter_descendants<R: RelationshipTarget>(
        &'w self,
        entity: Entity,
    ) -> DescendantIter<'w, 's, S, R>
    where
<<<<<<< HEAD
        D::ReadOnly: QueryData<Item<'w> = &'w R>,
=======
        D::ReadOnly: QueryData<Item<'w, 's> = &'w S>,
>>>>>>> 66751f04
    {
        DescendantIter::new(self, entity)
    }

    /// Iterates all descendant entities as defined by the given `entity`'s [`RelationshipTarget`] and their recursive
    /// [`RelationshipTarget`] in depth-first order.
    ///
    /// # Warning
    ///
    /// For relationship graphs that contain loops, this could loop infinitely.
    /// If your relationship is not a tree (like Bevy's hierarchy), be sure to stop if you encounter a duplicate entity.
    pub fn iter_descendants_depth_first<R: RelationshipTarget>(
        &'w self,
        entity: Entity,
    ) -> DescendantDepthFirstIter<'w, 's, S, R>
    where
<<<<<<< HEAD
        D::ReadOnly: QueryData<Item<'w> = &'w R>,
        SourceIter<'w, R>: DoubleEndedIterator,
=======
        D::ReadOnly: QueryData<Item<'w, 's> = &'w S>,
        SourceIter<'w, S>: DoubleEndedIterator,
>>>>>>> 66751f04
    {
        DescendantDepthFirstIter::new(self, entity)
    }

    /// Iterates all ancestors of the given `entity` as defined by the `R` [`Relationship`].
    ///
    /// # Warning
    ///
    /// For relationship graphs that contain loops, this could loop infinitely.
    /// If your relationship is not a tree (like Bevy's hierarchy), be sure to stop if you encounter a duplicate entity.
    pub fn iter_ancestors<R: Relationship>(&'w self, entity: Entity) -> AncestorIter<'w, 's, S, R>
    where
        D::ReadOnly: QueryData<Item<'w, 's> = &'w R>,
    {
        AncestorIter::new(self, entity)
    }
}

/// An [`Iterator`] of [`Entity`]s over the descendants of an [`Entity`].
///
/// Traverses the hierarchy breadth-first.
pub struct DescendantIter<'w, 's, S: QueryStateDeref, R: RelationshipTarget>
where
<<<<<<< HEAD
    <S::Data as QueryData>::ReadOnly: QueryData<Item<'w> = &'w R>,
=======
    D::ReadOnly: QueryData<Item<'w, 's> = &'w S>,
>>>>>>> 66751f04
{
    children_query: &'w Query<'w, 's, S::Data, S::Filter, S>,
    vecdeque: VecDeque<Entity>,
}

impl<'w, 's, S: QueryStateDeref, R: RelationshipTarget> DescendantIter<'w, 's, S, R>
where
<<<<<<< HEAD
    <S::Data as QueryData>::ReadOnly: QueryData<Item<'w> = &'w R>,
=======
    D::ReadOnly: QueryData<Item<'w, 's> = &'w S>,
>>>>>>> 66751f04
{
    /// Returns a new [`DescendantIter`].
    pub fn new(children_query: &'w Query<'w, 's, S::Data, S::Filter, S>, entity: Entity) -> Self {
        DescendantIter {
            children_query,
            vecdeque: children_query
                .get(entity)
                .into_iter()
                .flat_map(RelationshipTarget::iter)
                .collect(),
        }
    }
}

impl<'w, 's, S: QueryStateDeref, R: RelationshipTarget> Iterator for DescendantIter<'w, 's, S, R>
where
<<<<<<< HEAD
    <S::Data as QueryData>::ReadOnly: QueryData<Item<'w> = &'w R>,
=======
    D::ReadOnly: QueryData<Item<'w, 's> = &'w S>,
>>>>>>> 66751f04
{
    type Item = Entity;

    fn next(&mut self) -> Option<Self::Item> {
        let entity = self.vecdeque.pop_front()?;

        if let Ok(children) = self.children_query.get(entity) {
            self.vecdeque.extend(children.iter());
        }

        Some(entity)
    }
}

/// An [`Iterator`] of [`Entity`]s over the descendants of an [`Entity`].
///
/// Traverses the hierarchy depth-first.
pub struct DescendantDepthFirstIter<'w, 's, S: QueryStateDeref, R: RelationshipTarget>
where
<<<<<<< HEAD
    <S::Data as QueryData>::ReadOnly: QueryData<Item<'w> = &'w R>,
=======
    D::ReadOnly: QueryData<Item<'w, 's> = &'w S>,
>>>>>>> 66751f04
{
    children_query: &'w Query<'w, 's, S::Data, S::Filter, S>,
    stack: SmallVec<[Entity; 8]>,
}

impl<'w, 's, S: QueryStateDeref, R: RelationshipTarget> DescendantDepthFirstIter<'w, 's, S, R>
where
<<<<<<< HEAD
    <S::Data as QueryData>::ReadOnly: QueryData<Item<'w> = &'w R>,
    SourceIter<'w, R>: DoubleEndedIterator,
=======
    D::ReadOnly: QueryData<Item<'w, 's> = &'w S>,
    SourceIter<'w, S>: DoubleEndedIterator,
>>>>>>> 66751f04
{
    /// Returns a new [`DescendantDepthFirstIter`].
    pub fn new(children_query: &'w Query<'w, 's, S::Data, S::Filter, S>, entity: Entity) -> Self {
        DescendantDepthFirstIter {
            children_query,
            stack: children_query
                .get(entity)
                .map_or(SmallVec::new(), |children| children.iter().rev().collect()),
        }
    }
}

impl<'w, 's, S: QueryStateDeref, R: RelationshipTarget> Iterator
    for DescendantDepthFirstIter<'w, 's, S, R>
where
<<<<<<< HEAD
    <S::Data as QueryData>::ReadOnly: QueryData<Item<'w> = &'w R>,
    SourceIter<'w, R>: DoubleEndedIterator,
=======
    D::ReadOnly: QueryData<Item<'w, 's> = &'w S>,
    SourceIter<'w, S>: DoubleEndedIterator,
>>>>>>> 66751f04
{
    type Item = Entity;

    fn next(&mut self) -> Option<Self::Item> {
        let entity = self.stack.pop()?;

        if let Ok(children) = self.children_query.get(entity) {
            self.stack.extend(children.iter().rev());
        }

        Some(entity)
    }
}

/// An [`Iterator`] of [`Entity`]s over the ancestors of an [`Entity`].
pub struct AncestorIter<'w, 's, S: QueryStateDeref, R: Relationship>
where
<<<<<<< HEAD
    <S::Data as QueryData>::ReadOnly: QueryData<Item<'w> = &'w R>,
=======
    D::ReadOnly: QueryData<Item<'w, 's> = &'w R>,
>>>>>>> 66751f04
{
    parent_query: &'w Query<'w, 's, S::Data, S::Filter, S>,
    next: Option<Entity>,
}

impl<'w, 's, S: QueryStateDeref, R: Relationship> AncestorIter<'w, 's, S, R>
where
<<<<<<< HEAD
    <S::Data as QueryData>::ReadOnly: QueryData<Item<'w> = &'w R>,
=======
    D::ReadOnly: QueryData<Item<'w, 's> = &'w R>,
>>>>>>> 66751f04
{
    /// Returns a new [`AncestorIter`].
    pub fn new(parent_query: &'w Query<'w, 's, S::Data, S::Filter, S>, entity: Entity) -> Self {
        AncestorIter {
            parent_query,
            next: Some(entity),
        }
    }
}

impl<'w, 's, S: QueryStateDeref, R: Relationship> Iterator for AncestorIter<'w, 's, S, R>
where
<<<<<<< HEAD
    <S::Data as QueryData>::ReadOnly: QueryData<Item<'w> = &'w R>,
=======
    D::ReadOnly: QueryData<Item<'w, 's> = &'w R>,
>>>>>>> 66751f04
{
    type Item = Entity;

    fn next(&mut self) -> Option<Self::Item> {
        self.next = self.parent_query.get(self.next?).ok().map(R::get);
        self.next
    }
}<|MERGE_RESOLUTION|>--- conflicted
+++ resolved
@@ -26,11 +26,7 @@
         entity: Entity,
     ) -> impl Iterator<Item = Entity> + 'w
     where
-<<<<<<< HEAD
-        <D as QueryData>::ReadOnly: QueryData<Item<'w> = &'w R>,
-=======
-        <D as QueryData>::ReadOnly: QueryData<Item<'w, 's> = &'w S>,
->>>>>>> 66751f04
+        <D as QueryData>::ReadOnly: QueryData<Item<'w, 's> = &'w R>,
     {
         self.get(entity)
             .into_iter()
@@ -66,13 +62,8 @@
         entity: Entity,
     ) -> impl Iterator<Item = Entity> + use<'w, 's, S, D, F>
     where
-<<<<<<< HEAD
-        <D as QueryData>::ReadOnly: QueryData<Item<'w> = &'w R>,
+        <D as QueryData>::ReadOnly: QueryData<Item<'w, 's> = &'w R>,
         SourceIter<'w, R>: DoubleEndedIterator,
-=======
-        <D as QueryData>::ReadOnly: QueryData<Item<'w, 's> = &'w S>,
-        SourceIter<'w, S>: DoubleEndedIterator,
->>>>>>> 66751f04
     {
         self.iter_descendants_depth_first(entity).filter(|entity| {
             self.get(*entity)
@@ -112,11 +103,7 @@
         entity: Entity,
     ) -> DescendantIter<'w, 's, S, R>
     where
-<<<<<<< HEAD
-        D::ReadOnly: QueryData<Item<'w> = &'w R>,
-=======
-        D::ReadOnly: QueryData<Item<'w, 's> = &'w S>,
->>>>>>> 66751f04
+        D::ReadOnly: QueryData<Item<'w, 's> = &'w R>,
     {
         DescendantIter::new(self, entity)
     }
@@ -133,13 +120,8 @@
         entity: Entity,
     ) -> DescendantDepthFirstIter<'w, 's, S, R>
     where
-<<<<<<< HEAD
-        D::ReadOnly: QueryData<Item<'w> = &'w R>,
+        D::ReadOnly: QueryData<Item<'w, 's> = &'w R>,
         SourceIter<'w, R>: DoubleEndedIterator,
-=======
-        D::ReadOnly: QueryData<Item<'w, 's> = &'w S>,
-        SourceIter<'w, S>: DoubleEndedIterator,
->>>>>>> 66751f04
     {
         DescendantDepthFirstIter::new(self, entity)
     }
@@ -163,11 +145,7 @@
 /// Traverses the hierarchy breadth-first.
 pub struct DescendantIter<'w, 's, S: QueryStateDeref, R: RelationshipTarget>
 where
-<<<<<<< HEAD
-    <S::Data as QueryData>::ReadOnly: QueryData<Item<'w> = &'w R>,
-=======
-    D::ReadOnly: QueryData<Item<'w, 's> = &'w S>,
->>>>>>> 66751f04
+    <S::Data as QueryData>::ReadOnly: QueryData<Item<'w, 's> = &'w R>,
 {
     children_query: &'w Query<'w, 's, S::Data, S::Filter, S>,
     vecdeque: VecDeque<Entity>,
@@ -175,11 +153,7 @@
 
 impl<'w, 's, S: QueryStateDeref, R: RelationshipTarget> DescendantIter<'w, 's, S, R>
 where
-<<<<<<< HEAD
-    <S::Data as QueryData>::ReadOnly: QueryData<Item<'w> = &'w R>,
-=======
-    D::ReadOnly: QueryData<Item<'w, 's> = &'w S>,
->>>>>>> 66751f04
+    <S::Data as QueryData>::ReadOnly: QueryData<Item<'w, 's> = &'w R>,
 {
     /// Returns a new [`DescendantIter`].
     pub fn new(children_query: &'w Query<'w, 's, S::Data, S::Filter, S>, entity: Entity) -> Self {
@@ -196,11 +170,7 @@
 
 impl<'w, 's, S: QueryStateDeref, R: RelationshipTarget> Iterator for DescendantIter<'w, 's, S, R>
 where
-<<<<<<< HEAD
-    <S::Data as QueryData>::ReadOnly: QueryData<Item<'w> = &'w R>,
-=======
-    D::ReadOnly: QueryData<Item<'w, 's> = &'w S>,
->>>>>>> 66751f04
+    <S::Data as QueryData>::ReadOnly: QueryData<Item<'w, 's> = &'w R>,
 {
     type Item = Entity;
 
@@ -220,11 +190,7 @@
 /// Traverses the hierarchy depth-first.
 pub struct DescendantDepthFirstIter<'w, 's, S: QueryStateDeref, R: RelationshipTarget>
 where
-<<<<<<< HEAD
-    <S::Data as QueryData>::ReadOnly: QueryData<Item<'w> = &'w R>,
-=======
-    D::ReadOnly: QueryData<Item<'w, 's> = &'w S>,
->>>>>>> 66751f04
+    <S::Data as QueryData>::ReadOnly: QueryData<Item<'w, 's> = &'w R>,
 {
     children_query: &'w Query<'w, 's, S::Data, S::Filter, S>,
     stack: SmallVec<[Entity; 8]>,
@@ -232,13 +198,8 @@
 
 impl<'w, 's, S: QueryStateDeref, R: RelationshipTarget> DescendantDepthFirstIter<'w, 's, S, R>
 where
-<<<<<<< HEAD
-    <S::Data as QueryData>::ReadOnly: QueryData<Item<'w> = &'w R>,
+    <S::Data as QueryData>::ReadOnly: QueryData<Item<'w, s> = &'w R>,
     SourceIter<'w, R>: DoubleEndedIterator,
-=======
-    D::ReadOnly: QueryData<Item<'w, 's> = &'w S>,
-    SourceIter<'w, S>: DoubleEndedIterator,
->>>>>>> 66751f04
 {
     /// Returns a new [`DescendantDepthFirstIter`].
     pub fn new(children_query: &'w Query<'w, 's, S::Data, S::Filter, S>, entity: Entity) -> Self {
@@ -254,13 +215,8 @@
 impl<'w, 's, S: QueryStateDeref, R: RelationshipTarget> Iterator
     for DescendantDepthFirstIter<'w, 's, S, R>
 where
-<<<<<<< HEAD
-    <S::Data as QueryData>::ReadOnly: QueryData<Item<'w> = &'w R>,
+    <S::Data as QueryData>::ReadOnly: QueryData<Item<'w, 's> = &'w R>,
     SourceIter<'w, R>: DoubleEndedIterator,
-=======
-    D::ReadOnly: QueryData<Item<'w, 's> = &'w S>,
-    SourceIter<'w, S>: DoubleEndedIterator,
->>>>>>> 66751f04
 {
     type Item = Entity;
 
@@ -278,11 +234,7 @@
 /// An [`Iterator`] of [`Entity`]s over the ancestors of an [`Entity`].
 pub struct AncestorIter<'w, 's, S: QueryStateDeref, R: Relationship>
 where
-<<<<<<< HEAD
-    <S::Data as QueryData>::ReadOnly: QueryData<Item<'w> = &'w R>,
-=======
-    D::ReadOnly: QueryData<Item<'w, 's> = &'w R>,
->>>>>>> 66751f04
+    <S::Data as QueryData>::ReadOnly: QueryData<Item<'w, 's> = &'w R>,
 {
     parent_query: &'w Query<'w, 's, S::Data, S::Filter, S>,
     next: Option<Entity>,
@@ -290,11 +242,7 @@
 
 impl<'w, 's, S: QueryStateDeref, R: Relationship> AncestorIter<'w, 's, S, R>
 where
-<<<<<<< HEAD
-    <S::Data as QueryData>::ReadOnly: QueryData<Item<'w> = &'w R>,
-=======
-    D::ReadOnly: QueryData<Item<'w, 's> = &'w R>,
->>>>>>> 66751f04
+    <S::Data as QueryData>::ReadOnly: QueryData<Item<'w, 's> = &'w R>,
 {
     /// Returns a new [`AncestorIter`].
     pub fn new(parent_query: &'w Query<'w, 's, S::Data, S::Filter, S>, entity: Entity) -> Self {
@@ -307,11 +255,7 @@
 
 impl<'w, 's, S: QueryStateDeref, R: Relationship> Iterator for AncestorIter<'w, 's, S, R>
 where
-<<<<<<< HEAD
-    <S::Data as QueryData>::ReadOnly: QueryData<Item<'w> = &'w R>,
-=======
-    D::ReadOnly: QueryData<Item<'w, 's> = &'w R>,
->>>>>>> 66751f04
+    <S::Data as QueryData>::ReadOnly: QueryData<Item<'w, 's> = &'w R>,
 {
     type Item = Entity;
 
