--- conflicted
+++ resolved
@@ -7,13 +7,8 @@
 use crate::{
     change_detection::Mut,
     component::ComponentId,
-<<<<<<< HEAD
-    system::Resource,
+    resource::Resource,
     world::{unsafe_world_cell::UnsafeWorldCell, FilteredResources, FilteredResourcesMut, World},
-=======
-    resource::Resource,
-    world::{unsafe_world_cell::UnsafeWorldCell, World},
->>>>>>> 72ddac14
 };
 use bevy_reflect::{FromReflect, FromType, PartialReflect, Reflect, TypePath, TypeRegistry};
 
