--- conflicted
+++ resolved
@@ -358,17 +358,11 @@
 
 // SAFETY: Relevant query ComponentId and ArchetypeComponentId access is applied to SystemMeta. If
 // this Query conflicts with any prior access, a panic will occur.
-<<<<<<< HEAD
-unsafe impl<D: QueryData + 'static, F: QueryFilter + 'static> SystemParam
-    for QuerySingle<'_, '_, D, F>
+unsafe impl<'a, 'b, D: QueryData + 'static, F: QueryFilter + 'static> SystemParam
+    for Single<'a, 'b, D, F>
 {
     type State = QueryState<D, F>;
-    type Item<'w, 's> = QuerySingle<'w, 's, D, F>;
-=======
-unsafe impl<'a, D: QueryData + 'static, F: QueryFilter + 'static> SystemParam for Single<'a, D, F> {
-    type State = QueryState<D, F>;
-    type Item<'w, 's> = Single<'w, D, F>;
->>>>>>> e155fe1d
+    type Item<'w, 's> = Single<'w, 's, D, F>;
 
     fn init_state(world: &mut World, system_meta: &mut SystemMeta) -> Self::State {
         Query::init_state(world, system_meta)
@@ -428,19 +422,11 @@
 
 // SAFETY: Relevant query ComponentId and ArchetypeComponentId access is applied to SystemMeta. If
 // this Query conflicts with any prior access, a panic will occur.
-<<<<<<< HEAD
-unsafe impl<D: QueryData + 'static, F: QueryFilter + 'static> SystemParam
-    for Option<QuerySingle<'_, '_, D, F>>
+unsafe impl<'a, 'b, D: QueryData + 'static, F: QueryFilter + 'static> SystemParam
+    for Option<Single<'a, 'b, D, F>>
 {
     type State = QueryState<D, F>;
-    type Item<'w, 's> = Option<QuerySingle<'w, 's, D, F>>;
-=======
-unsafe impl<'a, D: QueryData + 'static, F: QueryFilter + 'static> SystemParam
-    for Option<Single<'a, D, F>>
-{
-    type State = QueryState<D, F>;
-    type Item<'w, 's> = Option<Single<'w, D, F>>;
->>>>>>> e155fe1d
+    type Item<'w, 's> = Option<Single<'w, 's, D, F>>;
 
     fn init_state(world: &mut World, system_meta: &mut SystemMeta) -> Self::State {
         Single::init_state(world, system_meta)
@@ -501,23 +487,14 @@
 }
 
 // SAFETY: QueryState is constrained to read-only fetches, so it only reads World.
-<<<<<<< HEAD
-unsafe impl<D: ReadOnlyQueryData + 'static, F: QueryFilter + 'static> ReadOnlySystemParam
-    for QuerySingle<'_, '_, D, F>
-=======
-unsafe impl<'a, D: ReadOnlyQueryData + 'static, F: QueryFilter + 'static> ReadOnlySystemParam
-    for Single<'a, D, F>
->>>>>>> e155fe1d
+unsafe impl<'a, 'b, D: ReadOnlyQueryData + 'static, F: QueryFilter + 'static> ReadOnlySystemParam
+    for Single<'a, 'b, D, F>
 {
 }
 
 // SAFETY: QueryState is constrained to read-only fetches, so it only reads World.
-<<<<<<< HEAD
-unsafe impl<D: ReadOnlyQueryData + 'static, F: QueryFilter + 'static> ReadOnlySystemParam
-    for Option<QuerySingle<'_, '_, D, F>>
-=======
-unsafe impl<'a, D: ReadOnlyQueryData + 'static, F: QueryFilter + 'static> ReadOnlySystemParam
-    for Option<Single<'a, D, F>>
+unsafe impl<'a, 'b, D: ReadOnlyQueryData + 'static, F: QueryFilter + 'static> ReadOnlySystemParam
+    for Option<Single<'a, 'b, D, F>>
 {
 }
 
@@ -573,7 +550,6 @@
 // SAFETY: QueryState is constrained to read-only fetches, so it only reads World.
 unsafe impl<'w, 's, D: ReadOnlyQueryData + 'static, F: QueryFilter + 'static> ReadOnlySystemParam
     for Populated<'w, 's, D, F>
->>>>>>> e155fe1d
 {
 }
 
