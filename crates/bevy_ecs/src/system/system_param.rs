--- conflicted
+++ resolved
@@ -465,49 +465,6 @@
 /// }
 /// # bevy_ecs::system::assert_is_system(event_system);
 /// ```
-<<<<<<< HEAD
-=======
-///
-/// If you want to use `ParamSet` with a [`SystemParamBuilder`](crate::system::SystemParamBuilder), use [`ParamSetBuilder`](crate::system::ParamSetBuilder) and pass a builder for each param.
-/// ```
-/// # use bevy_ecs::{prelude::*, system::*};
-/// #
-/// # #[derive(Component)]
-/// # struct Health;
-/// #
-/// # #[derive(Component)]
-/// # struct Enemy;
-/// #
-/// # #[derive(Component)]
-/// # struct Ally;
-/// #
-/// let mut world = World::new();
-///
-/// let system = (ParamSetBuilder((
-///     QueryParamBuilder::new(|builder| {
-///         builder.with::<Enemy>();
-///     }),
-///     QueryParamBuilder::new(|builder| {
-///         builder.with::<Ally>();
-///     }),
-///     ParamBuilder,
-/// )),)
-///     .build_state(&mut world)
-///     .build_system(buildable_system);
-/// world.run_system_once(system);
-///
-/// fn buildable_system(mut set: ParamSet<(Query<&mut Health>, Query<&mut Health>, &World)>) {
-///     // The first parameter is built from the first builder,
-///     // so this will iterate over enemies.
-///     for mut health in set.p0().iter_mut() {}
-///     // And the second parameter is built from the second builder,
-///     // so this will iterate over allies.
-///     for mut health in set.p1().iter_mut() {}
-///     // Parameters that don't need special building can use `ParamBuilder`.
-///     let entities = set.p2().entities();
-/// }
-/// ```
->>>>>>> efda7f3f
 pub struct ParamSet<'w, 's, T: SystemParam> {
     param_states: &'s mut T::State,
     world: UnsafeWorldCell<'w>,
