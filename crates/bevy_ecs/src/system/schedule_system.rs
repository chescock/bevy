use alloc::borrow::Cow;

use crate::{
    component::{ComponentId, Tick},
    error::Result,
    query::{Access, FilteredAccessSet},
    system::{input::SystemIn, BoxedSystem, RunSystemError, System, SystemInput},
    world::{unsafe_world_cell::UnsafeWorldCell, DeferredWorld, FromWorld, World},
};

use super::{IntoSystem, SystemParamValidationError};

<<<<<<< HEAD
=======
/// A wrapper system to change a system that returns `()` to return `Ok(())` to make it into a [`ScheduleSystem`]
pub struct InfallibleSystemWrapper<S: System<In = ()>>(S);

impl<S: System<In = ()>> InfallibleSystemWrapper<S> {
    /// Create a new `OkWrapperSystem`
    pub fn new(system: S) -> Self {
        Self(IntoSystem::into_system(system))
    }
}

impl<S: System<In = ()>> System for InfallibleSystemWrapper<S> {
    type In = ();
    type Out = Result;

    #[inline]
    fn name(&self) -> Cow<'static, str> {
        self.0.name()
    }

    fn type_id(&self) -> core::any::TypeId {
        self.0.type_id()
    }

    #[inline]
    fn component_access(&self) -> &Access<ComponentId> {
        self.0.component_access()
    }

    #[inline]
    fn component_access_set(&self) -> &FilteredAccessSet<ComponentId> {
        self.0.component_access_set()
    }

    #[inline]
    fn is_send(&self) -> bool {
        self.0.is_send()
    }

    #[inline]
    fn is_exclusive(&self) -> bool {
        self.0.is_exclusive()
    }

    #[inline]
    fn has_deferred(&self) -> bool {
        self.0.has_deferred()
    }

    #[inline]
    unsafe fn run_unsafe(
        &mut self,
        input: SystemIn<'_, Self>,
        world: UnsafeWorldCell,
    ) -> Self::Out {
        self.0.run_unsafe(input, world);
        Ok(())
    }

    #[inline]
    fn apply_deferred(&mut self, world: &mut World) {
        self.0.apply_deferred(world);
    }

    #[inline]
    fn queue_deferred(&mut self, world: DeferredWorld) {
        self.0.queue_deferred(world);
    }

    #[inline]
    unsafe fn validate_param_unsafe(
        &mut self,
        world: UnsafeWorldCell,
    ) -> Result<(), SystemParamValidationError> {
        self.0.validate_param_unsafe(world)
    }

    #[inline]
    fn initialize(&mut self, world: &mut World) {
        self.0.initialize(world);
    }

    #[inline]
    fn check_change_tick(&mut self, change_tick: Tick) {
        self.0.check_change_tick(change_tick);
    }

    #[inline]
    fn get_last_run(&self) -> Tick {
        self.0.get_last_run()
    }

    #[inline]
    fn set_last_run(&mut self, last_run: Tick) {
        self.0.set_last_run(last_run);
    }

    fn default_system_sets(&self) -> Vec<crate::schedule::InternedSystemSet> {
        self.0.default_system_sets()
    }
}

>>>>>>> a266e7e6
/// See [`IntoSystem::with_input`] for details.
pub struct WithInputWrapper<S, T>
where
    for<'i> S: System<In: SystemInput<Inner<'i> = &'i mut T>>,
    T: Send + Sync + 'static,
{
    system: S,
    value: T,
}

impl<S, T> WithInputWrapper<S, T>
where
    for<'i> S: System<In: SystemInput<Inner<'i> = &'i mut T>>,
    T: Send + Sync + 'static,
{
    /// Wraps the given system with the given input value.
    pub fn new<M>(system: impl IntoSystem<S::In, S::Out, M, System = S>, value: T) -> Self {
        Self {
            system: IntoSystem::into_system(system),
            value,
        }
    }

    /// Returns a reference to the input value.
    pub fn value(&self) -> &T {
        &self.value
    }

    /// Returns a mutable reference to the input value.
    pub fn value_mut(&mut self) -> &mut T {
        &mut self.value
    }
}

impl<S, T> System for WithInputWrapper<S, T>
where
    for<'i> S: System<In: SystemInput<Inner<'i> = &'i mut T>>,
    T: Send + Sync + 'static,
{
    type In = ();

    type Out = S::Out;

    fn name(&self) -> Cow<'static, str> {
        self.system.name()
    }

    fn component_access(&self) -> &Access<ComponentId> {
        self.system.component_access()
    }

    fn component_access_set(&self) -> &FilteredAccessSet<ComponentId> {
        self.system.component_access_set()
    }

    fn is_send(&self) -> bool {
        self.system.is_send()
    }

    fn is_exclusive(&self) -> bool {
        self.system.is_exclusive()
    }

    fn has_deferred(&self) -> bool {
        self.system.has_deferred()
    }

    unsafe fn run_unsafe(
        &mut self,
        _input: SystemIn<'_, Self>,
        world: UnsafeWorldCell,
    ) -> Result<Self::Out, RunSystemError> {
        self.system.run_unsafe(&mut self.value, world)
    }

    fn apply_deferred(&mut self, world: &mut World) {
        self.system.apply_deferred(world);
    }

    fn queue_deferred(&mut self, world: DeferredWorld) {
        self.system.queue_deferred(world);
    }

    unsafe fn validate_param_unsafe(
        &mut self,
        world: UnsafeWorldCell,
    ) -> Result<(), SystemParamValidationError> {
        self.system.validate_param_unsafe(world)
    }

    fn initialize(&mut self, world: &mut World) {
        self.system.initialize(world);
    }

    fn check_change_tick(&mut self, change_tick: Tick) {
        self.system.check_change_tick(change_tick);
    }

    fn get_last_run(&self) -> Tick {
        self.system.get_last_run()
    }

    fn set_last_run(&mut self, last_run: Tick) {
        self.system.set_last_run(last_run);
    }
}

/// Constructed in [`IntoSystem::with_input_from`].
pub struct WithInputFromWrapper<S, T> {
    system: S,
    value: Option<T>,
}

impl<S, T> WithInputFromWrapper<S, T>
where
    for<'i> S: System<In: SystemInput<Inner<'i> = &'i mut T>>,
    T: Send + Sync + 'static,
{
    /// Wraps the given system.
    pub fn new<M>(system: impl IntoSystem<S::In, S::Out, M, System = S>) -> Self {
        Self {
            system: IntoSystem::into_system(system),
            value: None,
        }
    }

    /// Returns a reference to the input value, if it has been initialized.
    pub fn value(&self) -> Option<&T> {
        self.value.as_ref()
    }

    /// Returns a mutable reference to the input value, if it has been initialized.
    pub fn value_mut(&mut self) -> Option<&mut T> {
        self.value.as_mut()
    }
}

impl<S, T> System for WithInputFromWrapper<S, T>
where
    for<'i> S: System<In: SystemInput<Inner<'i> = &'i mut T>>,
    T: FromWorld + Send + Sync + 'static,
{
    type In = ();

    type Out = S::Out;

    fn name(&self) -> Cow<'static, str> {
        self.system.name()
    }

    fn component_access(&self) -> &Access<ComponentId> {
        self.system.component_access()
    }

    fn component_access_set(&self) -> &FilteredAccessSet<ComponentId> {
        self.system.component_access_set()
    }

    fn is_send(&self) -> bool {
        self.system.is_send()
    }

    fn is_exclusive(&self) -> bool {
        self.system.is_exclusive()
    }

    fn has_deferred(&self) -> bool {
        self.system.has_deferred()
    }

    unsafe fn run_unsafe(
        &mut self,
        _input: SystemIn<'_, Self>,
        world: UnsafeWorldCell,
    ) -> Result<Self::Out, RunSystemError> {
        let value = self
            .value
            .as_mut()
            .expect("System input value was not found. Did you forget to initialize the system before running it?");
        self.system.run_unsafe(value, world)
    }

    fn apply_deferred(&mut self, world: &mut World) {
        self.system.apply_deferred(world);
    }

    fn queue_deferred(&mut self, world: DeferredWorld) {
        self.system.queue_deferred(world);
    }

    unsafe fn validate_param_unsafe(
        &mut self,
        world: UnsafeWorldCell,
    ) -> Result<(), SystemParamValidationError> {
        self.system.validate_param_unsafe(world)
    }

    fn initialize(&mut self, world: &mut World) {
        self.system.initialize(world);
        if self.value.is_none() {
            self.value = Some(T::from_world(world));
        }
    }

    fn check_change_tick(&mut self, change_tick: Tick) {
        self.system.check_change_tick(change_tick);
    }

    fn get_last_run(&self) -> Tick {
        self.system.get_last_run()
    }

    fn set_last_run(&mut self, last_run: Tick) {
        self.system.set_last_run(last_run);
    }
}

/// Type alias for a `BoxedSystem` that a `Schedule` can store.
pub type ScheduleSystem = BoxedSystem<(), ()>;<|MERGE_RESOLUTION|>--- conflicted
+++ resolved
@@ -10,110 +10,6 @@
 
 use super::{IntoSystem, SystemParamValidationError};
 
-<<<<<<< HEAD
-=======
-/// A wrapper system to change a system that returns `()` to return `Ok(())` to make it into a [`ScheduleSystem`]
-pub struct InfallibleSystemWrapper<S: System<In = ()>>(S);
-
-impl<S: System<In = ()>> InfallibleSystemWrapper<S> {
-    /// Create a new `OkWrapperSystem`
-    pub fn new(system: S) -> Self {
-        Self(IntoSystem::into_system(system))
-    }
-}
-
-impl<S: System<In = ()>> System for InfallibleSystemWrapper<S> {
-    type In = ();
-    type Out = Result;
-
-    #[inline]
-    fn name(&self) -> Cow<'static, str> {
-        self.0.name()
-    }
-
-    fn type_id(&self) -> core::any::TypeId {
-        self.0.type_id()
-    }
-
-    #[inline]
-    fn component_access(&self) -> &Access<ComponentId> {
-        self.0.component_access()
-    }
-
-    #[inline]
-    fn component_access_set(&self) -> &FilteredAccessSet<ComponentId> {
-        self.0.component_access_set()
-    }
-
-    #[inline]
-    fn is_send(&self) -> bool {
-        self.0.is_send()
-    }
-
-    #[inline]
-    fn is_exclusive(&self) -> bool {
-        self.0.is_exclusive()
-    }
-
-    #[inline]
-    fn has_deferred(&self) -> bool {
-        self.0.has_deferred()
-    }
-
-    #[inline]
-    unsafe fn run_unsafe(
-        &mut self,
-        input: SystemIn<'_, Self>,
-        world: UnsafeWorldCell,
-    ) -> Self::Out {
-        self.0.run_unsafe(input, world);
-        Ok(())
-    }
-
-    #[inline]
-    fn apply_deferred(&mut self, world: &mut World) {
-        self.0.apply_deferred(world);
-    }
-
-    #[inline]
-    fn queue_deferred(&mut self, world: DeferredWorld) {
-        self.0.queue_deferred(world);
-    }
-
-    #[inline]
-    unsafe fn validate_param_unsafe(
-        &mut self,
-        world: UnsafeWorldCell,
-    ) -> Result<(), SystemParamValidationError> {
-        self.0.validate_param_unsafe(world)
-    }
-
-    #[inline]
-    fn initialize(&mut self, world: &mut World) {
-        self.0.initialize(world);
-    }
-
-    #[inline]
-    fn check_change_tick(&mut self, change_tick: Tick) {
-        self.0.check_change_tick(change_tick);
-    }
-
-    #[inline]
-    fn get_last_run(&self) -> Tick {
-        self.0.get_last_run()
-    }
-
-    #[inline]
-    fn set_last_run(&mut self, last_run: Tick) {
-        self.0.set_last_run(last_run);
-    }
-
-    fn default_system_sets(&self) -> Vec<crate::schedule::InternedSystemSet> {
-        self.0.default_system_sets()
-    }
-}
-
->>>>>>> a266e7e6
 /// See [`IntoSystem::with_input`] for details.
 pub struct WithInputWrapper<S, T>
 where
