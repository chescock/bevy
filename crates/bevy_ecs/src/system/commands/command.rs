//! This module contains the definition of the [`Command`] trait, as well as
//! blanket implementations of the trait for closures.
//!
//! It also contains functions that return closures for use with
//! [`Commands`](crate::system::Commands).

use crate::{
<<<<<<< HEAD
    bundle::{Bundle, InsertMode},
    change_detection::MaybeLocation,
=======
    bundle::{Bundle, InsertMode, NoBundleEffect},
>>>>>>> ea578415
    entity::Entity,
    event::{Event, Events},
    observer::TriggerTargets,
    resource::Resource,
    result::{Error, Result},
    schedule::ScheduleLabel,
    system::{error_handler, IntoSystem, SystemId, SystemInput},
    world::{FromWorld, SpawnBatchIter, World},
};

/// A [`World`] mutation.
///
/// Should be used with [`Commands::queue`](crate::system::Commands::queue).
///
/// The `Out` generic parameter is the returned "output" of the command.
///
/// # Usage
///
/// ```
/// # use bevy_ecs::prelude::*;
/// // Our world resource
/// #[derive(Resource, Default)]
/// struct Counter(u64);
///
/// // Our custom command
/// struct AddToCounter(u64);
///
/// impl Command for AddToCounter {
///     fn apply(self, world: &mut World) {
///         let mut counter = world.get_resource_or_insert_with(Counter::default);
///         counter.0 += self.0;
///     }
/// }
///
/// fn some_system(mut commands: Commands) {
///     commands.queue(AddToCounter(42));
/// }
/// ```
pub trait Command<Out = ()>: Send + 'static {
    /// Applies this command, causing it to mutate the provided `world`.
    ///
    /// This method is used to define what a command "does" when it is ultimately applied.
    /// Because this method takes `self`, you can store data or settings on the type that implements this trait.
    /// This data is set by the system or other source of the command, and then ultimately read in this method.
    fn apply(self, world: &mut World) -> Out;
}

impl<F, Out> Command<Out> for F
where
    F: FnOnce(&mut World) -> Out + Send + 'static,
{
    fn apply(self, world: &mut World) -> Out {
        self(world)
    }
}

/// Takes a [`Command`] that returns a Result and uses a given error handler function to convert it into
/// a [`Command`] that internally handles an error if it occurs and returns `()`.
pub trait HandleError<Out = ()> {
    /// Takes a [`Command`] that returns a Result and uses a given error handler function to convert it into
    /// a [`Command`] that internally handles an error if it occurs and returns `()`.
    fn handle_error_with(self, error_handler: fn(&mut World, Error)) -> impl Command;
    /// Takes a [`Command`] that returns a Result and uses the default error handler function to convert it into
    /// a [`Command`] that internally handles an error if it occurs and returns `()`.
    fn handle_error(self) -> impl Command
    where
        Self: Sized,
    {
        self.handle_error_with(error_handler::default())
    }
}

impl<C: Command<Result<T, E>>, T, E: Into<Error>> HandleError<Result<T, E>> for C {
    fn handle_error_with(self, error_handler: fn(&mut World, Error)) -> impl Command {
        move |world: &mut World| match self.apply(world) {
            Ok(_) => {}
            Err(err) => (error_handler)(world, err.into()),
        }
    }
}

impl<C: Command> HandleError for C {
    #[inline]
    fn handle_error_with(self, _error_handler: fn(&mut World, Error)) -> impl Command {
        self
    }
    #[inline]
    fn handle_error(self) -> impl Command
    where
        Self: Sized,
    {
        self
    }
}

/// A [`Command`] that consumes an iterator of [`Bundles`](Bundle) to spawn a series of entities.
///
/// This is more efficient than spawning the entities individually.
#[track_caller]
pub fn spawn_batch<I>(bundles_iter: I) -> impl Command
where
    I: IntoIterator + Send + Sync + 'static,
    I::Item: Bundle<Effect: NoBundleEffect>,
{
    let caller = MaybeLocation::caller();
    move |world: &mut World| {
        SpawnBatchIter::new(world, bundles_iter.into_iter(), caller);
    }
}

/// A [`Command`] that consumes an iterator to add a series of [`Bundles`](Bundle) to a set of entities.
///
/// If any entities do not exist in the world, this command will return a
/// [`TryInsertBatchError`](crate::world::error::TryInsertBatchError).
///
/// This is more efficient than inserting the bundles individually.
#[track_caller]
pub fn insert_batch<I, B>(batch: I, insert_mode: InsertMode) -> impl Command<Result>
where
    I: IntoIterator<Item = (Entity, B)> + Send + Sync + 'static,
    B: Bundle<Effect: NoBundleEffect>,
{
    let caller = MaybeLocation::caller();
    move |world: &mut World| -> Result {
        world.try_insert_batch_with_caller(batch, insert_mode, caller)?;
        Ok(())
    }
}

/// A [`Command`] that inserts a [`Resource`] into the world using a value
/// created with the [`FromWorld`] trait.
#[track_caller]
pub fn init_resource<R: Resource + FromWorld>() -> impl Command {
    move |world: &mut World| {
        world.init_resource::<R>();
    }
}

/// A [`Command`] that inserts a [`Resource`] into the world.
#[track_caller]
pub fn insert_resource<R: Resource>(resource: R) -> impl Command {
    let caller = MaybeLocation::caller();
    move |world: &mut World| {
        world.insert_resource_with_caller(resource, caller);
    }
}

/// A [`Command`] that removes a [`Resource`] from the world.
pub fn remove_resource<R: Resource>() -> impl Command {
    move |world: &mut World| {
        world.remove_resource::<R>();
    }
}

/// A [`Command`] that runs the system corresponding to the given [`SystemId`].
pub fn run_system<O: 'static>(id: SystemId<(), O>) -> impl Command<Result> {
    move |world: &mut World| -> Result {
        world.run_system(id)?;
        Ok(())
    }
}

/// A [`Command`] that runs the system corresponding to the given [`SystemId`]
/// and provides the given input value.
pub fn run_system_with<I>(id: SystemId<I>, input: I::Inner<'static>) -> impl Command<Result>
where
    I: SystemInput<Inner<'static>: Send> + 'static,
{
    move |world: &mut World| -> Result {
        world.run_system_with(id, input)?;
        Ok(())
    }
}

/// A [`Command`] that runs the given system,
/// caching its [`SystemId`] in a [`CachedSystemId`](crate::system::CachedSystemId) resource.
pub fn run_system_cached<M, S>(system: S) -> impl Command<Result>
where
    M: 'static,
    S: IntoSystem<(), (), M> + Send + 'static,
{
    move |world: &mut World| -> Result {
        world.run_system_cached(system)?;
        Ok(())
    }
}

/// A [`Command`] that runs the given system with the given input value,
/// caching its [`SystemId`] in a [`CachedSystemId`](crate::system::CachedSystemId) resource.
pub fn run_system_cached_with<I, M, S>(system: S, input: I::Inner<'static>) -> impl Command<Result>
where
    I: SystemInput<Inner<'static>: Send> + Send + 'static,
    M: 'static,
    S: IntoSystem<I, (), M> + Send + 'static,
{
    move |world: &mut World| -> Result {
        world.run_system_cached_with(system, input)?;
        Ok(())
    }
}

/// A [`Command`] that removes a system previously registered with
/// [`Commands::register_system`](crate::system::Commands::register_system) or
/// [`World::register_system`].
pub fn unregister_system<I, O>(system_id: SystemId<I, O>) -> impl Command<Result>
where
    I: SystemInput + Send + 'static,
    O: Send + 'static,
{
    move |world: &mut World| -> Result {
        world.unregister_system(system_id)?;
        Ok(())
    }
}

/// A [`Command`] that removes a system previously registered with
/// [`World::register_system_cached`].
pub fn unregister_system_cached<I, O, M, S>(system: S) -> impl Command<Result>
where
    I: SystemInput + Send + 'static,
    O: 'static,
    M: 'static,
    S: IntoSystem<I, O, M> + Send + 'static,
{
    move |world: &mut World| -> Result {
        world.unregister_system_cached(system)?;
        Ok(())
    }
}

/// A [`Command`] that runs the schedule corresponding to the given [`ScheduleLabel`].
pub fn run_schedule(label: impl ScheduleLabel) -> impl Command<Result> {
    move |world: &mut World| -> Result {
        world.try_run_schedule(label)?;
        Ok(())
    }
}

/// A [`Command`] that sends a global [`Trigger`](crate::observer::Trigger) without any targets.
#[track_caller]
pub fn trigger(event: impl Event) -> impl Command {
    let caller = MaybeLocation::caller();
    move |world: &mut World| {
        world.trigger_with_caller(event, caller);
    }
}

/// A [`Command`] that sends a [`Trigger`](crate::observer::Trigger) for the given targets.
pub fn trigger_targets(
    event: impl Event,
    targets: impl TriggerTargets + Send + Sync + 'static,
) -> impl Command {
    let caller = MaybeLocation::caller();
    move |world: &mut World| {
        world.trigger_targets_with_caller(event, targets, caller);
    }
}

/// A [`Command`] that sends an arbitrary [`Event`].
#[track_caller]
pub fn send_event<E: Event>(event: E) -> impl Command {
    let caller = MaybeLocation::caller();
    move |world: &mut World| {
        let mut events = world.resource_mut::<Events<E>>();
        events.send_with_caller(event, caller);
    }
}<|MERGE_RESOLUTION|>--- conflicted
+++ resolved
@@ -5,12 +5,8 @@
 //! [`Commands`](crate::system::Commands).
 
 use crate::{
-<<<<<<< HEAD
-    bundle::{Bundle, InsertMode},
+    bundle::{Bundle, InsertMode, NoBundleEffect},
     change_detection::MaybeLocation,
-=======
-    bundle::{Bundle, InsertMode, NoBundleEffect},
->>>>>>> ea578415
     entity::Entity,
     event::{Event, Events},
     observer::TriggerTargets,
