--- conflicted
+++ resolved
@@ -1576,50 +1576,6 @@
         self.reborrow().single_inner()
     }
 
-<<<<<<< HEAD
-=======
-    /// Returns a single query item when there is exactly one entity matching the query.
-    /// This consumes the [`Query`] to return results with the actual "inner" world lifetime.
-    ///
-    /// If the number of query items is not exactly one, a [`QuerySingleError`] is returned instead.
-    ///
-    /// # Example
-    ///
-    /// ```
-    /// # use bevy_ecs::prelude::*;
-    /// #
-    /// # #[derive(Component)]
-    /// # struct Player;
-    /// # #[derive(Component)]
-    /// # struct Health(u32);
-    /// #
-    /// fn regenerate_player_health_system(query: Query<&mut Health, With<Player>>) {
-    ///     let mut health = query.single_inner().expect("Error: Could not find a single player.");
-    ///     health.0 += 1;
-    /// }
-    /// # bevy_ecs::system::assert_is_system(regenerate_player_health_system);
-    /// ```
-    ///
-    /// # See also
-    ///
-    /// - [`single`](Self::single) to get the read-only query item.
-    /// - [`single_mut`](Self::single_mut) to get the mutable query item.
-    #[inline]
-    pub fn single_inner(self) -> Result<D::Item<'w, 's>, QuerySingleError> {
-        let mut query = self.into_iter();
-        let first = query.next();
-        let extra = query.next().is_some();
-
-        match (first, extra) {
-            (Some(r), false) => Ok(r),
-            (None, _) => Err(QuerySingleError::NoEntities(DebugName::type_name::<Self>())),
-            (Some(_), _) => Err(QuerySingleError::MultipleEntities(DebugName::type_name::<
-                Self,
-            >())),
-        }
-    }
-
->>>>>>> 6c56e2f7
     /// Returns `true` if there are no query items.
     ///
     /// This is equivalent to `self.iter().next().is_none()`, and thus the worst case runtime will be `O(n)`
@@ -2538,7 +2494,6 @@
     ///
     /// - [`single`](Self::single) to get the read-only query item.
     /// - [`single_mut`](Self::single_mut) to get the mutable query item.
-    /// - [`single_inner`](Self::single_inner) for the panicking version.
     #[inline]
     pub fn single_inner(self) -> Result<D::Item<'w, 's>, QuerySingleError> {
         let mut query = self.into_iter();
