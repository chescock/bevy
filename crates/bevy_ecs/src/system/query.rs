--- conflicted
+++ resolved
@@ -1654,46 +1654,28 @@
 /// Use [`Option<Single<D, F>>`] instead if zero or one matching entities can exist.
 ///
 /// See [`Query`] for more details.
-<<<<<<< HEAD
-pub struct QuerySingle<'w, 's, D: QueryData, F: QueryFilter = ()> {
+///
+/// [System parameter]: crate::system::SystemParam
+pub struct Single<'w, 's, D: QueryData, F: QueryFilter = ()> {
     pub(crate) item: D::Item<'w, 's>,
     pub(crate) _filter: PhantomData<F>,
 }
 
-impl<'w, 's, D: QueryData, F: QueryFilter> Deref for QuerySingle<'w, 's, D, F> {
+impl<'w, 's, D: QueryData, F: QueryFilter> Deref for Single<'w, 's, D, F> {
     type Target = D::Item<'w, 's>;
-=======
-///
-/// [System parameter]: crate::system::SystemParam
-pub struct Single<'w, D: QueryData, F: QueryFilter = ()> {
-    pub(crate) item: D::Item<'w>,
-    pub(crate) _filter: PhantomData<F>,
-}
-
-impl<'w, D: QueryData, F: QueryFilter> Deref for Single<'w, D, F> {
-    type Target = D::Item<'w>;
->>>>>>> e155fe1d
 
     fn deref(&self) -> &Self::Target {
         &self.item
     }
 }
 
-<<<<<<< HEAD
-impl<'w, 's, D: QueryData, F: QueryFilter> DerefMut for QuerySingle<'w, 's, D, F> {
-=======
-impl<'w, D: QueryData, F: QueryFilter> DerefMut for Single<'w, D, F> {
->>>>>>> e155fe1d
+impl<'w, 's, D: QueryData, F: QueryFilter> DerefMut for Single<'w, 's, D, F> {
     fn deref_mut(&mut self) -> &mut Self::Target {
         &mut self.item
     }
 }
 
-<<<<<<< HEAD
-impl<'w, 's, D: QueryData, F: QueryFilter> QuerySingle<'w, 's, D, F> {
-=======
-impl<'w, D: QueryData, F: QueryFilter> Single<'w, D, F> {
->>>>>>> e155fe1d
+impl<'w, 's, D: QueryData, F: QueryFilter> Single<'w, 's, D, F> {
     /// Returns the inner item with ownership.
     pub fn into_inner(self) -> D::Item<'w, 's> {
         self.item
