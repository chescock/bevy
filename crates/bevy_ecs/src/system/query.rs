use crate::{
    batching::BatchingStrategy,
    component::Tick,
    entity::{Entity, EntityBorrow, EntitySet},
    query::{
        QueryCombinationIter, QueryData, QueryEntityError, QueryFilter, QueryIter, QueryManyIter,
        QueryManyUniqueIter, QueryParIter, QuerySingleError, QueryState, ROQueryItem,
        ReadOnlyQueryData,
    },
    world::unsafe_world_cell::UnsafeWorldCell,
};
use core::{
    marker::PhantomData,
    ops::{Deref, DerefMut},
};

/// [System parameter] that provides selective access to the [`Component`] data stored in a [`World`].
///
/// Enables access to [entity identifiers] and [components] from a system, without the need to directly access the world.
/// Its iterators and getter methods return *query items*.
/// Each query item is a type containing data relative to an entity.
///
/// `Query` is a generic data structure that accepts two type parameters:
///
/// - **`D` (query data).**
///   The type of data contained in the query item.
///   Only entities that match the requested data will generate an item.
///   Must implement the [`QueryData`] trait.
/// - **`F` (query filter).**
///   A set of conditions that determines whether query items should be kept or discarded.
///   Must implement the [`QueryFilter`] trait.
///   This type parameter is optional.
///
/// [`World`]: crate::world::World
///
/// # Similar parameters
///
/// [`Query`] has few sibling [`SystemParam`](crate::system::system_param::SystemParam)s, which perform additional validation:
/// - [`Single`] - Exactly one matching query item.
/// - [`Option<Single>`] - Zero or one matching query item.
/// - [`Populated`] - At least one matching query item.
///
/// Those parameters will prevent systems from running if their requirements aren't met.
///
/// # System parameter declaration
///
/// A query should always be declared as a system parameter.
/// This section shows the most common idioms involving the declaration of `Query`.
///
/// ## Component access
///
/// A query defined with a reference to a component as the query fetch type parameter can be used to generate items that refer to the data of said component.
///
/// ```
/// # use bevy_ecs::prelude::*;
/// # #[derive(Component)]
/// # struct ComponentA;
/// # fn immutable_ref(
/// // A component can be accessed by shared reference...
/// query: Query<&ComponentA>
/// # ) {}
/// # bevy_ecs::system::assert_is_system(immutable_ref);
///
/// # fn mutable_ref(
/// // ... or by mutable reference.
/// query: Query<&mut ComponentA>
/// # ) {}
/// # bevy_ecs::system::assert_is_system(mutable_ref);
/// ```
///
/// ## Query filtering
///
/// Setting the query filter type parameter will ensure that each query item satisfies the given condition.
///
/// ```
/// # use bevy_ecs::prelude::*;
/// # #[derive(Component)]
/// # struct ComponentA;
/// # #[derive(Component)]
/// # struct ComponentB;
/// # fn system(
/// // Just `ComponentA` data will be accessed, but only for entities that also contain
/// // `ComponentB`.
/// query: Query<&ComponentA, With<ComponentB>>
/// # ) {}
/// # bevy_ecs::system::assert_is_system(system);
/// ```
///
/// ## `QueryData` or `QueryFilter` tuples
///
/// Using tuples, each `Query` type parameter can contain multiple elements.
///
/// In the following example, two components are accessed simultaneously, and the query items are filtered on two conditions.
///
/// ```
/// # use bevy_ecs::prelude::*;
/// # #[derive(Component)]
/// # struct ComponentA;
/// # #[derive(Component)]
/// # struct ComponentB;
/// # #[derive(Component)]
/// # struct ComponentC;
/// # #[derive(Component)]
/// # struct ComponentD;
/// # fn immutable_ref(
/// query: Query<(&ComponentA, &ComponentB), (With<ComponentC>, Without<ComponentD>)>
/// # ) {}
/// # bevy_ecs::system::assert_is_system(immutable_ref);
/// ```
///
/// ## Entity identifier access
///
/// The identifier of an entity can be made available inside the query item by including [`Entity`] in the query fetch type parameter.
///
/// ```
/// # use bevy_ecs::prelude::*;
/// # #[derive(Component)]
/// # struct ComponentA;
/// # fn system(
/// query: Query<(Entity, &ComponentA)>
/// # ) {}
/// # bevy_ecs::system::assert_is_system(system);
/// ```
///
/// ## Optional component access
///
/// A component can be made optional in a query by wrapping it into an [`Option`].
/// In this way, a query item can still be generated even if the queried entity does not contain the wrapped component.
/// In this case, its corresponding value will be `None`.
///
/// ```
/// # use bevy_ecs::prelude::*;
/// # #[derive(Component)]
/// # struct ComponentA;
/// # #[derive(Component)]
/// # struct ComponentB;
/// # fn system(
/// // Generates items for entities that contain `ComponentA`, and optionally `ComponentB`.
/// query: Query<(&ComponentA, Option<&ComponentB>)>
/// # ) {}
/// # bevy_ecs::system::assert_is_system(system);
/// ```
///
/// See the documentation for [`AnyOf`] to idiomatically declare many optional components.
///
/// See the [performance] section to learn more about the impact of optional components.
///
/// ## Disjoint queries
///
/// A system cannot contain two queries that break Rust's mutability rules.
/// In this case, the [`Without`] filter can be used to disjoint them.
///
/// In the following example, two queries mutably access the same component.
/// Executing this system will panic, since an entity could potentially match the two queries at the same time by having both `Player` and `Enemy` components.
/// This would violate mutability rules.
///
/// ```should_panic
/// # use bevy_ecs::prelude::*;
/// # #[derive(Component)]
/// # struct Health;
/// # #[derive(Component)]
/// # struct Player;
/// # #[derive(Component)]
/// # struct Enemy;
/// #
/// fn randomize_health(
///     player_query: Query<&mut Health, With<Player>>,
///     enemy_query: Query<&mut Health, With<Enemy>>,
/// )
/// # {}
/// # let mut randomize_health_system = IntoSystem::into_system(randomize_health);
/// # let mut world = World::new();
/// # randomize_health_system.initialize(&mut world);
/// # randomize_health_system.run((), &mut world);
/// ```
///
/// Adding a `Without` filter will disjoint the queries.
/// In this way, any entity that has both `Player` and `Enemy` components is excluded from both queries.
///
/// ```
/// # use bevy_ecs::prelude::*;
/// # #[derive(Component)]
/// # struct Health;
/// # #[derive(Component)]
/// # struct Player;
/// # #[derive(Component)]
/// # struct Enemy;
/// #
/// fn randomize_health(
///     player_query: Query<&mut Health, (With<Player>, Without<Enemy>)>,
///     enemy_query: Query<&mut Health, (With<Enemy>, Without<Player>)>,
/// )
/// # {}
/// # let mut randomize_health_system = IntoSystem::into_system(randomize_health);
/// # let mut world = World::new();
/// # randomize_health_system.initialize(&mut world);
/// # randomize_health_system.run((), &mut world);
/// ```
///
/// An alternative to this idiom is to wrap the conflicting queries into a [`ParamSet`](super::ParamSet).
///
/// ## Whole Entity Access
///
/// [`EntityRef`]s can be fetched from a query. This will give read-only access to any component on the entity,
/// and can be used to dynamically fetch any component without baking it into the query type. Due to this global
/// access to the entity, this will block any other system from parallelizing with it. As such these queries
/// should be sparingly used.
///
/// ```
/// # use bevy_ecs::prelude::*;
/// # #[derive(Component)]
/// # struct ComponentA;
/// # fn system(
/// query: Query<(EntityRef, &ComponentA)>
/// # ) {}
/// # bevy_ecs::system::assert_is_system(system);
/// ```
///
/// As `EntityRef` can read any component on an entity, a query using it will conflict with *any* mutable
/// access. It is strongly advised to couple `EntityRef` queries with the use of either `With`/`Without`
/// filters or `ParamSets`. This also limits the scope of the query, which will improve iteration performance
/// and also allows it to parallelize with other non-conflicting systems.
///
/// ```should_panic
/// # use bevy_ecs::prelude::*;
/// # #[derive(Component)]
/// # struct ComponentA;
/// # fn system(
/// // This will panic!
/// // EntityRef provides read access to ALL components on an entity.
/// // When combined with &mut ComponentA in the same query, it creates
/// // a conflict because EntityRef could read ComponentA while the &mut
/// // attempts to modify it - violating Rust's borrowing rules of no
/// // simultaneous read+write access.
/// query: Query<(EntityRef, &mut ComponentA)>
/// # ) {}
/// # bevy_ecs::system::assert_system_does_not_conflict(system);
/// ```
/// ```
/// # use bevy_ecs::prelude::*;
/// # #[derive(Component)]
/// # struct ComponentA;
/// # #[derive(Component)]
/// # struct ComponentB;
/// # fn system(
/// // This will not panic.
/// // This creates a perfect separation where:
/// // 1. First query reads entities that have ComponentA
/// // 2. Second query modifies ComponentB only on entities that DON'T have ComponentA
/// // Result: No entity can ever be accessed by both queries simultaneously
/// query_a: Query<EntityRef, With<ComponentA>>,
/// query_b: Query<&mut ComponentB, Without<ComponentA>>,
/// # ) {}
/// # bevy_ecs::system::assert_system_does_not_conflict(system);
/// ```
/// The fundamental rule: [`EntityRef`]'s ability to read all components means it can never
/// coexist with mutable access. With/Without filters guarantee this by keeping the
/// queries on completely separate entities.
///
/// # Accessing query items
///
/// The following table summarizes the behavior of the safe methods that can be used to get query items.
///
/// |Query methods|Effect|
/// |:---:|---|
/// |[`iter`]\[[`_mut`][`iter_mut`]]|Returns an iterator over all query items.|
/// |[[`iter().for_each()`][`for_each`]\[[`iter_mut().for_each()`][`for_each`]],<br>[`par_iter`]\[[`_mut`][`par_iter_mut`]]|Runs a specified function for each query item.|
/// |[`iter_many`]\[[`_mut`][`iter_many_mut`]]|Iterates or runs a specified function over query items generated by a list of entities.|
/// |[`iter_combinations`]\[[`_mut`][`iter_combinations_mut`]]|Returns an iterator over all combinations of a specified number of query items.|
/// |[`get`]\[[`_mut`][`get_mut`]]|Returns the query item for the specified entity.|
/// |[`many`]\[[`_mut`][`many_mut`]],<br>[`get_many`]\[[`_mut`][`get_many_mut`]]|Returns the query items for the specified entities.|
/// |[`single`]\[[`_mut`][`single_mut`]],<br>[`get_single`]\[[`_mut`][`get_single_mut`]]|Returns the query item while verifying that there aren't others.|
///
/// There are two methods for each type of query operation: immutable and mutable (ending with `_mut`).
/// When using immutable methods, the query items returned are of type [`ROQueryItem`], a read-only version of the query item.
/// In this circumstance, every mutable reference in the query fetch type parameter is substituted by a shared reference.
///
/// # Performance
///
/// Creating a `Query` is a low-cost constant operation.
/// Iterating it, on the other hand, fetches data from the world and generates items, which can have a significant computational cost.
///
/// [`Table`] component storage type is much more optimized for query iteration than [`SparseSet`].
///
/// Two systems cannot be executed in parallel if both access the same component type where at least one of the accesses is mutable.
/// This happens unless the executor can verify that no entity could be found in both queries.
///
/// Optional components increase the number of entities a query has to match against.
/// This can hurt iteration performance, especially if the query solely consists of only optional components, since the query would iterate over each entity in the world.
///
/// The following table compares the computational complexity of the various methods and operations, where:
///
/// - **n** is the number of entities that match the query,
/// - **r** is the number of elements in a combination,
/// - **k** is the number of involved entities in the operation,
/// - **a** is the number of archetypes in the world,
/// - **C** is the [binomial coefficient], used to count combinations.
///   <sub>n</sub>C<sub>r</sub> is read as "*n* choose *r*" and is equivalent to the number of distinct unordered subsets of *r* elements that can be taken from a set of *n* elements.
///
/// |Query operation|Computational complexity|
/// |:---:|:---:|
/// |[`iter`]\[[`_mut`][`iter_mut`]]|O(n)|
/// |[[`iter().for_each()`][`for_each`]\[[`iter_mut().for_each()`][`for_each`]],<br>[`par_iter`]\[[`_mut`][`par_iter_mut`]]|O(n)|
/// |[`iter_many`]\[[`_mut`][`iter_many_mut`]]|O(k)|
/// |[`iter_combinations`]\[[`_mut`][`iter_combinations_mut`]]|O(<sub>n</sub>C<sub>r</sub>)|
/// |[`get`]\[[`_mut`][`get_mut`]]|O(1)|
/// |([`get_`][`get_many`])[`many`]|O(k)|
/// |([`get_`][`get_many_mut`])[`many_mut`]|O(k<sup>2</sup>)|
/// |[`single`]\[[`_mut`][`single_mut`]],<br>[`get_single`]\[[`_mut`][`get_single_mut`]]|O(a)|
/// |Archetype based filtering ([`With`], [`Without`], [`Or`])|O(a)|
/// |Change detection filtering ([`Added`], [`Changed`])|O(a + n)|
///
/// # `Iterator::for_each`
///
/// `for_each` methods are seen to be generally faster than directly iterating through `iter` on worlds with high archetype
/// fragmentation, and may enable additional optimizations like [autovectorization]. It is strongly advised to only use
/// [`Iterator::for_each`] if it tangibly improves performance.  *Always* be sure profile or benchmark both before and
/// after the change!
///
/// ```rust
/// # use bevy_ecs::prelude::*;
/// # #[derive(Component)]
/// # struct ComponentA;
/// # fn system(
/// # query: Query<&ComponentA>,
/// # ) {
/// // This might be result in better performance...
/// query.iter().for_each(|component| {
///     // do things with the component
/// });
/// // ...than this. Always be sure to benchmark to validate the difference!
/// for component in query.iter() {
///     // do things with the component
/// }
/// # }
/// # bevy_ecs::system::assert_system_does_not_conflict(system);
/// ```
///
/// [`Component`]: crate::component::Component
/// [autovectorization]: https://en.wikipedia.org/wiki/Automatic_vectorization
/// [`Added`]: crate::query::Added
/// [`AnyOf`]: crate::query::AnyOf
/// [binomial coefficient]: https://en.wikipedia.org/wiki/Binomial_coefficient
/// [`Changed`]: crate::query::Changed
/// [components]: crate::component::Component
/// [entity identifiers]: Entity
/// [`EntityRef`]: crate::world::EntityRef
/// [`for_each`]: #iterator-for-each
/// [`get`]: Self::get
/// [`get_many`]: Self::get_many
/// [`get_many_mut`]: Self::get_many_mut
/// [`get_mut`]: Self::get_mut
/// [`get_single`]: Self::get_single
/// [`get_single_mut`]: Self::get_single_mut
/// [`iter`]: Self::iter
/// [`iter_combinations`]: Self::iter_combinations
/// [`iter_combinations_mut`]: Self::iter_combinations_mut
/// [`iter_many`]: Self::iter_many
/// [`iter_many_mut`]: Self::iter_many_mut
/// [`iter_mut`]: Self::iter_mut
/// [`many`]: Self::many
/// [`many_mut`]: Self::many_mut
/// [`Or`]: crate::query::Or
/// [`par_iter`]: Self::par_iter
/// [`par_iter_mut`]: Self::par_iter_mut
/// [performance]: #performance
/// [`Single`]: Single
/// [`Option<Single>`]: Single
/// [`single`]: Self::single
/// [`single_mut`]: Self::single_mut
/// [`SparseSet`]: crate::storage::SparseSet
/// [System parameter]: crate::system::SystemParam
/// [`Table`]: crate::storage::Table
/// [`With`]: crate::query::With
/// [`Without`]: crate::query::Without
pub struct Query<'world, 'state, D: QueryData, F: QueryFilter = ()> {
    // SAFETY: Must have access to the components registered in `state`.
    world: UnsafeWorldCell<'world>,
    state: &'state QueryState<D, F>,
    last_run: Tick,
    this_run: Tick,
}

impl<D: ReadOnlyQueryData, F: QueryFilter> Clone for Query<'_, '_, D, F> {
    fn clone(&self) -> Self {
        *self
    }
}

impl<D: ReadOnlyQueryData, F: QueryFilter> Copy for Query<'_, '_, D, F> {}

impl<D: QueryData, F: QueryFilter> core::fmt::Debug for Query<'_, '_, D, F> {
    fn fmt(&self, f: &mut core::fmt::Formatter) -> core::fmt::Result {
        f.debug_struct("Query")
            .field("matched_entities", &self.iter().count())
            .field("state", &self.state)
            .field("last_run", &self.last_run)
            .field("this_run", &self.this_run)
            .field("world", &self.world)
            .finish()
    }
}

impl<'w, 's, D: QueryData, F: QueryFilter> Query<'w, 's, D, F> {
    /// Creates a new query.
    ///
    /// # Safety
    ///
    /// * This will create a query that could violate memory safety rules. Make sure that this is only
    ///   called in ways that ensure the queries have unique mutable access.
    /// * `world` must be the world used to create `state`.
    #[inline]
    pub(crate) unsafe fn new(
        world: UnsafeWorldCell<'w>,
        state: &'s QueryState<D, F>,
        last_run: Tick,
        this_run: Tick,
    ) -> Self {
        Self {
            world,
            state,
            last_run,
            this_run,
        }
    }

    /// Returns another `Query` from this that fetches the read-only version of the query items.
    ///
    /// For example, `Query<(&mut D1, &D2, &mut D3), With<F>>` will become `Query<(&D1, &D2, &D3), With<F>>`.
    /// This can be useful when working around the borrow checker,
    /// or reusing functionality between systems via functions that accept query types.
    ///
    /// # See also
    ///
    /// [`into_readonly`](Self::into_readonly) for a version that consumes the `Query` to return one with the full `'world` lifetime.
    pub fn as_readonly(&self) -> Query<'_, 's, D::ReadOnly, F> {
        // SAFETY: The reborrowed query is converted to read-only, so it cannot perform mutable access,
        // and the original query is held with a shared borrow, so it cannot perform mutable access either.
        unsafe { self.reborrow_unsafe() }.into_readonly()
    }

    /// Returns another `Query` from this that fetches the read-only version of the query items.
    ///
    /// For example, `Query<(&mut D1, &D2, &mut D3), With<F>>` will become `Query<(&D1, &D2, &D3), With<F>>`.
    /// This can be useful when working around the borrow checker,
    /// or reusing functionality between systems via functions that accept query types.
    ///
    /// # See also
    ///
    /// [`as_readonly`](Self::as_readonly) for a version that borrows the `Query` instead of consuming it.
    pub fn into_readonly(self) -> Query<'w, 's, D::ReadOnly, F> {
        let new_state = self.state.as_readonly();
        // SAFETY:
        // - This is memory safe because it turns the query immutable.
        // - The world matches because it was the same one used to construct self.
        unsafe { Query::new(self.world, new_state, self.last_run, self.this_run) }
    }

    /// Returns a new `Query` reborrowing the access from this one. The current query will be unusable
    /// while the new one exists.
    ///
    /// # Example
    ///
    /// For example this allows to call other methods or other systems that require an owned `Query` without
    /// completely giving up ownership of it.
    ///
    /// ```
    /// # use bevy_ecs::prelude::*;
    /// #
    /// # #[derive(Component)]
    /// # struct ComponentA;
    ///
    /// fn helper_system(query: Query<&ComponentA>) { /* ... */}
    ///
    /// fn system(mut query: Query<&ComponentA>) {
    ///     helper_system(query.reborrow());
    ///     // Can still use query here:
    ///     for component in &query {
    ///         // ...
    ///     }
    /// }
    /// ```
    pub fn reborrow(&mut self) -> Query<'_, 's, D, F> {
        // SAFETY: this query is exclusively borrowed while the new one exists, so
        // no overlapping access can occur.
        unsafe { self.reborrow_unsafe() }
    }

    /// Returns a new `Query` reborrowing the access from this one.
    /// The current query will still be usable while the new one exists, but must not be used in a way that violates aliasing.
    ///
    /// # Safety
    ///
    /// This function makes it possible to violate Rust's aliasing guarantees.
    /// You must make sure this call does not result in a mutable or shared reference to a component with a mutable reference.
    ///
    /// # See also
    ///
    /// - [`reborrow`](Self::reborrow) for the safe versions.
    pub unsafe fn reborrow_unsafe(&self) -> Query<'_, 's, D, F> {
        // SAFETY:
        // - This is memory safe because the caller ensures that there are no conflicting references.
        // - The world matches because it was the same one used to construct self.
        unsafe { Query::new(self.world, self.state, self.last_run, self.this_run) }
    }

    /// Returns an [`Iterator`] over the read-only query items.
    ///
    /// This iterator is always guaranteed to return results from each matching entity once and only once.
    /// Iteration order is not guaranteed.
    ///
    /// # Example
    ///
    /// Here, the `report_names_system` iterates over the `Player` component of every entity that contains it:
    ///
    /// ```
    /// # use bevy_ecs::prelude::*;
    /// #
    /// # #[derive(Component)]
    /// # struct Player { name: String }
    /// #
    /// fn report_names_system(query: Query<&Player>) {
    ///     for player in &query {
    ///         println!("Say hello to {}!", player.name);
    ///     }
    /// }
    /// # bevy_ecs::system::assert_is_system(report_names_system);
    /// ```
    ///
    /// # See also
    ///
    /// [`iter_mut`](Self::iter_mut) for mutable query items.
    #[inline]
    pub fn iter(&self) -> QueryIter<'_, 's, D::ReadOnly, F> {
        self.as_readonly().into_iter()
    }

    /// Returns an [`Iterator`] over the query items.
    ///
    /// This iterator is always guaranteed to return results from each matching entity once and only once.
    /// Iteration order is not guaranteed.
    ///
    /// # Example
    ///
    /// Here, the `gravity_system` updates the `Velocity` component of every entity that contains it:
    ///
    /// ```
    /// # use bevy_ecs::prelude::*;
    /// #
    /// # #[derive(Component)]
    /// # struct Velocity { x: f32, y: f32, z: f32 }
    /// fn gravity_system(mut query: Query<&mut Velocity>) {
    ///     const DELTA: f32 = 1.0 / 60.0;
    ///     for mut velocity in &mut query {
    ///         velocity.y -= 9.8 * DELTA;
    ///     }
    /// }
    /// # bevy_ecs::system::assert_is_system(gravity_system);
    /// ```
    ///
    /// # See also
    ///
    /// [`iter`](Self::iter) for read-only query items.
    #[inline]
    pub fn iter_mut(&mut self) -> QueryIter<'_, 's, D, F> {
        self.reborrow().into_iter()
    }

    /// Returns a [`QueryCombinationIter`] over all combinations of `K` read-only query items without repetition.
    ///
    /// This iterator is always guaranteed to return results from each unique pair of matching entities.
    /// Iteration order is not guaranteed.
    ///
    /// # Example
    ///
    /// ```
    /// # use bevy_ecs::prelude::*;
    /// # #[derive(Component)]
    /// # struct ComponentA;
    /// #
    /// fn some_system(query: Query<&ComponentA>) {
    ///     for [a1, a2] in query.iter_combinations() {
    ///         // ...
    ///     }
    /// }
    /// ```
    ///
    /// # See also
    ///
    /// - [`iter_combinations_mut`](Self::iter_combinations_mut) for mutable query item combinations.
    /// - [`iter_combinations_inner`](Self::iter_combinations_inner) for mutable query item combinations with the full `'world` lifetime.
    #[inline]
    pub fn iter_combinations<const K: usize>(
        &self,
    ) -> QueryCombinationIter<'_, 's, D::ReadOnly, F, K> {
        self.as_readonly().iter_combinations_inner()
    }

    /// Returns a [`QueryCombinationIter`] over all combinations of `K` query items without repetition.
    ///
    /// This iterator is always guaranteed to return results from each unique pair of matching entities.
    /// Iteration order is not guaranteed.
    ///
    /// # Example
    ///
    /// ```
    /// # use bevy_ecs::prelude::*;
    /// # #[derive(Component)]
    /// # struct ComponentA;
    /// fn some_system(mut query: Query<&mut ComponentA>) {
    ///     let mut combinations = query.iter_combinations_mut();
    ///     while let Some([mut a1, mut a2]) = combinations.fetch_next() {
    ///         // mutably access components data
    ///     }
    /// }
    /// ```
    ///
    /// # See also
    ///
    /// - [`iter_combinations`](Self::iter_combinations) for read-only query item combinations.
    /// - [`iter_combinations_inner`](Self::iter_combinations_inner) for mutable query item combinations with the full `'world` lifetime.
    #[inline]
    pub fn iter_combinations_mut<const K: usize>(
        &mut self,
    ) -> QueryCombinationIter<'_, 's, D, F, K> {
        self.reborrow().iter_combinations_inner()
    }

    /// Returns a [`QueryCombinationIter`] over all combinations of `K` query items without repetition.
    /// This consumes the [`Query`] to return results with the actual "inner" world lifetime.
    ///
    /// This iterator is always guaranteed to return results from each unique pair of matching entities.
    /// Iteration order is not guaranteed.
    ///
    /// # Example
    ///
    /// ```
    /// # use bevy_ecs::prelude::*;
    /// # #[derive(Component)]
    /// # struct ComponentA;
    /// fn some_system(query: Query<&mut ComponentA>) {
    ///     let mut combinations = query.iter_combinations_inner();
    ///     while let Some([mut a1, mut a2]) = combinations.fetch_next() {
    ///         // mutably access components data
    ///     }
    /// }
    /// ```
    ///
    /// # See also
    ///
    /// - [`iter_combinations`](Self::iter_combinations) for read-only query item combinations.
    /// - [`iter_combinations_mut`](Self::iter_combinations_mut) for mutable query item combinations.
    #[inline]
    pub fn iter_combinations_inner<const K: usize>(self) -> QueryCombinationIter<'w, 's, D, F, K> {
        // SAFETY: `self.world` has permission to access the required components.
        unsafe {
            self.state
                .iter_combinations_unchecked_manual(self.world, self.last_run, self.this_run)
        }
    }

    /// Returns an [`Iterator`] over the read-only query items generated from an [`Entity`] list.
    ///
    /// Items are returned in the order of the list of entities, and may not be unique if the input
    /// doesn't guarantee uniqueness. Entities that don't match the query are skipped.
    ///
    /// # Example
    ///
    /// ```
    /// # use bevy_ecs::prelude::*;
    /// # #[derive(Component)]
    /// # struct Counter {
    /// #     value: i32
    /// # }
    /// #
    /// // A component containing an entity list.
    /// #[derive(Component)]
    /// struct Friends {
    ///     list: Vec<Entity>,
    /// }
    ///
    /// fn system(
    ///     friends_query: Query<&Friends>,
    ///     counter_query: Query<&Counter>,
    /// ) {
    ///     for friends in &friends_query {
    ///         for counter in counter_query.iter_many(&friends.list) {
    ///             println!("Friend's counter: {}", counter.value);
    ///         }
    ///     }
    /// }
    /// # bevy_ecs::system::assert_is_system(system);
    /// ```
    ///
    /// # See also
    ///
    /// - [`iter_many_mut`](Self::iter_many_mut) to get mutable query items.
    /// - [`iter_many_inner`](Self::iter_many_inner) to get mutable query items with the full `'world` lifetime.
    #[inline]
    pub fn iter_many<EntityList: IntoIterator<Item: EntityBorrow>>(
        &self,
        entities: EntityList,
    ) -> QueryManyIter<'_, 's, D::ReadOnly, F, EntityList::IntoIter> {
        self.as_readonly().iter_many_inner(entities)
    }

    /// Returns an iterator over the query items generated from an [`Entity`] list.
    ///
    /// Items are returned in the order of the list of entities, and may not be unique if the input
    /// doesn't guarantee uniqueness. Entities that don't match the query are skipped.
    ///
    /// # Examples
    ///
    /// ```
    /// # use bevy_ecs::prelude::*;
    /// #[derive(Component)]
    /// struct Counter {
    ///     value: i32
    /// }
    ///
    /// #[derive(Component)]
    /// struct Friends {
    ///     list: Vec<Entity>,
    /// }
    ///
    /// fn system(
    ///     friends_query: Query<&Friends>,
    ///     mut counter_query: Query<&mut Counter>,
    /// ) {
    ///     for friends in &friends_query {
    ///         let mut iter = counter_query.iter_many_mut(&friends.list);
    ///         while let Some(mut counter) = iter.fetch_next() {
    ///             println!("Friend's counter: {}", counter.value);
    ///             counter.value += 1;
    ///         }
    ///     }
    /// }
    /// # bevy_ecs::system::assert_is_system(system);
    /// ```
    /// # See also
    ///
    /// - [`iter_many`](Self::iter_many) to get read-only query items.
    /// - [`iter_many_inner`](Self::iter_many_inner) to get mutable query items with the full `'world` lifetime.
    #[inline]
    pub fn iter_many_mut<EntityList: IntoIterator<Item: EntityBorrow>>(
        &mut self,
        entities: EntityList,
    ) -> QueryManyIter<'_, 's, D, F, EntityList::IntoIter> {
        self.reborrow().iter_many_inner(entities)
    }

    /// Returns an iterator over the query items generated from an [`Entity`] list.
    /// This consumes the [`Query`] to return results with the actual "inner" world lifetime.
    ///
    /// Items are returned in the order of the list of entities, and may not be unique if the input
    /// doesn't guarantee uniqueness. Entities that don't match the query are skipped.
    ///
    /// # See also
    ///
    /// - [`iter_many`](Self::iter_many) to get read-only query items.
    /// - [`iter_many_mut`](Self::iter_many_mut) to get mutable query items.
    #[inline]
    pub fn iter_many_inner<EntityList: IntoIterator<Item: EntityBorrow>>(
        self,
        entities: EntityList,
    ) -> QueryManyIter<'w, 's, D, F, EntityList::IntoIter> {
        // SAFETY: `self.world` has permission to access the required components.
        unsafe {
            self.state.iter_many_unchecked_manual(
                entities,
                self.world,
                self.last_run,
                self.this_run,
            )
        }
    }

    /// Returns an [`Iterator`] over the unique read-only query items generated from an [`EntitySet`].
    ///
    /// Items are returned in the order of the list of entities. Entities that don't match the query are skipped.
    ///
    /// # Example
    ///
    /// ```
    /// # use bevy_ecs::{prelude::*, entity::{EntitySet, UniqueEntityIter}};
    /// # use core::slice;
    /// # #[derive(Component)]
    /// # struct Counter {
    /// #     value: i32
    /// # }
    /// #
    /// // `Friends` ensures that it only lists unique entities.
    /// #[derive(Component)]
    /// struct Friends {
    ///     unique_list: Vec<Entity>,
    /// }
    ///
    /// impl<'a> IntoIterator for &'a Friends {
    ///
    ///     type Item = &'a Entity;
    ///     type IntoIter = UniqueEntityIter<slice::Iter<'a, Entity>>;
    ///  
    ///     fn into_iter(self) -> Self::IntoIter {
    ///         // SAFETY: `Friends` ensures that it unique_list contains only unique entities.
    ///        unsafe { UniqueEntityIter::from_iterator_unchecked(self.unique_list.iter()) }
    ///     }
    /// }
    ///
    /// fn system(
    ///     friends_query: Query<&Friends>,
    ///     counter_query: Query<&Counter>,
    /// ) {
    ///     for friends in &friends_query {
    ///         for counter in counter_query.iter_many_unique(friends) {
    ///             println!("Friend's counter: {:?}", counter.value);
    ///         }
    ///     }
    /// }
    /// # bevy_ecs::system::assert_is_system(system);
    /// ```
    ///
    /// # See also
    ///
    /// - [`iter_many_unique_mut`](Self::iter_many_unique_mut) to get mutable query items.
    #[inline]
    pub fn iter_many_unique<EntityList: EntitySet>(
        &self,
        entities: EntityList,
    ) -> QueryManyUniqueIter<'_, 's, D::ReadOnly, F, EntityList::IntoIter> {
        // SAFETY:
        // - `self.world` has permission to access the required components.
        // - The query is read-only, so it can be aliased even if it was originally mutable.
        unsafe {
            self.state.as_readonly().iter_many_unique_unchecked_manual(
                entities,
                self.world,
                self.last_run,
                self.this_run,
            )
        }
    }

    /// Returns an iterator over the unique query items generated from an [`EntitySet`].
    ///
    /// Items are returned in the order of the list of entities. Entities that don't match the query are skipped.
    ///
    /// # Examples
    ///
    /// ```
    /// # use bevy_ecs::{prelude::*, entity::{EntitySet, UniqueEntityIter}};
    /// # use core::slice;
    /// #[derive(Component)]
    /// struct Counter {
    ///     value: i32
    /// }
    ///
    /// // `Friends` ensures that it only lists unique entities.
    /// #[derive(Component)]
    /// struct Friends {
    ///     unique_list: Vec<Entity>,
    /// }
    ///
    /// impl<'a> IntoIterator for &'a Friends {
    ///     type Item = &'a Entity;
    ///     type IntoIter = UniqueEntityIter<slice::Iter<'a, Entity>>;
    ///
    ///     fn into_iter(self) -> Self::IntoIter {
    ///         // SAFETY: `Friends` ensures that it unique_list contains only unique entities.
    ///         unsafe { UniqueEntityIter::from_iterator_unchecked(self.unique_list.iter()) }
    ///     }
    /// }
    ///
    /// fn system(
    ///     friends_query: Query<&Friends>,
    ///     mut counter_query: Query<&mut Counter>,
    /// ) {
    ///     for friends in &friends_query {
    ///         for mut counter in counter_query.iter_many_unique_mut(friends) {
    ///             println!("Friend's counter: {:?}", counter.value);
    ///             counter.value += 1;
    ///         }
    ///     }
    /// }
    /// # bevy_ecs::system::assert_is_system(system);
    /// ```
    #[inline]
    pub fn iter_many_unique_mut<EntityList: EntitySet>(
        &mut self,
        entities: EntityList,
    ) -> QueryManyUniqueIter<'_, 's, D, F, EntityList::IntoIter> {
        // SAFETY: `self.world` has permission to access the required components.
        unsafe {
            self.state.iter_many_unique_unchecked_manual(
                entities,
                self.world,
                self.last_run,
                self.this_run,
            )
        }
    }

    /// Returns an [`Iterator`] over the query items.
    ///
    /// This iterator is always guaranteed to return results from each matching entity once and only once.
    /// Iteration order is not guaranteed.
    ///
    /// # Safety
    ///
    /// This function makes it possible to violate Rust's aliasing guarantees.
    /// You must make sure this call does not result in multiple mutable references to the same component.
    ///
    /// # See also
    ///
    /// - [`iter`](Self::iter) and [`iter_mut`](Self::iter_mut) for the safe versions.
    #[inline]
    pub unsafe fn iter_unsafe(&self) -> QueryIter<'_, 's, D, F> {
        // SAFETY: The caller promises that this will not result in multiple mutable references.
        unsafe { self.reborrow_unsafe() }.into_iter()
    }

    /// Iterates over all possible combinations of `K` query items without repetition.
    ///
    /// This iterator is always guaranteed to return results from each unique pair of matching entities.
    /// Iteration order is not guaranteed.
    ///
    /// # Safety
    ///
    /// This allows aliased mutability.
    /// You must make sure this call does not result in multiple mutable references to the same component.
    ///
    /// # See also
    ///
    /// - [`iter_combinations`](Self::iter_combinations) and [`iter_combinations_mut`](Self::iter_combinations_mut) for the safe versions.
    #[inline]
    pub unsafe fn iter_combinations_unsafe<const K: usize>(
        &self,
    ) -> QueryCombinationIter<'_, 's, D, F, K> {
        // SAFETY: The caller promises that this will not result in multiple mutable references.
        unsafe { self.reborrow_unsafe() }.iter_combinations_inner()
    }

    /// Returns an [`Iterator`] over the query items generated from an [`Entity`] list.
    ///
    /// Items are returned in the order of the list of entities, and may not be unique if the input
    /// doesnn't guarantee uniqueness. Entities that don't match the query are skipped.
    ///
    /// # Safety
    ///
    /// This allows aliased mutability and does not check for entity uniqueness.
    /// You must make sure this call does not result in multiple mutable references to the same component.
    /// Particular care must be taken when collecting the data (rather than iterating over it one item at a time) such as via [`Iterator::collect`].
    ///
    /// # See also
    ///
    /// - [`iter_many_mut`](Self::iter_many_mut) to safely access the query items.
    pub unsafe fn iter_many_unsafe<EntityList: IntoIterator<Item: EntityBorrow>>(
        &self,
        entities: EntityList,
    ) -> QueryManyIter<'_, 's, D, F, EntityList::IntoIter> {
        // SAFETY: The caller promises that this will not result in multiple mutable references.
        unsafe { self.reborrow_unsafe() }.iter_many_inner(entities)
    }

    /// Returns an [`Iterator`] over the unique query items generated from an [`Entity`] list.
    ///
    /// Items are returned in the order of the list of entities. Entities that don't match the query are skipped.
    ///
    /// # Safety
    ///
    /// This allows aliased mutability.
    /// You must make sure this call does not result in multiple mutable references to the same component.
    ///
    /// # See also
    ///
    /// - [`iter_many_mut`](Self::iter_many_mut) to safely access the query items.
    pub unsafe fn iter_many_unique_unsafe<EntityList: EntitySet>(
        &self,
        entities: EntityList,
    ) -> QueryManyUniqueIter<'_, 's, D, F, EntityList::IntoIter> {
        // SAFETY:
        // - `self.world` has permission to access the required components.
        // - The caller ensures that this operation will not result in any aliased mutable accesses.
        unsafe {
            self.state.iter_many_unique_unchecked_manual(
                entities,
                self.world,
                self.last_run,
                self.this_run,
            )
        }
    }

    /// Returns a parallel iterator over the query results for the given [`World`].
    ///
    /// This parallel iterator is always guaranteed to return results from each matching entity once and
    /// only once.  Iteration order and thread assignment is not guaranteed.
    ///
    /// If the `multithreaded` feature is disabled, iterating with this operates identically to [`Iterator::for_each`]
    /// on [`QueryIter`].
    ///
    /// This can only be called for read-only queries, see [`par_iter_mut`] for write-queries.
    ///
    /// Note that you must use the `for_each` method to iterate over the
    /// results, see [`par_iter_mut`] for an example.
    ///
    /// [`par_iter_mut`]: Self::par_iter_mut
    /// [`World`]: crate::world::World
    #[inline]
    pub fn par_iter(&self) -> QueryParIter<'_, '_, D::ReadOnly, F> {
        self.as_readonly().par_iter_inner()
    }

    /// Returns a parallel iterator over the query results for the given [`World`].
    ///
    /// This parallel iterator is always guaranteed to return results from each matching entity once and
    /// only once.  Iteration order and thread assignment is not guaranteed.
    ///
    /// If the `multithreaded` feature is disabled, iterating with this operates identically to [`Iterator::for_each`]
    /// on [`QueryIter`].
    ///
    /// This can only be called for mutable queries, see [`par_iter`] for read-only-queries.
    ///
    /// # Example
    ///
    /// Here, the `gravity_system` updates the `Velocity` component of every entity that contains it:
    ///
    /// ```
    /// # use bevy_ecs::prelude::*;
    /// #
    /// # #[derive(Component)]
    /// # struct Velocity { x: f32, y: f32, z: f32 }
    /// fn gravity_system(mut query: Query<&mut Velocity>) {
    ///     const DELTA: f32 = 1.0 / 60.0;
    ///     query.par_iter_mut().for_each(|mut velocity| {
    ///         velocity.y -= 9.8 * DELTA;
    ///     });
    /// }
    /// # bevy_ecs::system::assert_is_system(gravity_system);
    /// ```
    ///
    /// [`par_iter`]: Self::par_iter
    /// [`World`]: crate::world::World
    #[inline]
    pub fn par_iter_mut(&mut self) -> QueryParIter<'_, '_, D, F> {
        self.reborrow().par_iter_inner()
    }

    /// Returns a parallel iterator over the query results for the given [`World`](crate::world::World).
    /// This consumes the [`Query`] to return results with the actual "inner" world lifetime.
    ///
    /// This parallel iterator is always guaranteed to return results from each matching entity once and
    /// only once.  Iteration order and thread assignment is not guaranteed.
    ///
    /// If the `multithreaded` feature is disabled, iterating with this operates identically to [`Iterator::for_each`]
    /// on [`QueryIter`].
    ///
    /// # Example
    ///
    /// Here, the `gravity_system` updates the `Velocity` component of every entity that contains it:
    ///
    /// ```
    /// # use bevy_ecs::prelude::*;
    /// #
    /// # #[derive(Component)]
    /// # struct Velocity { x: f32, y: f32, z: f32 }
    /// fn gravity_system(query: Query<&mut Velocity>) {
    ///     const DELTA: f32 = 1.0 / 60.0;
    ///     query.par_iter_inner().for_each(|mut velocity| {
    ///         velocity.y -= 9.8 * DELTA;
    ///     });
    /// }
    /// # bevy_ecs::system::assert_is_system(gravity_system);
    /// ```
    #[inline]
    pub fn par_iter_inner(self) -> QueryParIter<'w, 's, D, F> {
        QueryParIter {
            world: self.world,
            state: self.state,
            last_run: self.last_run,
            this_run: self.this_run,
            batching_strategy: BatchingStrategy::new(),
        }
    }

    /// Returns the read-only query item for the given [`Entity`].
    ///
    /// In case of a nonexisting entity or mismatched component, a [`QueryEntityError`] is returned instead.
    ///
    /// This is always guaranteed to run in `O(1)` time.
    ///
    /// # Example
    ///
    /// Here, `get` is used to retrieve the exact query item of the entity specified by the `SelectedCharacter` resource.
    ///
    /// ```
    /// # use bevy_ecs::prelude::*;
    /// #
    /// # #[derive(Resource)]
    /// # struct SelectedCharacter { entity: Entity }
    /// # #[derive(Component)]
    /// # struct Character { name: String }
    /// #
    /// fn print_selected_character_name_system(
    ///        query: Query<&Character>,
    ///        selection: Res<SelectedCharacter>
    /// )
    /// {
    ///     if let Ok(selected_character) = query.get(selection.entity) {
    ///         println!("{}", selected_character.name);
    ///     }
    /// }
    /// # bevy_ecs::system::assert_is_system(print_selected_character_name_system);
    /// ```
    ///
    /// # See also
    ///
    /// - [`get_mut`](Self::get_mut) to get a mutable query item.
    #[inline]
<<<<<<< HEAD
    pub fn get(&self, entity: Entity) -> Result<ROQueryItem<'_, 's, D>, QueryEntityError> {
        // SAFETY: system runs without conflicts with other systems.
        // same-system queries have runtime borrow checks when they conflict
        unsafe {
            self.state.as_readonly().get_unchecked_manual(
                self.world,
                entity,
                self.last_run,
                self.this_run,
            )
        }
=======
    pub fn get(&self, entity: Entity) -> Result<ROQueryItem<'_, D>, QueryEntityError> {
        self.as_readonly().get_inner(entity)
>>>>>>> 6be11a8a
    }

    /// Returns the read-only query items for the given array of [`Entity`].
    ///
    /// The returned query items are in the same order as the input.
    /// In case of a nonexisting entity or mismatched component, a [`QueryEntityError`] is returned instead.
    /// The elements of the array do not need to be unique, unlike `get_many_mut`.
    ///
    /// # See also
    ///
    /// - [`get_many_mut`](Self::get_many_mut) to get mutable query items.
    /// - [`many`](Self::many) for the panicking version.
    #[inline]
    pub fn get_many<const N: usize>(
        &self,
        entities: [Entity; N],
<<<<<<< HEAD
    ) -> Result<[ROQueryItem<'_, 's, D>; N], QueryEntityError> {
        // SAFETY:
        // - `&self` ensures there is no mutable access to any components accessible to this query.
        // - `self.world` matches `self.state`.
        unsafe {
            self.state
                .get_many_read_only_manual(self.world, entities, self.last_run, self.this_run)
        }
=======
    ) -> Result<[ROQueryItem<'_, D>; N], QueryEntityError> {
        self.as_readonly().get_many_inner(entities)
>>>>>>> 6be11a8a
    }

    /// Returns the read-only query items for the given array of [`Entity`].
    ///
    /// # Panics
    ///
    /// This method panics if there is a query mismatch or a non-existing entity.
    ///
    /// # Examples
    /// ``` no_run
    /// use bevy_ecs::prelude::*;
    ///
    /// #[derive(Component)]
    /// struct Targets([Entity; 3]);
    ///
    /// #[derive(Component)]
    /// struct Position{
    ///     x: i8,
    ///     y: i8
    /// };
    ///
    /// impl Position {
    ///     fn distance(&self, other: &Position) -> i8 {
    ///         // Manhattan distance is way easier to compute!
    ///         (self.x - other.x).abs() + (self.y - other.y).abs()
    ///     }
    /// }
    ///
    /// fn check_all_targets_in_range(targeting_query: Query<(Entity, &Targets, &Position)>, targets_query: Query<&Position>){
    ///     for (targeting_entity, targets, origin) in &targeting_query {
    ///         // We can use "destructuring" to unpack the results nicely
    ///         let [target_1, target_2, target_3] = targets_query.many(targets.0);
    ///
    ///         assert!(target_1.distance(origin) <= 5);
    ///         assert!(target_2.distance(origin) <= 5);
    ///         assert!(target_3.distance(origin) <= 5);
    ///     }
    /// }
    /// ```
    ///
    /// # See also
    ///
    /// - [`get_many`](Self::get_many) for the non-panicking version.
    #[inline]
    #[track_caller]
    pub fn many<const N: usize>(&self, entities: [Entity; N]) -> [ROQueryItem<'_, 's, D>; N] {
        match self.get_many(entities) {
            Ok(items) => items,
            Err(error) => panic!("Cannot get query results: {error}"),
        }
    }

    /// Returns the query item for the given [`Entity`].
    ///
    /// In case of a nonexisting entity or mismatched component, a [`QueryEntityError`] is returned instead.
    ///
    /// This is always guaranteed to run in `O(1)` time.
    ///
    /// # Example
    ///
    /// Here, `get_mut` is used to retrieve the exact query item of the entity specified by the `PoisonedCharacter` resource.
    ///
    /// ```
    /// # use bevy_ecs::prelude::*;
    /// #
    /// # #[derive(Resource)]
    /// # struct PoisonedCharacter { character_id: Entity }
    /// # #[derive(Component)]
    /// # struct Health(u32);
    /// #
    /// fn poison_system(mut query: Query<&mut Health>, poisoned: Res<PoisonedCharacter>) {
    ///     if let Ok(mut health) = query.get_mut(poisoned.character_id) {
    ///         health.0 -= 1;
    ///     }
    /// }
    /// # bevy_ecs::system::assert_is_system(poison_system);
    /// ```
    ///
    /// # See also
    ///
    /// - [`get`](Self::get) to get a read-only query item.
    #[inline]
<<<<<<< HEAD
    pub fn get_mut(&mut self, entity: Entity) -> Result<D::Item<'_, 's>, QueryEntityError> {
=======
    pub fn get_mut(&mut self, entity: Entity) -> Result<D::Item<'_>, QueryEntityError> {
        self.reborrow().get_inner(entity)
    }

    /// Returns the query item for the given [`Entity`].
    /// This consumes the [`Query`] to return results with the actual "inner" world lifetime.
    ///
    /// In case of a nonexisting entity or mismatched component, a [`QueryEntityError`] is returned instead.
    ///
    /// This is always guaranteed to run in `O(1)` time.
    ///
    /// # See also
    ///
    /// - [`get_mut`](Self::get_mut) to get the item using a mutable borrow of the [`Query`].
    #[inline]
    pub fn get_inner(self, entity: Entity) -> Result<D::Item<'w>, QueryEntityError<'w>> {
>>>>>>> 6be11a8a
        // SAFETY: system runs without conflicts with other systems.
        // same-system queries have runtime borrow checks when they conflict
        unsafe {
            self.state
                .get_unchecked_manual(self.world, entity, self.last_run, self.this_run)
        }
    }

    /// Returns the query items for the given array of [`Entity`].
    ///
    /// The returned query items are in the same order as the input.
    /// In case of a nonexisting entity, duplicate entities or mismatched component, a [`QueryEntityError`] is returned instead.
    ///
    /// # See also
    ///
    /// - [`get_many`](Self::get_many) to get read-only query items.
    /// - [`many_mut`](Self::many_mut) for the panicking version.
    #[inline]
    pub fn get_many_mut<const N: usize>(
        &mut self,
        entities: [Entity; N],
<<<<<<< HEAD
    ) -> Result<[D::Item<'_, 's>; N], QueryEntityError> {
=======
    ) -> Result<[D::Item<'_>; N], QueryEntityError> {
        self.reborrow().get_many_inner(entities)
    }

    /// Returns the query items for the given array of [`Entity`].
    /// This consumes the [`Query`] to return results with the actual "inner" world lifetime.
    ///
    /// The returned query items are in the same order as the input.
    /// In case of a nonexisting entity, duplicate entities or mismatched component, a [`QueryEntityError`] is returned instead.
    ///
    /// # See also
    ///
    /// - [`get_many`](Self::get_many) to get read-only query items.
    /// - [`get_many_mut`](Self::get_many_mut) to get items using a mutable reference.
    #[inline]
    pub fn get_many_inner<const N: usize>(
        self,
        entities: [Entity; N],
    ) -> Result<[D::Item<'w>; N], QueryEntityError<'w>> {
>>>>>>> 6be11a8a
        // SAFETY: scheduler ensures safe Query world access
        unsafe {
            self.state
                .get_many_unchecked_manual(self.world, entities, self.last_run, self.this_run)
        }
    }

    /// Returns the query items for the given array of [`Entity`].
    ///
    /// # Panics
    ///
    /// This method panics if there is a query mismatch, a non-existing entity, or the same `Entity` is included more than once in the array.
    ///
    /// # Examples
    ///
    /// ``` no_run
    /// use bevy_ecs::prelude::*;
    ///
    /// #[derive(Component)]
    /// struct Spring{
    ///     connected_entities: [Entity; 2],
    ///     strength: f32,
    /// }
    ///
    /// #[derive(Component)]
    /// struct Position {
    ///     x: f32,
    ///     y: f32,
    /// }
    ///
    /// #[derive(Component)]
    /// struct Force {
    ///     x: f32,
    ///     y: f32,
    /// }
    ///
    /// fn spring_forces(spring_query: Query<&Spring>, mut mass_query: Query<(&Position, &mut Force)>){
    ///     for spring in &spring_query {
    ///          // We can use "destructuring" to unpack our query items nicely
    ///          let [(position_1, mut force_1), (position_2, mut force_2)] = mass_query.many_mut(spring.connected_entities);
    ///
    ///          force_1.x += spring.strength * (position_1.x - position_2.x);
    ///          force_1.y += spring.strength * (position_1.y - position_2.y);
    ///
    ///          // Silence borrow-checker: I have split your mutable borrow!
    ///          force_2.x += spring.strength * (position_2.x - position_1.x);
    ///          force_2.y += spring.strength * (position_2.y - position_1.y);
    ///     }
    /// }
    /// ```
    ///
    /// # See also
    ///
    /// - [`get_many_mut`](Self::get_many_mut) for the non panicking version.
    /// - [`many`](Self::many) to get read-only query items.
    #[inline]
    #[track_caller]
    pub fn many_mut<const N: usize>(&mut self, entities: [Entity; N]) -> [D::Item<'_, 's>; N] {
        match self.get_many_mut(entities) {
            Ok(items) => items,
            Err(error) => panic!("Cannot get query result: {error}"),
        }
    }

    /// Returns the query item for the given [`Entity`].
    ///
    /// In case of a nonexisting entity or mismatched component, a [`QueryEntityError`] is returned instead.
    ///
    /// This is always guaranteed to run in `O(1)` time.
    ///
    /// # Safety
    ///
    /// This function makes it possible to violate Rust's aliasing guarantees.
    /// You must make sure this call does not result in multiple mutable references to the same component.
    ///
    /// # See also
    ///
    /// - [`get_mut`](Self::get_mut) for the safe version.
    #[inline]
<<<<<<< HEAD
    pub unsafe fn get_unchecked(
        &self,
        entity: Entity,
    ) -> Result<D::Item<'_, 's>, QueryEntityError> {
        // SEMI-SAFETY: system runs without conflicts with other systems.
        // same-system queries have runtime borrow checks when they conflict
        unsafe {
            self.state
                .get_unchecked_manual(self.world, entity, self.last_run, self.this_run)
        }
=======
    pub unsafe fn get_unchecked(&self, entity: Entity) -> Result<D::Item<'_>, QueryEntityError> {
        // SAFETY: The caller promises that this will not result in multiple mutable references.
        unsafe { self.reborrow_unsafe() }.get_inner(entity)
>>>>>>> 6be11a8a
    }

    /// Returns a single read-only query item when there is exactly one entity matching the query.
    ///
    /// # Panics
    ///
    /// This method panics if the number of query items is **not** exactly one.
    ///
    /// # Example
    ///
    /// ```
    /// # use bevy_ecs::prelude::*;
    /// # #[derive(Component)]
    /// # struct Player;
    /// # #[derive(Component)]
    /// # struct Position(f32, f32);
    /// fn player_system(query: Query<&Position, With<Player>>) {
    ///     let player_position = query.single();
    ///     // do something with player_position
    /// }
    /// # bevy_ecs::system::assert_is_system(player_system);
    /// ```
    ///
    /// # See also
    ///
    /// - [`get_single`](Self::get_single) for the non-panicking version.
    /// - [`single_mut`](Self::single_mut) to get the mutable query item.
    #[track_caller]
    pub fn single(&self) -> ROQueryItem<'_, 's, D> {
        self.get_single().unwrap()
    }

    /// Returns a single read-only query item when there is exactly one entity matching the query.
    ///
    /// If the number of query items is not exactly one, a [`QuerySingleError`] is returned instead.
    ///
    /// # Example
    ///
    /// ```
    /// # use bevy_ecs::prelude::*;
    /// # use bevy_ecs::query::QuerySingleError;
    /// # #[derive(Component)]
    /// # struct PlayerScore(i32);
    /// fn player_scoring_system(query: Query<&PlayerScore>) {
    ///     match query.get_single() {
    ///         Ok(PlayerScore(score)) => {
    ///             println!("Score: {}", score);
    ///         }
    ///         Err(QuerySingleError::NoEntities(_)) => {
    ///             println!("Error: There is no player!");
    ///         }
    ///         Err(QuerySingleError::MultipleEntities(_)) => {
    ///             println!("Error: There is more than one player!");
    ///         }
    ///     }
    /// }
    /// # bevy_ecs::system::assert_is_system(player_scoring_system);
    /// ```
    ///
    /// # See also
    ///
    /// - [`get_single_mut`](Self::get_single_mut) to get the mutable query item.
    /// - [`single`](Self::single) for the panicking version.
    #[inline]
<<<<<<< HEAD
    pub fn get_single(&self) -> Result<ROQueryItem<'_, 's, D>, QuerySingleError> {
        // SAFETY:
        // the query ensures that the components it accesses are not mutably accessible somewhere else
        // and the query is read only.
        unsafe {
            self.state.as_readonly().get_single_unchecked_manual(
                self.world,
                self.last_run,
                self.this_run,
            )
        }
=======
    pub fn get_single(&self) -> Result<ROQueryItem<'_, D>, QuerySingleError> {
        self.as_readonly().get_single_inner()
>>>>>>> 6be11a8a
    }

    /// Returns a single query item when there is exactly one entity matching the query.
    ///
    /// # Panics
    ///
    /// This method panics if the number of query items is **not** exactly one.
    ///
    /// # Example
    ///
    /// ```
    /// # use bevy_ecs::prelude::*;
    /// #
    /// # #[derive(Component)]
    /// # struct Player;
    /// # #[derive(Component)]
    /// # struct Health(u32);
    /// #
    /// fn regenerate_player_health_system(mut query: Query<&mut Health, With<Player>>) {
    ///     let mut health = query.single_mut();
    ///     health.0 += 1;
    /// }
    /// # bevy_ecs::system::assert_is_system(regenerate_player_health_system);
    /// ```
    ///
    /// # See also
    ///
    /// - [`get_single_mut`](Self::get_single_mut) for the non-panicking version.
    /// - [`single`](Self::single) to get the read-only query item.
    #[track_caller]
    pub fn single_mut(&mut self) -> D::Item<'_, 's> {
        self.get_single_mut().unwrap()
    }

    /// Returns a single query item when there is exactly one entity matching the query.
    ///
    /// If the number of query items is not exactly one, a [`QuerySingleError`] is returned instead.
    ///
    /// # Example
    ///
    /// ```
    /// # use bevy_ecs::prelude::*;
    /// #
    /// # #[derive(Component)]
    /// # struct Player;
    /// # #[derive(Component)]
    /// # struct Health(u32);
    /// #
    /// fn regenerate_player_health_system(mut query: Query<&mut Health, With<Player>>) {
    ///     let mut health = query.get_single_mut().expect("Error: Could not find a single player.");
    ///     health.0 += 1;
    /// }
    /// # bevy_ecs::system::assert_is_system(regenerate_player_health_system);
    /// ```
    ///
    /// # See also
    ///
    /// - [`get_single`](Self::get_single) to get the read-only query item.
    /// - [`single_mut`](Self::single_mut) for the panicking version.
    #[inline]
<<<<<<< HEAD
    pub fn get_single_mut(&mut self) -> Result<D::Item<'_, 's>, QuerySingleError> {
=======
    pub fn get_single_mut(&mut self) -> Result<D::Item<'_>, QuerySingleError> {
        self.reborrow().get_single_inner()
    }

    /// Returns a single query item when there is exactly one entity matching the query.
    /// This consumes the [`Query`] to return results with the actual "inner" world lifetime.
    ///
    /// If the number of query items is not exactly one, a [`QuerySingleError`] is returned instead.
    ///
    /// # Example
    ///
    /// ```
    /// # use bevy_ecs::prelude::*;
    /// #
    /// # #[derive(Component)]
    /// # struct Player;
    /// # #[derive(Component)]
    /// # struct Health(u32);
    /// #
    /// fn regenerate_player_health_system(query: Query<&mut Health, With<Player>>) {
    ///     let mut health = query.get_single_inner().expect("Error: Could not find a single player.");
    ///     health.0 += 1;
    /// }
    /// # bevy_ecs::system::assert_is_system(regenerate_player_health_system);
    /// ```
    ///
    /// # See also
    ///
    /// - [`get_single`](Self::get_single) to get the read-only query item.
    /// - [`get_single_mut`](Self::get_single_mut) to get the mutable query item.
    #[inline]
    pub fn get_single_inner(self) -> Result<D::Item<'w>, QuerySingleError> {
>>>>>>> 6be11a8a
        // SAFETY:
        // the query ensures mutable access to the components it accesses, and the query
        // is uniquely borrowed
        unsafe {
            self.state
                .get_single_unchecked_manual(self.world, self.last_run, self.this_run)
        }
    }

    /// Returns `true` if there are no query items.
    ///
    /// This is equivalent to `self.iter().next().is_none()`, and thus the worst case runtime will be `O(n)`
    /// where `n` is the number of *potential* matches. This can be notably expensive for queries that rely
    /// on non-archetypal filters such as [`Added`] or [`Changed`] which must individually check each query
    /// result for a match.
    ///
    /// # Example
    ///
    /// Here, the score is increased only if an entity with a `Player` component is present in the world:
    ///
    /// ```
    /// # use bevy_ecs::prelude::*;
    /// #
    /// # #[derive(Component)]
    /// # struct Player;
    /// # #[derive(Resource)]
    /// # struct Score(u32);
    /// fn update_score_system(query: Query<(), With<Player>>, mut score: ResMut<Score>) {
    ///     if !query.is_empty() {
    ///         score.0 += 1;
    ///     }
    /// }
    /// # bevy_ecs::system::assert_is_system(update_score_system);
    /// ```
    ///
    /// [`Added`]: crate::query::Added
    /// [`Changed`]: crate::query::Changed
    #[inline]
    pub fn is_empty(&self) -> bool {
        // SAFETY:
        // - `self.world` has permission to read any data required by the WorldQuery.
        // - `&self` ensures that no one currently has write access.
        // - `self.world` matches `self.state`.
        unsafe {
            self.state
                .is_empty_unsafe_world_cell(self.world, self.last_run, self.this_run)
        }
    }

    /// Returns `true` if the given [`Entity`] matches the query.
    ///
    /// This is always guaranteed to run in `O(1)` time.
    ///
    /// # Example
    ///
    /// ```
    /// # use bevy_ecs::prelude::*;
    /// #
    /// # #[derive(Component)]
    /// # struct InRange;
    /// #
    /// # #[derive(Resource)]
    /// # struct Target {
    /// #     entity: Entity,
    /// # }
    /// #
    /// fn targeting_system(in_range_query: Query<&InRange>, target: Res<Target>) {
    ///     if in_range_query.contains(target.entity) {
    ///         println!("Bam!")
    ///     }
    /// }
    /// # bevy_ecs::system::assert_is_system(targeting_system);
    /// ```
    #[inline]
    pub fn contains(&self, entity: Entity) -> bool {
        // SAFETY: NopFetch does not access any members while &self ensures no one has exclusive access
        unsafe {
            self.state
                .as_nop()
                .get_unchecked_manual(self.world, entity, self.last_run, self.this_run)
                .is_ok()
        }
    }

    /// Returns a [`QueryLens`] that can be used to get a query with a more general fetch.
    ///
    /// For example, this can transform a `Query<(&A, &mut B)>` to a `Query<&B>`.
    /// This can be useful for passing the query to another function. Note that since
    /// filter terms are dropped, non-archetypal filters like [`Added`](crate::query::Added) and
    /// [`Changed`](crate::query::Changed) will not be respected. To maintain or change filter
    /// terms see [`Self::transmute_lens_filtered`]
    ///
    /// ## Panics
    ///
    /// This will panic if `NewD` is not a subset of the original fetch `D`
    ///
    /// ## Example
    ///
    /// ```rust
    /// # use bevy_ecs::prelude::*;
    /// # use bevy_ecs::system::QueryLens;
    /// #
    /// # #[derive(Component)]
    /// # struct A(usize);
    /// #
    /// # #[derive(Component)]
    /// # struct B(usize);
    /// #
    /// # let mut world = World::new();
    /// #
    /// # world.spawn((A(10), B(5)));
    /// #
    /// fn reusable_function(lens: &mut QueryLens<&A>) {
    ///     assert_eq!(lens.query().single().0, 10);
    /// }
    ///
    /// // We can use the function in a system that takes the exact query.
    /// fn system_1(mut query: Query<&A>) {
    ///     reusable_function(&mut query.as_query_lens());
    /// }
    ///
    /// // We can also use it with a query that does not match exactly
    /// // by transmuting it.
    /// fn system_2(mut query: Query<(&mut A, &B)>) {
    ///     let mut lens = query.transmute_lens::<&A>();
    ///     reusable_function(&mut lens);
    /// }
    ///
    /// # let mut schedule = Schedule::default();
    /// # schedule.add_systems((system_1, system_2));
    /// # schedule.run(&mut world);
    /// ```
    ///
    /// ## Allowed Transmutes
    ///
    /// Besides removing parameters from the query,
    /// you can also make limited changes to the types of parameters.
    /// The new query must have a subset of the *read*, *write*, and *required* access of the original query.
    ///
    /// * `&mut T` and [`Mut<T>`](crate::change_detection::Mut) have read, write, and required access to `T`
    /// * `&T` and [`Ref<T>`](crate::change_detection::Ref) have read and required access to `T`
    /// * [`Option<D>`] and [`AnyOf<(D, ...)>`](crate::query::AnyOf) have the read and write access of the subqueries, but no required access
    /// * Tuples of query data and `#[derive(QueryData)]` structs have the union of the access of their subqueries
    /// * [`EntityMut`](crate::world::EntityMut) has read and write access to all components, but no required access
    /// * [`EntityRef`](crate::world::EntityRef) has read access to all components, but no required access
    /// * [`Entity`], [`EntityLocation`], [`&Archetype`], [`Has<T>`], and [`PhantomData<T>`] have no access at all,
    ///   so can be added to any query
    /// * [`FilteredEntityRef`](crate::world::FilteredEntityRef) and [`FilteredEntityMut`](crate::world::FilteredEntityMut)
    ///   have access determined by the [`QueryBuilder`](crate::query::QueryBuilder) used to construct them.
    ///   Any query can be transmuted to them, and they will receive the access of the source query,
    ///   but only if they are the top-level query and not nested
    /// * [`Added<T>`](crate::query::Added) and [`Changed<T>`](crate::query::Changed) filters have read and required access to `T`
    /// * [`With<T>`](crate::query::With) and [`Without<T>`](crate::query::Without) filters have no access at all,
    ///   so can be added to any query
    /// * Tuples of query filters and `#[derive(QueryFilter)]` structs have the union of the access of their subqueries
    /// * [`Or<(F, ...)>`](crate::query::Or) filters have the read access of the subqueries, but no required access
    ///
    /// ### Examples of valid transmutes
    ///
    /// ```rust
    /// # use bevy_ecs::{
    /// #     prelude::*,
    /// #     archetype::Archetype,
    /// #     entity::EntityLocation,
    /// #     query::{QueryData, QueryFilter},
    /// #     world::{FilteredEntityMut, FilteredEntityRef},
    /// # };
    /// # use std::marker::PhantomData;
    /// #
    /// # fn assert_valid_transmute<OldD: QueryData, NewD: QueryData>() {
    /// #     assert_valid_transmute_filtered::<OldD, (), NewD, ()>();
    /// # }
    /// #
    /// # fn assert_valid_transmute_filtered<OldD: QueryData, OldF: QueryFilter, NewD: QueryData, NewF: QueryFilter>() {
    /// #     let mut world = World::new();
    /// #     // Make sure all components in the new query are initialized
    /// #     let state = world.query_filtered::<NewD, NewF>();
    /// #     let state = world.query_filtered::<OldD, OldF>();
    /// #     state.transmute_filtered::<NewD, NewF>(&world);
    /// # }
    /// #
    /// # #[derive(Component)]
    /// # struct T;
    /// #
    /// # #[derive(Component)]
    /// # struct U;
    /// #
    /// # #[derive(Component)]
    /// # struct V;
    /// #
    /// // `&mut T` and `Mut<T>` access the same data and can be transmuted to each other,
    /// // `&T` and `Ref<T>` access the same data and can be transmuted to each other,
    /// // and mutable versions can be transmuted to read-only versions
    /// assert_valid_transmute::<&mut T, &T>();
    /// assert_valid_transmute::<&mut T, Mut<T>>();
    /// assert_valid_transmute::<Mut<T>, &mut T>();
    /// assert_valid_transmute::<&T, Ref<T>>();
    /// assert_valid_transmute::<Ref<T>, &T>();
    ///
    /// // The structure can be rearranged, or subqueries dropped
    /// assert_valid_transmute::<(&T, &U), &T>();
    /// assert_valid_transmute::<((&T, &U), &V), (&T, (&U, &V))>();
    /// assert_valid_transmute::<Option<(&T, &U)>, (Option<&T>, Option<&U>)>();
    ///
    /// // Queries with no access can be freely added
    /// assert_valid_transmute::<
    ///     &T,
    ///     (&T, Entity, EntityLocation, &Archetype, Has<U>, PhantomData<T>),
    /// >();
    ///
    /// // Required access can be transmuted to optional,
    /// // and optional access can be transmuted to other optional access
    /// assert_valid_transmute::<&T, Option<&T>>();
    /// assert_valid_transmute::<AnyOf<(&mut T, &mut U)>, Option<&T>>();
    /// // Note that removing subqueries from `AnyOf` will result
    /// // in an `AnyOf` where all subqueries can yield `None`!
    /// assert_valid_transmute::<AnyOf<(&T, &U, &V)>, AnyOf<(&T, &U)>>();
    /// assert_valid_transmute::<EntityMut, Option<&mut T>>();
    ///
    /// // Anything can be transmuted to `FilteredEntityRef` or `FilteredEntityMut`
    /// // This will create a `FilteredEntityMut` that only has read access to `T`
    /// assert_valid_transmute::<&T, FilteredEntityMut>();
    /// // This transmute will succeed, but the `FilteredEntityMut` will have no access!
    /// // It must be the top-level query to be given access, but here it is nested in a tuple.
    /// assert_valid_transmute::<&T, (Entity, FilteredEntityMut)>();
    ///
    /// // `Added<T>` and `Changed<T>` filters have the same access as `&T` data
    /// // Remember that they are only evaluated on the transmuted query, not the original query!
    /// assert_valid_transmute_filtered::<Entity, Changed<T>, &T, ()>();
    /// assert_valid_transmute_filtered::<&mut T, (), &T, Added<T>>();
    /// // Nested inside of an `Or` filter, they have the same access as `Option<&T>`.
    /// assert_valid_transmute_filtered::<Option<&T>, (), Entity, Or<(Changed<T>, With<U>)>>();
    /// ```
    ///
    /// [`EntityLocation`]: crate::entity::EntityLocation
    /// [`&Archetype`]: crate::archetype::Archetype
    /// [`Has<T>`]: crate::query::Has
    #[track_caller]
    pub fn transmute_lens<NewD: QueryData>(&mut self) -> QueryLens<'_, NewD> {
        self.transmute_lens_filtered::<NewD, ()>()
    }

    /// Returns a [`QueryLens`] that can be used to get a query with a more general fetch.
    /// This consumes the [`Query`] to return results with the actual "inner" world lifetime.
    ///
    /// For example, this can transform a `Query<(&A, &mut B)>` to a `Query<&B>`.
    /// This can be useful for passing the query to another function. Note that since
    /// filter terms are dropped, non-archetypal filters like [`Added`](crate::query::Added) and
    /// [`Changed`](crate::query::Changed) will not be respected. To maintain or change filter
    /// terms see [`Self::transmute_lens_filtered`]
    ///
    /// ## Panics
    ///
    /// This will panic if `NewD` is not a subset of the original fetch `Q`
    ///
    /// ## Example
    ///
    /// ```rust
    /// # use bevy_ecs::prelude::*;
    /// # use bevy_ecs::system::QueryLens;
    /// #
    /// # #[derive(Component)]
    /// # struct A(usize);
    /// #
    /// # #[derive(Component)]
    /// # struct B(usize);
    /// #
    /// # let mut world = World::new();
    /// #
    /// # world.spawn((A(10), B(5)));
    /// #
    /// fn reusable_function(mut lens: QueryLens<&A>) {
    ///     assert_eq!(lens.query().single().0, 10);
    /// }
    ///
    /// // We can use the function in a system that takes the exact query.
    /// fn system_1(query: Query<&A>) {
    ///     reusable_function(query.into_query_lens());
    /// }
    ///
    /// // We can also use it with a query that does not match exactly
    /// // by transmuting it.
    /// fn system_2(query: Query<(&mut A, &B)>) {
    ///     let mut lens = query.transmute_lens_inner::<&A>();
    ///     reusable_function(lens);
    /// }
    ///
    /// # let mut schedule = Schedule::default();
    /// # schedule.add_systems((system_1, system_2));
    /// # schedule.run(&mut world);
    /// ```
    ///
    /// ## Allowed Transmutes
    ///
    /// Besides removing parameters from the query, you can also
    /// make limited changes to the types of parameters.
    ///
    /// * Can always add/remove [`Entity`]
    /// * Can always add/remove [`EntityLocation`]
    /// * Can always add/remove [`&Archetype`]
    /// * `Ref<T>` <-> `&T`
    /// * `&mut T` -> `&T`
    /// * `&mut T` -> `Ref<T>`
    /// * [`EntityMut`](crate::world::EntityMut) -> [`EntityRef`](crate::world::EntityRef)
    ///  
    /// [`EntityLocation`]: crate::entity::EntityLocation
    /// [`&Archetype`]: crate::archetype::Archetype
    ///
    /// # See also
    ///
    /// - [`transmute_lens`](Self::transmute_lens) to convert to a lens using a mutable borrow of the [`Query`].
    #[track_caller]
    pub fn transmute_lens_inner<NewD: QueryData>(self) -> QueryLens<'w, NewD> {
        self.transmute_lens_filtered_inner::<NewD, ()>()
    }

    /// Equivalent to [`Self::transmute_lens`] but also includes a [`QueryFilter`] type.
    ///
    /// Note that the lens will iterate the same tables and archetypes as the original query. This means that
    /// additional archetypal query terms like [`With`](crate::query::With) and [`Without`](crate::query::Without)
    /// will not necessarily be respected and non-archetypal terms like [`Added`](crate::query::Added) and
    /// [`Changed`](crate::query::Changed) will only be respected if they are in the type signature.
    #[track_caller]
    pub fn transmute_lens_filtered<NewD: QueryData, NewF: QueryFilter>(
        &mut self,
    ) -> QueryLens<'_, NewD, NewF> {
        self.reborrow().transmute_lens_filtered_inner()
    }

    /// Equivalent to [`Self::transmute_lens_inner`] but also includes a [`QueryFilter`] type.
    /// This consumes the [`Query`] to return results with the actual "inner" world lifetime.
    ///
    /// Note that the lens will iterate the same tables and archetypes as the original query. This means that
    /// additional archetypal query terms like [`With`](crate::query::With) and [`Without`](crate::query::Without)
    /// will not necessarily be respected and non-archetypal terms like [`Added`](crate::query::Added) and
    /// [`Changed`](crate::query::Changed) will only be respected if they are in the type signature.
    ///
    /// # See also
    ///
    /// - [`transmute_lens_filtered`](Self::transmute_lens_filtered) to convert to a lens using a mutable borrow of the [`Query`].
    #[track_caller]
    pub fn transmute_lens_filtered_inner<NewD: QueryData, NewF: QueryFilter>(
        self,
    ) -> QueryLens<'w, NewD, NewF> {
        let state = self.state.transmute_filtered::<NewD, NewF>(self.world);
        QueryLens {
            world: self.world,
            state,
            last_run: self.last_run,
            this_run: self.this_run,
        }
    }

    /// Gets a [`QueryLens`] with the same accesses as the existing query
    pub fn as_query_lens(&mut self) -> QueryLens<'_, D> {
        self.transmute_lens()
    }

    /// Gets a [`QueryLens`] with the same accesses as the existing query
    ///
    /// # See also
    ///
    /// - [`as_query_lens`](Self::as_query_lens) to convert to a lens using a mutable borrow of the [`Query`].
    pub fn into_query_lens(self) -> QueryLens<'w, D> {
        self.transmute_lens_inner()
    }

    /// Returns a [`QueryLens`] that can be used to get a query with the combined fetch.
    ///
    /// For example, this can take a `Query<&A>` and a `Query<&B>` and return a `Query<(&A, &B)>`.
    /// The returned query will only return items with both `A` and `B`. Note that since filters
    /// are dropped, non-archetypal filters like `Added` and `Changed` will not be respected.
    /// To maintain or change filter terms see `Self::join_filtered`.
    ///
    /// ## Example
    ///
    /// ```rust
    /// # use bevy_ecs::prelude::*;
    /// # use bevy_ecs::system::QueryLens;
    /// #
    /// # #[derive(Component)]
    /// # struct Transform;
    /// #
    /// # #[derive(Component)]
    /// # struct Player;
    /// #
    /// # #[derive(Component)]
    /// # struct Enemy;
    /// #
    /// # let mut world = World::default();
    /// # world.spawn((Transform, Player));
    /// # world.spawn((Transform, Enemy));
    ///
    /// fn system(
    ///     mut transforms: Query<&Transform>,
    ///     mut players: Query<&Player>,
    ///     mut enemies: Query<&Enemy>
    /// ) {
    ///     let mut players_transforms: QueryLens<(&Transform, &Player)> = transforms.join(&mut players);
    ///     for (transform, player) in &players_transforms.query() {
    ///         // do something with a and b
    ///     }
    ///
    ///     let mut enemies_transforms: QueryLens<(&Transform, &Enemy)> = transforms.join(&mut enemies);
    ///     for (transform, enemy) in &enemies_transforms.query() {
    ///         // do something with a and b
    ///     }
    /// }
    ///
    /// # let mut schedule = Schedule::default();
    /// # schedule.add_systems(system);
    /// # schedule.run(&mut world);
    /// ```
    /// ## Panics
    ///
    /// This will panic if `NewD` is not a subset of the union of the original fetch `Q` and `OtherD`.
    ///
    /// ## Allowed Transmutes
    ///
    /// Like `transmute_lens` the query terms can be changed with some restrictions.
    /// See [`Self::transmute_lens`] for more details.
    pub fn join<OtherD: QueryData, NewD: QueryData>(
        &mut self,
        other: &mut Query<OtherD>,
    ) -> QueryLens<'_, NewD> {
        self.join_filtered(other)
    }

    /// Returns a [`QueryLens`] that can be used to get a query with the combined fetch.
    /// This consumes the [`Query`] to return results with the actual "inner" world lifetime.
    ///
    /// For example, this can take a `Query<&A>` and a `Query<&B>` and return a `Query<(&A, &B)>`.
    /// The returned query will only return items with both `A` and `B`. Note that since filters
    /// are dropped, non-archetypal filters like `Added` and `Changed` will not be respected.
    /// To maintain or change filter terms see `Self::join_filtered`.
    ///
    /// ## Panics
    ///
    /// This will panic if `NewD` is not a subset of the union of the original fetch `Q` and `OtherD`.
    ///
    /// ## Allowed Transmutes
    ///
    /// Like `transmute_lens` the query terms can be changed with some restrictions.
    /// See [`Self::transmute_lens`] for more details.
    ///
    /// # See also
    ///
    /// - [`join`](Self::join) to join using a mutable borrow of the [`Query`].
    pub fn join_inner<OtherD: QueryData, NewD: QueryData>(
        self,
        other: &mut Query<OtherD>,
    ) -> QueryLens<'w, NewD> {
        self.join_filtered_inner(other)
    }

    /// Equivalent to [`Self::join`] but also includes a [`QueryFilter`] type.
    ///
    /// Note that the lens with iterate a subset of the original queries' tables
    /// and archetypes. This means that additional archetypal query terms like
    /// `With` and `Without` will not necessarily be respected and non-archetypal
    /// terms like `Added` and `Changed` will only be respected if they are in
    /// the type signature.
    pub fn join_filtered<
        OtherD: QueryData,
        OtherF: QueryFilter,
        NewD: QueryData,
        NewF: QueryFilter,
    >(
        &mut self,
        other: &mut Query<OtherD, OtherF>,
    ) -> QueryLens<'_, NewD, NewF> {
        self.reborrow().join_filtered_inner(other)
    }

    /// Equivalent to [`Self::join_inner`] but also includes a [`QueryFilter`] type.
    /// This consumes the [`Query`] to return results with the actual "inner" world lifetime.
    ///
    /// Note that the lens with iterate a subset of the original queries' tables
    /// and archetypes. This means that additional archetypal query terms like
    /// `With` and `Without` will not necessarily be respected and non-archetypal
    /// terms like `Added` and `Changed` will only be respected if they are in
    /// the type signature.
    ///
    /// # See also
    ///
    /// - [`join_filtered`](Self::join_filtered) to join using a mutable borrow of the [`Query`].
    pub fn join_filtered_inner<
        OtherD: QueryData,
        OtherF: QueryFilter,
        NewD: QueryData,
        NewF: QueryFilter,
    >(
        self,
        other: &mut Query<OtherD, OtherF>,
    ) -> QueryLens<'w, NewD, NewF> {
        let state = self
            .state
            .join_filtered::<OtherD, OtherF, NewD, NewF>(self.world, other.state);
        QueryLens {
            world: self.world,
            state,
            last_run: self.last_run,
            this_run: self.this_run,
        }
    }
}

impl<'w, 's, D: QueryData, F: QueryFilter> IntoIterator for Query<'w, 's, D, F> {
    type Item = D::Item<'w>;
    type IntoIter = QueryIter<'w, 's, D, F>;

    fn into_iter(self) -> Self::IntoIter {
        // SAFETY:
        // - `self.world` has permission to access the required components.
        // - We consume the query, so mutable queries cannot alias.
        //   Read-only queries are `Copy`, but may alias themselves.
        unsafe {
            self.state
                .iter_unchecked_manual(self.world, self.last_run, self.this_run)
        }
    }
}

impl<'w, 's, D: QueryData, F: QueryFilter> IntoIterator for &'w Query<'_, 's, D, F> {
    type Item = ROQueryItem<'w, 's, D>;
    type IntoIter = QueryIter<'w, 's, D::ReadOnly, F>;

    fn into_iter(self) -> Self::IntoIter {
        self.iter()
    }
}

impl<'w, 's, D: QueryData, F: QueryFilter> IntoIterator for &'w mut Query<'_, 's, D, F> {
    type Item = D::Item<'w, 's>;
    type IntoIter = QueryIter<'w, 's, D, F>;

    fn into_iter(self) -> Self::IntoIter {
        self.iter_mut()
    }
}

impl<'w, 's, D: ReadOnlyQueryData, F: QueryFilter> Query<'w, 's, D, F> {
<<<<<<< HEAD
    /// Returns the query item for the given [`Entity`], with the actual "inner" world lifetime.
    ///
    /// In case of a nonexisting entity or mismatched component, a [`QueryEntityError`] is
    /// returned instead.
    ///
    /// This can only return immutable data (mutable data will be cast to an immutable form).
    /// See [`get_mut`](Self::get_mut) for queries that contain at least one mutable component.
    ///
    /// # Example
    ///
    /// Here, `get` is used to retrieve the exact query item of the entity specified by the
    /// `SelectedCharacter` resource.
    ///
    /// ```
    /// # use bevy_ecs::prelude::*;
    /// #
    /// # #[derive(Resource)]
    /// # struct SelectedCharacter { entity: Entity }
    /// # #[derive(Component)]
    /// # struct Character { name: String }
    /// #
    /// fn print_selected_character_name_system(
    ///        query: Query<&Character>,
    ///        selection: Res<SelectedCharacter>
    /// )
    /// {
    ///     if let Ok(selected_character) = query.get(selection.entity) {
    ///         println!("{}", selected_character.name);
    ///     }
    /// }
    /// # bevy_ecs::system::assert_is_system(print_selected_character_name_system);
    /// ```
    #[inline]
    pub fn get_inner(&self, entity: Entity) -> Result<ROQueryItem<'w, 's, D>, QueryEntityError> {
        // SAFETY: system runs without conflicts with other systems.
        // same-system queries have runtime borrow checks when they conflict
        unsafe {
            self.state.as_readonly().get_unchecked_manual(
                self.world,
                entity,
                self.last_run,
                self.this_run,
            )
        }
    }

=======
>>>>>>> 6be11a8a
    /// Returns an [`Iterator`] over the query items, with the actual "inner" world lifetime.
    ///
    /// This can only return immutable data (mutable data will be cast to an immutable form).
    /// See [`Self::iter_mut`] for queries that contain at least one mutable component.
    ///
    /// # Example
    ///
    /// Here, the `report_names_system` iterates over the `Player` component of every entity
    /// that contains it:
    ///
    /// ```
    /// # use bevy_ecs::prelude::*;
    /// #
    /// # #[derive(Component)]
    /// # struct Player { name: String }
    /// #
    /// fn report_names_system(query: Query<&Player>) {
    ///     for player in &query {
    ///         println!("Say hello to {}!", player.name);
    ///     }
    /// }
    /// # bevy_ecs::system::assert_is_system(report_names_system);
    /// ```
    #[inline]
    pub fn iter_inner(&self) -> QueryIter<'w, 's, D::ReadOnly, F> {
        (*self).into_iter()
    }
}

/// Type returned from [`Query::transmute_lens`] containing the new [`QueryState`].
///
/// Call [`query`](QueryLens::query) or [`into`](Into::into) to construct the resulting [`Query`]
pub struct QueryLens<'w, Q: QueryData, F: QueryFilter = ()> {
    world: UnsafeWorldCell<'w>,
    state: QueryState<Q, F>,
    last_run: Tick,
    this_run: Tick,
}

impl<'w, Q: QueryData, F: QueryFilter> QueryLens<'w, Q, F> {
    /// Create a [`Query`] from the underlying [`QueryState`].
    pub fn query(&mut self) -> Query<'w, '_, Q, F> {
        Query {
            world: self.world,
            state: &self.state,
            last_run: self.last_run,
            this_run: self.this_run,
        }
    }
}

impl<'w, 's, Q: QueryData, F: QueryFilter> From<&'s mut QueryLens<'w, Q, F>>
    for Query<'w, 's, Q, F>
{
    fn from(value: &'s mut QueryLens<'w, Q, F>) -> Query<'w, 's, Q, F> {
        value.query()
    }
}

impl<'w, 'q, Q: QueryData, F: QueryFilter> From<&'q mut Query<'w, '_, Q, F>>
    for QueryLens<'q, Q, F>
{
    fn from(value: &'q mut Query<'w, '_, Q, F>) -> QueryLens<'q, Q, F> {
        value.transmute_lens_filtered()
    }
}

/// [System parameter] that provides access to single entity's components, much like [`Query::single`]/[`Query::single_mut`].
///
/// This [`SystemParam`](crate::system::SystemParam) fails validation if zero or more than one matching entity exists.
/// This will cause a panic, but can be configured to do nothing or warn once.
///
/// Use [`Option<Single<D, F>>`] instead if zero or one matching entities can exist.
///
/// See [`Query`] for more details.
///
/// [System parameter]: crate::system::SystemParam
pub struct Single<'w, 's, D: QueryData, F: QueryFilter = ()> {
    pub(crate) item: D::Item<'w, 's>,
    pub(crate) _filter: PhantomData<F>,
}

impl<'w, 's, D: QueryData, F: QueryFilter> Deref for Single<'w, 's, D, F> {
    type Target = D::Item<'w, 's>;

    fn deref(&self) -> &Self::Target {
        &self.item
    }
}

impl<'w, 's, D: QueryData, F: QueryFilter> DerefMut for Single<'w, 's, D, F> {
    fn deref_mut(&mut self) -> &mut Self::Target {
        &mut self.item
    }
}

impl<'w, 's, D: QueryData, F: QueryFilter> Single<'w, 's, D, F> {
    /// Returns the inner item with ownership.
    pub fn into_inner(self) -> D::Item<'w, 's> {
        self.item
    }
}

/// [System parameter] that works very much like [`Query`] except it always contains at least one matching entity.
///
/// This [`SystemParam`](crate::system::SystemParam) fails validation if no matching entities exist.
/// This will cause a panic, but can be configured to do nothing or warn once.
///
/// Much like [`Query::is_empty`] the worst case runtime will be `O(n)` where `n` is the number of *potential* matches.
/// This can be notably expensive for queries that rely on non-archetypal filters such as [`Added`](crate::query::Added) or [`Changed`](crate::query::Changed)
/// which must individually check each query result for a match.
///
/// See [`Query`] for more details.
///
/// [System parameter]: crate::system::SystemParam
pub struct Populated<'w, 's, D: QueryData, F: QueryFilter = ()>(pub(crate) Query<'w, 's, D, F>);

impl<'w, 's, D: QueryData, F: QueryFilter> Deref for Populated<'w, 's, D, F> {
    type Target = Query<'w, 's, D, F>;

    fn deref(&self) -> &Self::Target {
        &self.0
    }
}

impl<D: QueryData, F: QueryFilter> DerefMut for Populated<'_, '_, D, F> {
    fn deref_mut(&mut self) -> &mut Self::Target {
        &mut self.0
    }
}

impl<'w, 's, D: QueryData, F: QueryFilter> Populated<'w, 's, D, F> {
    /// Returns the inner item with ownership.
    pub fn into_inner(self) -> Query<'w, 's, D, F> {
        self.0
    }
}<|MERGE_RESOLUTION|>--- conflicted
+++ resolved
@@ -1116,22 +1116,8 @@
     ///
     /// - [`get_mut`](Self::get_mut) to get a mutable query item.
     #[inline]
-<<<<<<< HEAD
     pub fn get(&self, entity: Entity) -> Result<ROQueryItem<'_, 's, D>, QueryEntityError> {
-        // SAFETY: system runs without conflicts with other systems.
-        // same-system queries have runtime borrow checks when they conflict
-        unsafe {
-            self.state.as_readonly().get_unchecked_manual(
-                self.world,
-                entity,
-                self.last_run,
-                self.this_run,
-            )
-        }
-=======
-    pub fn get(&self, entity: Entity) -> Result<ROQueryItem<'_, D>, QueryEntityError> {
         self.as_readonly().get_inner(entity)
->>>>>>> 6be11a8a
     }
 
     /// Returns the read-only query items for the given array of [`Entity`].
@@ -1148,19 +1134,8 @@
     pub fn get_many<const N: usize>(
         &self,
         entities: [Entity; N],
-<<<<<<< HEAD
     ) -> Result<[ROQueryItem<'_, 's, D>; N], QueryEntityError> {
-        // SAFETY:
-        // - `&self` ensures there is no mutable access to any components accessible to this query.
-        // - `self.world` matches `self.state`.
-        unsafe {
-            self.state
-                .get_many_read_only_manual(self.world, entities, self.last_run, self.this_run)
-        }
-=======
-    ) -> Result<[ROQueryItem<'_, D>; N], QueryEntityError> {
         self.as_readonly().get_many_inner(entities)
->>>>>>> 6be11a8a
     }
 
     /// Returns the read-only query items for the given array of [`Entity`].
@@ -1243,10 +1218,7 @@
     ///
     /// - [`get`](Self::get) to get a read-only query item.
     #[inline]
-<<<<<<< HEAD
     pub fn get_mut(&mut self, entity: Entity) -> Result<D::Item<'_, 's>, QueryEntityError> {
-=======
-    pub fn get_mut(&mut self, entity: Entity) -> Result<D::Item<'_>, QueryEntityError> {
         self.reborrow().get_inner(entity)
     }
 
@@ -1262,7 +1234,6 @@
     /// - [`get_mut`](Self::get_mut) to get the item using a mutable borrow of the [`Query`].
     #[inline]
     pub fn get_inner(self, entity: Entity) -> Result<D::Item<'w>, QueryEntityError<'w>> {
->>>>>>> 6be11a8a
         // SAFETY: system runs without conflicts with other systems.
         // same-system queries have runtime borrow checks when they conflict
         unsafe {
@@ -1284,10 +1255,7 @@
     pub fn get_many_mut<const N: usize>(
         &mut self,
         entities: [Entity; N],
-<<<<<<< HEAD
     ) -> Result<[D::Item<'_, 's>; N], QueryEntityError> {
-=======
-    ) -> Result<[D::Item<'_>; N], QueryEntityError> {
         self.reborrow().get_many_inner(entities)
     }
 
@@ -1306,7 +1274,6 @@
         self,
         entities: [Entity; N],
     ) -> Result<[D::Item<'w>; N], QueryEntityError<'w>> {
->>>>>>> 6be11a8a
         // SAFETY: scheduler ensures safe Query world access
         unsafe {
             self.state
@@ -1386,22 +1353,12 @@
     ///
     /// - [`get_mut`](Self::get_mut) for the safe version.
     #[inline]
-<<<<<<< HEAD
     pub unsafe fn get_unchecked(
         &self,
         entity: Entity,
     ) -> Result<D::Item<'_, 's>, QueryEntityError> {
-        // SEMI-SAFETY: system runs without conflicts with other systems.
-        // same-system queries have runtime borrow checks when they conflict
-        unsafe {
-            self.state
-                .get_unchecked_manual(self.world, entity, self.last_run, self.this_run)
-        }
-=======
-    pub unsafe fn get_unchecked(&self, entity: Entity) -> Result<D::Item<'_>, QueryEntityError> {
         // SAFETY: The caller promises that this will not result in multiple mutable references.
         unsafe { self.reborrow_unsafe() }.get_inner(entity)
->>>>>>> 6be11a8a
     }
 
     /// Returns a single read-only query item when there is exactly one entity matching the query.
@@ -1466,22 +1423,8 @@
     /// - [`get_single_mut`](Self::get_single_mut) to get the mutable query item.
     /// - [`single`](Self::single) for the panicking version.
     #[inline]
-<<<<<<< HEAD
     pub fn get_single(&self) -> Result<ROQueryItem<'_, 's, D>, QuerySingleError> {
-        // SAFETY:
-        // the query ensures that the components it accesses are not mutably accessible somewhere else
-        // and the query is read only.
-        unsafe {
-            self.state.as_readonly().get_single_unchecked_manual(
-                self.world,
-                self.last_run,
-                self.this_run,
-            )
-        }
-=======
-    pub fn get_single(&self) -> Result<ROQueryItem<'_, D>, QuerySingleError> {
         self.as_readonly().get_single_inner()
->>>>>>> 6be11a8a
     }
 
     /// Returns a single query item when there is exactly one entity matching the query.
@@ -1542,10 +1485,7 @@
     /// - [`get_single`](Self::get_single) to get the read-only query item.
     /// - [`single_mut`](Self::single_mut) for the panicking version.
     #[inline]
-<<<<<<< HEAD
     pub fn get_single_mut(&mut self) -> Result<D::Item<'_, 's>, QuerySingleError> {
-=======
-    pub fn get_single_mut(&mut self) -> Result<D::Item<'_>, QuerySingleError> {
         self.reborrow().get_single_inner()
     }
 
@@ -1577,7 +1517,6 @@
     /// - [`get_single_mut`](Self::get_single_mut) to get the mutable query item.
     #[inline]
     pub fn get_single_inner(self) -> Result<D::Item<'w>, QuerySingleError> {
->>>>>>> 6be11a8a
         // SAFETY:
         // the query ensures mutable access to the components it accesses, and the query
         // is uniquely borrowed
@@ -2120,55 +2059,6 @@
 }
 
 impl<'w, 's, D: ReadOnlyQueryData, F: QueryFilter> Query<'w, 's, D, F> {
-<<<<<<< HEAD
-    /// Returns the query item for the given [`Entity`], with the actual "inner" world lifetime.
-    ///
-    /// In case of a nonexisting entity or mismatched component, a [`QueryEntityError`] is
-    /// returned instead.
-    ///
-    /// This can only return immutable data (mutable data will be cast to an immutable form).
-    /// See [`get_mut`](Self::get_mut) for queries that contain at least one mutable component.
-    ///
-    /// # Example
-    ///
-    /// Here, `get` is used to retrieve the exact query item of the entity specified by the
-    /// `SelectedCharacter` resource.
-    ///
-    /// ```
-    /// # use bevy_ecs::prelude::*;
-    /// #
-    /// # #[derive(Resource)]
-    /// # struct SelectedCharacter { entity: Entity }
-    /// # #[derive(Component)]
-    /// # struct Character { name: String }
-    /// #
-    /// fn print_selected_character_name_system(
-    ///        query: Query<&Character>,
-    ///        selection: Res<SelectedCharacter>
-    /// )
-    /// {
-    ///     if let Ok(selected_character) = query.get(selection.entity) {
-    ///         println!("{}", selected_character.name);
-    ///     }
-    /// }
-    /// # bevy_ecs::system::assert_is_system(print_selected_character_name_system);
-    /// ```
-    #[inline]
-    pub fn get_inner(&self, entity: Entity) -> Result<ROQueryItem<'w, 's, D>, QueryEntityError> {
-        // SAFETY: system runs without conflicts with other systems.
-        // same-system queries have runtime borrow checks when they conflict
-        unsafe {
-            self.state.as_readonly().get_unchecked_manual(
-                self.world,
-                entity,
-                self.last_run,
-                self.this_run,
-            )
-        }
-    }
-
-=======
->>>>>>> 6be11a8a
     /// Returns an [`Iterator`] over the query items, with the actual "inner" world lifetime.
     ///
     /// This can only return immutable data (mutable data will be cast to an immutable form).
