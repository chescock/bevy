--- conflicted
+++ resolved
@@ -1629,16 +1629,7 @@
                 entity,
                 location.table_row,
             ) {
-<<<<<<< HEAD
                 Ok(self.state.fetch(&mut fetch, entity, location.table_row))
-=======
-                Ok(D::fetch(
-                    &self.state.fetch_state,
-                    &mut fetch,
-                    entity,
-                    location.table_row,
-                ))
->>>>>>> b1297649
             } else {
                 Err(QueryEntityError::QueryDoesNotMatch(
                     entity,
