use crate::{
    batching::BatchingStrategy,
    component::Tick,
    entity::{Entity, EntityBorrow, EntityDoesNotExistError, EntitySet},
    query::{
        DebugCheckedUnwrap, NopWorldQuery, QueryCombinationIter, QueryData, QueryEntityError,
        QueryFilter, QueryIter, QueryManyIter, QueryManyUniqueIter, QueryParIter, QueryParManyIter,
        QueryParManyUniqueIter, QuerySingleError, QueryState, ROQueryItem, ReadOnlyQueryData,
    },
    world::unsafe_world_cell::UnsafeWorldCell,
};
use core::{
    marker::PhantomData,
    mem::MaybeUninit,
    ops::{Deref, DerefMut},
};

/// [System parameter] that provides selective access to the [`Component`] data stored in a [`World`].
///
/// Enables access to [entity identifiers] and [components] from a system, without the need to directly access the world.
/// Its iterators and getter methods return *query items*.
/// Each query item is a type containing data relative to an entity.
///
/// `Query` is a generic data structure that accepts two type parameters:
///
/// - **`D` (query data).**
///   The type of data contained in the query item.
///   Only entities that match the requested data will generate an item.
///   Must implement the [`QueryData`] trait.
/// - **`F` (query filter).**
///   A set of conditions that determines whether query items should be kept or discarded.
///   Must implement the [`QueryFilter`] trait.
///   This type parameter is optional.
///
/// [`World`]: crate::world::World
///
/// # Similar parameters
///
/// [`Query`] has few sibling [`SystemParam`](crate::system::system_param::SystemParam)s, which perform additional validation:
/// - [`Single`] - Exactly one matching query item.
/// - [`Option<Single>`] - Zero or one matching query item.
/// - [`Populated`] - At least one matching query item.
///
/// Those parameters will prevent systems from running if their requirements aren't met.
///
/// # System parameter declaration
///
/// A query should always be declared as a system parameter.
/// This section shows the most common idioms involving the declaration of `Query`.
///
/// ## Component access
///
/// A query defined with a reference to a component as the query fetch type parameter can be used to generate items that refer to the data of said component.
///
/// ```
/// # use bevy_ecs::prelude::*;
/// # #[derive(Component)]
/// # struct ComponentA;
/// # fn immutable_ref(
/// // A component can be accessed by shared reference...
/// query: Query<&ComponentA>
/// # ) {}
/// # bevy_ecs::system::assert_is_system(immutable_ref);
///
/// # fn mutable_ref(
/// // ... or by mutable reference.
/// query: Query<&mut ComponentA>
/// # ) {}
/// # bevy_ecs::system::assert_is_system(mutable_ref);
/// ```
///
/// ## Query filtering
///
/// Setting the query filter type parameter will ensure that each query item satisfies the given condition.
///
/// ```
/// # use bevy_ecs::prelude::*;
/// # #[derive(Component)]
/// # struct ComponentA;
/// # #[derive(Component)]
/// # struct ComponentB;
/// # fn system(
/// // Just `ComponentA` data will be accessed, but only for entities that also contain
/// // `ComponentB`.
/// query: Query<&ComponentA, With<ComponentB>>
/// # ) {}
/// # bevy_ecs::system::assert_is_system(system);
/// ```
///
/// ## `QueryData` or `QueryFilter` tuples
///
/// Using tuples, each `Query` type parameter can contain multiple elements.
///
/// In the following example, two components are accessed simultaneously, and the query items are filtered on two conditions.
///
/// ```
/// # use bevy_ecs::prelude::*;
/// # #[derive(Component)]
/// # struct ComponentA;
/// # #[derive(Component)]
/// # struct ComponentB;
/// # #[derive(Component)]
/// # struct ComponentC;
/// # #[derive(Component)]
/// # struct ComponentD;
/// # fn immutable_ref(
/// query: Query<(&ComponentA, &ComponentB), (With<ComponentC>, Without<ComponentD>)>
/// # ) {}
/// # bevy_ecs::system::assert_is_system(immutable_ref);
/// ```
///
/// ## Entity identifier access
///
/// The identifier of an entity can be made available inside the query item by including [`Entity`] in the query fetch type parameter.
///
/// ```
/// # use bevy_ecs::prelude::*;
/// # #[derive(Component)]
/// # struct ComponentA;
/// # fn system(
/// query: Query<(Entity, &ComponentA)>
/// # ) {}
/// # bevy_ecs::system::assert_is_system(system);
/// ```
///
/// ## Optional component access
///
/// A component can be made optional in a query by wrapping it into an [`Option`].
/// In this way, a query item can still be generated even if the queried entity does not contain the wrapped component.
/// In this case, its corresponding value will be `None`.
///
/// ```
/// # use bevy_ecs::prelude::*;
/// # #[derive(Component)]
/// # struct ComponentA;
/// # #[derive(Component)]
/// # struct ComponentB;
/// # fn system(
/// // Generates items for entities that contain `ComponentA`, and optionally `ComponentB`.
/// query: Query<(&ComponentA, Option<&ComponentB>)>
/// # ) {}
/// # bevy_ecs::system::assert_is_system(system);
/// ```
///
/// See the documentation for [`AnyOf`] to idiomatically declare many optional components.
///
/// See the [performance] section to learn more about the impact of optional components.
///
/// ## Disjoint queries
///
/// A system cannot contain two queries that break Rust's mutability rules.
/// In this case, the [`Without`] filter can be used to disjoint them.
///
/// In the following example, two queries mutably access the same component.
/// Executing this system will panic, since an entity could potentially match the two queries at the same time by having both `Player` and `Enemy` components.
/// This would violate mutability rules.
///
/// ```should_panic
/// # use bevy_ecs::prelude::*;
/// # #[derive(Component)]
/// # struct Health;
/// # #[derive(Component)]
/// # struct Player;
/// # #[derive(Component)]
/// # struct Enemy;
/// #
/// fn randomize_health(
///     player_query: Query<&mut Health, With<Player>>,
///     enemy_query: Query<&mut Health, With<Enemy>>,
/// )
/// # {}
/// # let mut randomize_health_system = IntoSystem::into_system(randomize_health);
/// # let mut world = World::new();
/// # randomize_health_system.initialize(&mut world);
/// # randomize_health_system.run((), &mut world);
/// ```
///
/// Adding a `Without` filter will disjoint the queries.
/// In this way, any entity that has both `Player` and `Enemy` components is excluded from both queries.
///
/// ```
/// # use bevy_ecs::prelude::*;
/// # #[derive(Component)]
/// # struct Health;
/// # #[derive(Component)]
/// # struct Player;
/// # #[derive(Component)]
/// # struct Enemy;
/// #
/// fn randomize_health(
///     player_query: Query<&mut Health, (With<Player>, Without<Enemy>)>,
///     enemy_query: Query<&mut Health, (With<Enemy>, Without<Player>)>,
/// )
/// # {}
/// # let mut randomize_health_system = IntoSystem::into_system(randomize_health);
/// # let mut world = World::new();
/// # randomize_health_system.initialize(&mut world);
/// # randomize_health_system.run((), &mut world);
/// ```
///
/// An alternative to this idiom is to wrap the conflicting queries into a [`ParamSet`](super::ParamSet).
///
/// ## Whole Entity Access
///
/// [`EntityRef`]s can be fetched from a query. This will give read-only access to any component on the entity,
/// and can be used to dynamically fetch any component without baking it into the query type. Due to this global
/// access to the entity, this will block any other system from parallelizing with it. As such these queries
/// should be sparingly used.
///
/// ```
/// # use bevy_ecs::prelude::*;
/// # #[derive(Component)]
/// # struct ComponentA;
/// # fn system(
/// query: Query<(EntityRef, &ComponentA)>
/// # ) {}
/// # bevy_ecs::system::assert_is_system(system);
/// ```
///
/// As `EntityRef` can read any component on an entity, a query using it will conflict with *any* mutable
/// access. It is strongly advised to couple `EntityRef` queries with the use of either `With`/`Without`
/// filters or `ParamSets`. This also limits the scope of the query, which will improve iteration performance
/// and also allows it to parallelize with other non-conflicting systems.
///
/// ```should_panic
/// # use bevy_ecs::prelude::*;
/// # #[derive(Component)]
/// # struct ComponentA;
/// # fn system(
/// // This will panic!
/// // EntityRef provides read access to ALL components on an entity.
/// // When combined with &mut ComponentA in the same query, it creates
/// // a conflict because EntityRef could read ComponentA while the &mut
/// // attempts to modify it - violating Rust's borrowing rules of no
/// // simultaneous read+write access.
/// query: Query<(EntityRef, &mut ComponentA)>
/// # ) {}
/// # bevy_ecs::system::assert_system_does_not_conflict(system);
/// ```
/// ```
/// # use bevy_ecs::prelude::*;
/// # #[derive(Component)]
/// # struct ComponentA;
/// # #[derive(Component)]
/// # struct ComponentB;
/// # fn system(
/// // This will not panic.
/// // This creates a perfect separation where:
/// // 1. First query reads entities that have ComponentA
/// // 2. Second query modifies ComponentB only on entities that DON'T have ComponentA
/// // Result: No entity can ever be accessed by both queries simultaneously
/// query_a: Query<EntityRef, With<ComponentA>>,
/// query_b: Query<&mut ComponentB, Without<ComponentA>>,
/// # ) {}
/// # bevy_ecs::system::assert_system_does_not_conflict(system);
/// ```
/// The fundamental rule: [`EntityRef`]'s ability to read all components means it can never
/// coexist with mutable access. With/Without filters guarantee this by keeping the
/// queries on completely separate entities.
///
/// # Accessing query items
///
/// The following table summarizes the behavior of the safe methods that can be used to get query items.
///
/// |Query methods|Effect|
/// |:---:|---|
/// |[`iter`]\[[`_mut`][`iter_mut`]]|Returns an iterator over all query items.|
/// |[[`iter().for_each()`][`for_each`]\[[`iter_mut().for_each()`][`for_each`]],<br>[`par_iter`]\[[`_mut`][`par_iter_mut`]]|Runs a specified function for each query item.|
/// |[`iter_many`]\[[`_mut`][`iter_many_mut`]]|Iterates or runs a specified function over query items generated by a list of entities.|
/// |[`iter_combinations`]\[[`_mut`][`iter_combinations_mut`]]|Returns an iterator over all combinations of a specified number of query items.|
/// |[`get`]\[[`_mut`][`get_mut`]]|Returns the query item for the specified entity.|
/// |[`many`]\[[`_mut`][`many_mut`]],<br>[`get_many`]\[[`_mut`][`get_many_mut`]]|Returns the query items for the specified entities.|
/// |[`single`]\[[`_mut`][`single_mut`]],<br>[`single`]\[[`_mut`][`single_mut`]]|Returns the query item while verifying that there aren't others.|
///
/// There are two methods for each type of query operation: immutable and mutable (ending with `_mut`).
/// When using immutable methods, the query items returned are of type [`ROQueryItem`], a read-only version of the query item.
/// In this circumstance, every mutable reference in the query fetch type parameter is substituted by a shared reference.
///
/// # Performance
///
/// Creating a `Query` is a low-cost constant operation.
/// Iterating it, on the other hand, fetches data from the world and generates items, which can have a significant computational cost.
///
/// [`Table`] component storage type is much more optimized for query iteration than [`SparseSet`].
///
/// Two systems cannot be executed in parallel if both access the same component type where at least one of the accesses is mutable.
/// This happens unless the executor can verify that no entity could be found in both queries.
///
/// Optional components increase the number of entities a query has to match against.
/// This can hurt iteration performance, especially if the query solely consists of only optional components, since the query would iterate over each entity in the world.
///
/// The following table compares the computational complexity of the various methods and operations, where:
///
/// - **n** is the number of entities that match the query,
/// - **r** is the number of elements in a combination,
/// - **k** is the number of involved entities in the operation,
/// - **a** is the number of archetypes in the world,
/// - **C** is the [binomial coefficient], used to count combinations.
///   <sub>n</sub>C<sub>r</sub> is read as "*n* choose *r*" and is equivalent to the number of distinct unordered subsets of *r* elements that can be taken from a set of *n* elements.
///
/// |Query operation|Computational complexity|
/// |:---:|:---:|
/// |[`iter`]\[[`_mut`][`iter_mut`]]|O(n)|
/// |[[`iter().for_each()`][`for_each`]\[[`iter_mut().for_each()`][`for_each`]],<br>[`par_iter`]\[[`_mut`][`par_iter_mut`]]|O(n)|
/// |[`iter_many`]\[[`_mut`][`iter_many_mut`]]|O(k)|
/// |[`iter_combinations`]\[[`_mut`][`iter_combinations_mut`]]|O(<sub>n</sub>C<sub>r</sub>)|
/// |[`get`]\[[`_mut`][`get_mut`]]|O(1)|
/// |([`get_`][`get_many`])[`many`]|O(k)|
/// |([`get_`][`get_many_mut`])[`many_mut`]|O(k<sup>2</sup>)|
/// |[`single`]\[[`_mut`][`single_mut`]],<br>[`single`]\[[`_mut`][`single_mut`]]|O(a)|
/// |Archetype based filtering ([`With`], [`Without`], [`Or`])|O(a)|
/// |Change detection filtering ([`Added`], [`Changed`])|O(a + n)|
///
/// # `Iterator::for_each`
///
/// `for_each` methods are seen to be generally faster than directly iterating through `iter` on worlds with high archetype
/// fragmentation, and may enable additional optimizations like [autovectorization]. It is strongly advised to only use
/// [`Iterator::for_each`] if it tangibly improves performance.  *Always* be sure profile or benchmark both before and
/// after the change!
///
/// ```rust
/// # use bevy_ecs::prelude::*;
/// # #[derive(Component)]
/// # struct ComponentA;
/// # fn system(
/// # query: Query<&ComponentA>,
/// # ) {
/// // This might be result in better performance...
/// query.iter().for_each(|component| {
///     // do things with the component
/// });
/// // ...than this. Always be sure to benchmark to validate the difference!
/// for component in query.iter() {
///     // do things with the component
/// }
/// # }
/// # bevy_ecs::system::assert_system_does_not_conflict(system);
/// ```
///
/// [`Component`]: crate::component::Component
/// [autovectorization]: https://en.wikipedia.org/wiki/Automatic_vectorization
/// [`Added`]: crate::query::Added
/// [`AnyOf`]: crate::query::AnyOf
/// [binomial coefficient]: https://en.wikipedia.org/wiki/Binomial_coefficient
/// [`Changed`]: crate::query::Changed
/// [components]: crate::component::Component
/// [entity identifiers]: Entity
/// [`EntityRef`]: crate::world::EntityRef
/// [`for_each`]: #iterator-for-each
/// [`get`]: Self::get
/// [`get_many`]: Self::get_many
/// [`get_many_mut`]: Self::get_many_mut
/// [`get_mut`]: Self::get_mut
/// [`single`]: Self::single
/// [`single_mut`]: Self::single_mut
/// [`iter`]: Self::iter
/// [`iter_combinations`]: Self::iter_combinations
/// [`iter_combinations_mut`]: Self::iter_combinations_mut
/// [`iter_many`]: Self::iter_many
/// [`iter_many_mut`]: Self::iter_many_mut
/// [`iter_mut`]: Self::iter_mut
/// [`many`]: Self::many
/// [`many_mut`]: Self::many_mut
/// [`Or`]: crate::query::Or
/// [`par_iter`]: Self::par_iter
/// [`par_iter_mut`]: Self::par_iter_mut
/// [performance]: #performance
/// [`Single`]: Single
/// [`Option<Single>`]: Single
/// [`single`]: Self::single
/// [`single_mut`]: Self::single_mut
/// [`SparseSet`]: crate::storage::SparseSet
/// [System parameter]: crate::system::SystemParam
/// [`Table`]: crate::storage::Table
/// [`With`]: crate::query::With
/// [`Without`]: crate::query::Without
pub struct Query<'world, 'state, D: QueryData, F: QueryFilter = ()> {
    // SAFETY: Must have access to the components registered in `state`.
    world: UnsafeWorldCell<'world>,
    state: &'state QueryState<D, F>,
    last_run: Tick,
    this_run: Tick,
}

impl<D: ReadOnlyQueryData, F: QueryFilter> Clone for Query<'_, '_, D, F> {
    fn clone(&self) -> Self {
        *self
    }
}

impl<D: ReadOnlyQueryData, F: QueryFilter> Copy for Query<'_, '_, D, F> {}

impl<D: QueryData, F: QueryFilter> core::fmt::Debug for Query<'_, '_, D, F> {
    fn fmt(&self, f: &mut core::fmt::Formatter) -> core::fmt::Result {
        f.debug_struct("Query")
            .field("matched_entities", &self.iter().count())
            .field("state", &self.state)
            .field("last_run", &self.last_run)
            .field("this_run", &self.this_run)
            .field("world", &self.world)
            .finish()
    }
}

impl<'w, 's, D: QueryData, F: QueryFilter> Query<'w, 's, D, F> {
    /// Creates a new query.
    ///
    /// # Safety
    ///
    /// * This will create a query that could violate memory safety rules. Make sure that this is only
    ///   called in ways that ensure the queries have unique mutable access.
    /// * `world` must be the world used to create `state`.
    #[inline]
    pub(crate) unsafe fn new(
        world: UnsafeWorldCell<'w>,
        state: &'s QueryState<D, F>,
        last_run: Tick,
        this_run: Tick,
    ) -> Self {
        Self {
            world,
            state,
            last_run,
            this_run,
        }
    }

    /// Returns another `Query` from this that fetches the read-only version of the query items.
    ///
    /// For example, `Query<(&mut D1, &D2, &mut D3), With<F>>` will become `Query<(&D1, &D2, &D3), With<F>>`.
    /// This can be useful when working around the borrow checker,
    /// or reusing functionality between systems via functions that accept query types.
    ///
    /// # See also
    ///
    /// [`into_readonly`](Self::into_readonly) for a version that consumes the `Query` to return one with the full `'world` lifetime.
    pub fn as_readonly(&self) -> Query<'_, 's, D::ReadOnly, F> {
        // SAFETY: The reborrowed query is converted to read-only, so it cannot perform mutable access,
        // and the original query is held with a shared borrow, so it cannot perform mutable access either.
        unsafe { self.reborrow_unsafe() }.into_readonly()
    }

    /// Returns another `Query` from this does not return any data, which can be faster.
    fn as_nop(&self) -> Query<'_, 's, NopWorldQuery<D>, F> {
        let new_state = self.state.as_nop();
        // SAFETY:
        // - The reborrowed query is converted to read-only, so it cannot perform mutable access,
        //   and the original query is held with a shared borrow, so it cannot perform mutable access either.
        //   Note that although `NopWorldQuery` itself performs *no* access and could soundly alias a mutable query,
        //   it has the original `QueryState::component_access` and could be `transmute`d to a read-only query.
        // - The world matches because it was the same one used to construct self.
        unsafe { Query::new(self.world, new_state, self.last_run, self.this_run) }
    }

    /// Returns another `Query` from this that fetches the read-only version of the query items.
    ///
    /// For example, `Query<(&mut D1, &D2, &mut D3), With<F>>` will become `Query<(&D1, &D2, &D3), With<F>>`.
    /// This can be useful when working around the borrow checker,
    /// or reusing functionality between systems via functions that accept query types.
    ///
    /// # See also
    ///
    /// [`as_readonly`](Self::as_readonly) for a version that borrows the `Query` instead of consuming it.
    pub fn into_readonly(self) -> Query<'w, 's, D::ReadOnly, F> {
        let new_state = self.state.as_readonly();
        // SAFETY:
        // - This is memory safe because it turns the query immutable.
        // - The world matches because it was the same one used to construct self.
        unsafe { Query::new(self.world, new_state, self.last_run, self.this_run) }
    }

    /// Returns a new `Query` reborrowing the access from this one. The current query will be unusable
    /// while the new one exists.
    ///
    /// # Example
    ///
    /// For example this allows to call other methods or other systems that require an owned `Query` without
    /// completely giving up ownership of it.
    ///
    /// ```
    /// # use bevy_ecs::prelude::*;
    /// #
    /// # #[derive(Component)]
    /// # struct ComponentA;
    ///
    /// fn helper_system(query: Query<&ComponentA>) { /* ... */}
    ///
    /// fn system(mut query: Query<&ComponentA>) {
    ///     helper_system(query.reborrow());
    ///     // Can still use query here:
    ///     for component in &query {
    ///         // ...
    ///     }
    /// }
    /// ```
    pub fn reborrow(&mut self) -> Query<'_, 's, D, F> {
        // SAFETY: this query is exclusively borrowed while the new one exists, so
        // no overlapping access can occur.
        unsafe { self.reborrow_unsafe() }
    }

    /// Returns a new `Query` reborrowing the access from this one.
    /// The current query will still be usable while the new one exists, but must not be used in a way that violates aliasing.
    ///
    /// # Safety
    ///
    /// This function makes it possible to violate Rust's aliasing guarantees.
    /// You must make sure this call does not result in a mutable or shared reference to a component with a mutable reference.
    ///
    /// # See also
    ///
    /// - [`reborrow`](Self::reborrow) for the safe versions.
    pub unsafe fn reborrow_unsafe(&self) -> Query<'_, 's, D, F> {
        // SAFETY:
        // - This is memory safe because the caller ensures that there are no conflicting references.
        // - The world matches because it was the same one used to construct self.
        unsafe { self.copy_unsafe() }
    }

    /// Returns a new `Query` copying the access from this one.
    /// The current query will still be usable while the new one exists, but must not be used in a way that violates aliasing.
    ///
    /// # Safety
    ///
    /// This function makes it possible to violate Rust's aliasing guarantees.
    /// You must make sure this call does not result in a mutable or shared reference to a component with a mutable reference.
    ///
    /// # See also
    ///
    /// - [`reborrow_unsafe`](Self::reborrow_unsafe) for a safer version that constrains the returned `'w` lifetime to the length of the borrow.
    unsafe fn copy_unsafe(&self) -> Query<'w, 's, D, F> {
        // SAFETY:
        // - This is memory safe because the caller ensures that there are no conflicting references.
        // - The world matches because it was the same one used to construct self.
        unsafe { Query::new(self.world, self.state, self.last_run, self.this_run) }
    }

    /// Returns an [`Iterator`] over the read-only query items.
    ///
    /// This iterator is always guaranteed to return results from each matching entity once and only once.
    /// Iteration order is not guaranteed.
    ///
    /// # Example
    ///
    /// Here, the `report_names_system` iterates over the `Player` component of every entity that contains it:
    ///
    /// ```
    /// # use bevy_ecs::prelude::*;
    /// #
    /// # #[derive(Component)]
    /// # struct Player { name: String }
    /// #
    /// fn report_names_system(query: Query<&Player>) {
    ///     for player in &query {
    ///         println!("Say hello to {}!", player.name);
    ///     }
    /// }
    /// # bevy_ecs::system::assert_is_system(report_names_system);
    /// ```
    ///
    /// # See also
    ///
    /// [`iter_mut`](Self::iter_mut) for mutable query items.
    #[inline]
    pub fn iter(&self) -> QueryIter<'_, 's, D::ReadOnly, F> {
        self.as_readonly().into_iter()
    }

    /// Returns an [`Iterator`] over the query items.
    ///
    /// This iterator is always guaranteed to return results from each matching entity once and only once.
    /// Iteration order is not guaranteed.
    ///
    /// # Example
    ///
    /// Here, the `gravity_system` updates the `Velocity` component of every entity that contains it:
    ///
    /// ```
    /// # use bevy_ecs::prelude::*;
    /// #
    /// # #[derive(Component)]
    /// # struct Velocity { x: f32, y: f32, z: f32 }
    /// fn gravity_system(mut query: Query<&mut Velocity>) {
    ///     const DELTA: f32 = 1.0 / 60.0;
    ///     for mut velocity in &mut query {
    ///         velocity.y -= 9.8 * DELTA;
    ///     }
    /// }
    /// # bevy_ecs::system::assert_is_system(gravity_system);
    /// ```
    ///
    /// # See also
    ///
    /// [`iter`](Self::iter) for read-only query items.
    #[inline]
    pub fn iter_mut(&mut self) -> QueryIter<'_, 's, D, F> {
        self.reborrow().into_iter()
    }

    /// Returns a [`QueryCombinationIter`] over all combinations of `K` read-only query items without repetition.
    ///
    /// This iterator is always guaranteed to return results from each unique pair of matching entities.
    /// Iteration order is not guaranteed.
    ///
    /// # Example
    ///
    /// ```
    /// # use bevy_ecs::prelude::*;
    /// # #[derive(Component)]
    /// # struct ComponentA;
    /// #
    /// fn some_system(query: Query<&ComponentA>) {
    ///     for [a1, a2] in query.iter_combinations() {
    ///         // ...
    ///     }
    /// }
    /// ```
    ///
    /// # See also
    ///
    /// - [`iter_combinations_mut`](Self::iter_combinations_mut) for mutable query item combinations.
    /// - [`iter_combinations_inner`](Self::iter_combinations_inner) for mutable query item combinations with the full `'world` lifetime.
    #[inline]
    pub fn iter_combinations<const K: usize>(
        &self,
    ) -> QueryCombinationIter<'_, 's, D::ReadOnly, F, K> {
        self.as_readonly().iter_combinations_inner()
    }

    /// Returns a [`QueryCombinationIter`] over all combinations of `K` query items without repetition.
    ///
    /// This iterator is always guaranteed to return results from each unique pair of matching entities.
    /// Iteration order is not guaranteed.
    ///
    /// # Example
    ///
    /// ```
    /// # use bevy_ecs::prelude::*;
    /// # #[derive(Component)]
    /// # struct ComponentA;
    /// fn some_system(mut query: Query<&mut ComponentA>) {
    ///     let mut combinations = query.iter_combinations_mut();
    ///     while let Some([mut a1, mut a2]) = combinations.fetch_next() {
    ///         // mutably access components data
    ///     }
    /// }
    /// ```
    ///
    /// # See also
    ///
    /// - [`iter_combinations`](Self::iter_combinations) for read-only query item combinations.
    /// - [`iter_combinations_inner`](Self::iter_combinations_inner) for mutable query item combinations with the full `'world` lifetime.
    #[inline]
    pub fn iter_combinations_mut<const K: usize>(
        &mut self,
    ) -> QueryCombinationIter<'_, 's, D, F, K> {
        self.reborrow().iter_combinations_inner()
    }

    /// Returns a [`QueryCombinationIter`] over all combinations of `K` query items without repetition.
    /// This consumes the [`Query`] to return results with the actual "inner" world lifetime.
    ///
    /// This iterator is always guaranteed to return results from each unique pair of matching entities.
    /// Iteration order is not guaranteed.
    ///
    /// # Example
    ///
    /// ```
    /// # use bevy_ecs::prelude::*;
    /// # #[derive(Component)]
    /// # struct ComponentA;
    /// fn some_system(query: Query<&mut ComponentA>) {
    ///     let mut combinations = query.iter_combinations_inner();
    ///     while let Some([mut a1, mut a2]) = combinations.fetch_next() {
    ///         // mutably access components data
    ///     }
    /// }
    /// ```
    ///
    /// # See also
    ///
    /// - [`iter_combinations`](Self::iter_combinations) for read-only query item combinations.
    /// - [`iter_combinations_mut`](Self::iter_combinations_mut) for mutable query item combinations.
    #[inline]
    pub fn iter_combinations_inner<const K: usize>(self) -> QueryCombinationIter<'w, 's, D, F, K> {
        // SAFETY: `self.world` has permission to access the required components.
        unsafe { QueryCombinationIter::new(self.world, self.state, self.last_run, self.this_run) }
    }

    /// Returns an [`Iterator`] over the read-only query items generated from an [`Entity`] list.
    ///
    /// Items are returned in the order of the list of entities, and may not be unique if the input
    /// doesn't guarantee uniqueness. Entities that don't match the query are skipped.
    ///
    /// # Example
    ///
    /// ```
    /// # use bevy_ecs::prelude::*;
    /// # #[derive(Component)]
    /// # struct Counter {
    /// #     value: i32
    /// # }
    /// #
    /// // A component containing an entity list.
    /// #[derive(Component)]
    /// struct Friends {
    ///     list: Vec<Entity>,
    /// }
    ///
    /// fn system(
    ///     friends_query: Query<&Friends>,
    ///     counter_query: Query<&Counter>,
    /// ) {
    ///     for friends in &friends_query {
    ///         for counter in counter_query.iter_many(&friends.list) {
    ///             println!("Friend's counter: {}", counter.value);
    ///         }
    ///     }
    /// }
    /// # bevy_ecs::system::assert_is_system(system);
    /// ```
    ///
    /// # See also
    ///
    /// - [`iter_many_mut`](Self::iter_many_mut) to get mutable query items.
    /// - [`iter_many_inner`](Self::iter_many_inner) to get mutable query items with the full `'world` lifetime.
    #[inline]
    pub fn iter_many<EntityList: IntoIterator<Item: EntityBorrow>>(
        &self,
        entities: EntityList,
    ) -> QueryManyIter<'_, 's, D::ReadOnly, F, EntityList::IntoIter> {
        self.as_readonly().iter_many_inner(entities)
    }

    /// Returns an iterator over the query items generated from an [`Entity`] list.
    ///
    /// Items are returned in the order of the list of entities, and may not be unique if the input
    /// doesn't guarantee uniqueness. Entities that don't match the query are skipped.
    ///
    /// # Examples
    ///
    /// ```
    /// # use bevy_ecs::prelude::*;
    /// #[derive(Component)]
    /// struct Counter {
    ///     value: i32
    /// }
    ///
    /// #[derive(Component)]
    /// struct Friends {
    ///     list: Vec<Entity>,
    /// }
    ///
    /// fn system(
    ///     friends_query: Query<&Friends>,
    ///     mut counter_query: Query<&mut Counter>,
    /// ) {
    ///     for friends in &friends_query {
    ///         let mut iter = counter_query.iter_many_mut(&friends.list);
    ///         while let Some(mut counter) = iter.fetch_next() {
    ///             println!("Friend's counter: {}", counter.value);
    ///             counter.value += 1;
    ///         }
    ///     }
    /// }
    /// # bevy_ecs::system::assert_is_system(system);
    /// ```
    /// # See also
    ///
    /// - [`iter_many`](Self::iter_many) to get read-only query items.
    /// - [`iter_many_inner`](Self::iter_many_inner) to get mutable query items with the full `'world` lifetime.
    #[inline]
    pub fn iter_many_mut<EntityList: IntoIterator<Item: EntityBorrow>>(
        &mut self,
        entities: EntityList,
    ) -> QueryManyIter<'_, 's, D, F, EntityList::IntoIter> {
        self.reborrow().iter_many_inner(entities)
    }

    /// Returns an iterator over the query items generated from an [`Entity`] list.
    /// This consumes the [`Query`] to return results with the actual "inner" world lifetime.
    ///
    /// Items are returned in the order of the list of entities, and may not be unique if the input
    /// doesn't guarantee uniqueness. Entities that don't match the query are skipped.
    ///
    /// # See also
    ///
    /// - [`iter_many`](Self::iter_many) to get read-only query items.
    /// - [`iter_many_mut`](Self::iter_many_mut) to get mutable query items.
    #[inline]
    pub fn iter_many_inner<EntityList: IntoIterator<Item: EntityBorrow>>(
        self,
        entities: EntityList,
    ) -> QueryManyIter<'w, 's, D, F, EntityList::IntoIter> {
        // SAFETY: `self.world` has permission to access the required components.
        unsafe {
            QueryManyIter::new(
                self.world,
                self.state,
                entities,
                self.last_run,
                self.this_run,
            )
        }
    }

    /// Returns an [`Iterator`] over the unique read-only query items generated from an [`EntitySet`].
    ///
    /// Items are returned in the order of the list of entities. Entities that don't match the query are skipped.
    ///
    /// # Example
    ///
    /// ```
    /// # use bevy_ecs::{prelude::*, entity::{EntitySet, UniqueEntityIter}};
    /// # use core::slice;
    /// # #[derive(Component)]
    /// # struct Counter {
    /// #     value: i32
    /// # }
    /// #
    /// // `Friends` ensures that it only lists unique entities.
    /// #[derive(Component)]
    /// struct Friends {
    ///     unique_list: Vec<Entity>,
    /// }
    ///
    /// impl<'a> IntoIterator for &'a Friends {
    ///
    ///     type Item = &'a Entity;
    ///     type IntoIter = UniqueEntityIter<slice::Iter<'a, Entity>>;
    ///  
    ///     fn into_iter(self) -> Self::IntoIter {
    ///         // SAFETY: `Friends` ensures that it unique_list contains only unique entities.
    ///        unsafe { UniqueEntityIter::from_iterator_unchecked(self.unique_list.iter()) }
    ///     }
    /// }
    ///
    /// fn system(
    ///     friends_query: Query<&Friends>,
    ///     counter_query: Query<&Counter>,
    /// ) {
    ///     for friends in &friends_query {
    ///         for counter in counter_query.iter_many_unique(friends) {
    ///             println!("Friend's counter: {:?}", counter.value);
    ///         }
    ///     }
    /// }
    /// # bevy_ecs::system::assert_is_system(system);
    /// ```
    ///
    /// # See also
    ///
    /// - [`iter_many_unique_mut`](Self::iter_many_unique_mut) to get mutable query items.
    /// - [`iter_many_unique_inner`](Self::iter_many_unique_inner) to get with the actual "inner" world lifetime.
    #[inline]
    pub fn iter_many_unique<EntityList: EntitySet>(
        &self,
        entities: EntityList,
    ) -> QueryManyUniqueIter<'_, 's, D::ReadOnly, F, EntityList::IntoIter> {
        self.as_readonly().iter_many_unique_inner(entities)
    }

    /// Returns an iterator over the unique query items generated from an [`EntitySet`].
    ///
    /// Items are returned in the order of the list of entities. Entities that don't match the query are skipped.
    ///
    /// # Examples
    ///
    /// ```
    /// # use bevy_ecs::{prelude::*, entity::{EntitySet, UniqueEntityIter}};
    /// # use core::slice;
    /// #[derive(Component)]
    /// struct Counter {
    ///     value: i32
    /// }
    ///
    /// // `Friends` ensures that it only lists unique entities.
    /// #[derive(Component)]
    /// struct Friends {
    ///     unique_list: Vec<Entity>,
    /// }
    ///
    /// impl<'a> IntoIterator for &'a Friends {
    ///     type Item = &'a Entity;
    ///     type IntoIter = UniqueEntityIter<slice::Iter<'a, Entity>>;
    ///
    ///     fn into_iter(self) -> Self::IntoIter {
    ///         // SAFETY: `Friends` ensures that it unique_list contains only unique entities.
    ///         unsafe { UniqueEntityIter::from_iterator_unchecked(self.unique_list.iter()) }
    ///     }
    /// }
    ///
    /// fn system(
    ///     friends_query: Query<&Friends>,
    ///     mut counter_query: Query<&mut Counter>,
    /// ) {
    ///     for friends in &friends_query {
    ///         for mut counter in counter_query.iter_many_unique_mut(friends) {
    ///             println!("Friend's counter: {:?}", counter.value);
    ///             counter.value += 1;
    ///         }
    ///     }
    /// }
    /// # bevy_ecs::system::assert_is_system(system);
    /// ```
    /// # See also
    ///
    /// - [`iter_many_unique`](Self::iter_many_unique) to get read-only query items.
    /// - [`iter_many_unique_inner`](Self::iter_many_unique_inner) to get with the actual "inner" world lifetime.
    #[inline]
    pub fn iter_many_unique_mut<EntityList: EntitySet>(
        &mut self,
        entities: EntityList,
    ) -> QueryManyUniqueIter<'_, 's, D, F, EntityList::IntoIter> {
        self.reborrow().iter_many_unique_inner(entities)
    }

    /// Returns an iterator over the unique query items generated from an [`EntitySet`].
    /// This consumes the [`Query`] to return results with the actual "inner" world lifetime.
    ///
    /// Items are returned in the order of the list of entities. Entities that don't match the query are skipped.
    ///
    /// # Examples
    ///
    /// ```
    /// # use bevy_ecs::{prelude::*, entity::{EntitySet, UniqueEntityIter}};
    /// # use core::slice;
    /// #[derive(Component)]
    /// struct Counter {
    ///     value: i32
    /// }
    ///
    /// // `Friends` ensures that it only lists unique entities.
    /// #[derive(Component)]
    /// struct Friends {
    ///     unique_list: Vec<Entity>,
    /// }
    ///
    /// impl<'a> IntoIterator for &'a Friends {
    ///     type Item = &'a Entity;
    ///     type IntoIter = UniqueEntityIter<slice::Iter<'a, Entity>>;
    ///
    ///     fn into_iter(self) -> Self::IntoIter {
    ///         // SAFETY: `Friends` ensures that it unique_list contains only unique entities.
    ///         unsafe { UniqueEntityIter::from_iterator_unchecked(self.unique_list.iter()) }
    ///     }
    /// }
    ///
    /// fn system(
    ///     friends_query: Query<&Friends>,
    ///     mut counter_query: Query<&mut Counter>,
    /// ) {
    ///     let friends = friends_query.single().unwrap();
    ///     for mut counter in counter_query.iter_many_unique_inner(friends) {
    ///         println!("Friend's counter: {:?}", counter.value);
    ///         counter.value += 1;
    ///     }
    /// }
    /// # bevy_ecs::system::assert_is_system(system);
    /// ```
    /// # See also
    ///
    /// - [`iter_many_unique`](Self::iter_many_unique) to get read-only query items.
    /// - [`iter_many_unique_mut`](Self::iter_many_unique_mut) to get mutable query items.
    #[inline]
    pub fn iter_many_unique_inner<EntityList: EntitySet>(
        self,
        entities: EntityList,
    ) -> QueryManyUniqueIter<'w, 's, D, F, EntityList::IntoIter> {
        // SAFETY: `self.world` has permission to access the required components.
        unsafe {
            QueryManyUniqueIter::new(
                self.world,
                self.state,
                entities,
                self.last_run,
                self.this_run,
            )
        }
    }

    /// Returns an [`Iterator`] over the query items.
    ///
    /// This iterator is always guaranteed to return results from each matching entity once and only once.
    /// Iteration order is not guaranteed.
    ///
    /// # Safety
    ///
    /// This function makes it possible to violate Rust's aliasing guarantees.
    /// You must make sure this call does not result in multiple mutable references to the same component.
    ///
    /// # See also
    ///
    /// - [`iter`](Self::iter) and [`iter_mut`](Self::iter_mut) for the safe versions.
    #[inline]
    pub unsafe fn iter_unsafe(&self) -> QueryIter<'_, 's, D, F> {
        // SAFETY: The caller promises that this will not result in multiple mutable references.
        unsafe { self.reborrow_unsafe() }.into_iter()
    }

    /// Iterates over all possible combinations of `K` query items without repetition.
    ///
    /// This iterator is always guaranteed to return results from each unique pair of matching entities.
    /// Iteration order is not guaranteed.
    ///
    /// # Safety
    ///
    /// This allows aliased mutability.
    /// You must make sure this call does not result in multiple mutable references to the same component.
    ///
    /// # See also
    ///
    /// - [`iter_combinations`](Self::iter_combinations) and [`iter_combinations_mut`](Self::iter_combinations_mut) for the safe versions.
    #[inline]
    pub unsafe fn iter_combinations_unsafe<const K: usize>(
        &self,
    ) -> QueryCombinationIter<'_, 's, D, F, K> {
        // SAFETY: The caller promises that this will not result in multiple mutable references.
        unsafe { self.reborrow_unsafe() }.iter_combinations_inner()
    }

    /// Returns an [`Iterator`] over the query items generated from an [`Entity`] list.
    ///
    /// Items are returned in the order of the list of entities, and may not be unique if the input
    /// doesnn't guarantee uniqueness. Entities that don't match the query are skipped.
    ///
    /// # Safety
    ///
    /// This allows aliased mutability and does not check for entity uniqueness.
    /// You must make sure this call does not result in multiple mutable references to the same component.
    /// Particular care must be taken when collecting the data (rather than iterating over it one item at a time) such as via [`Iterator::collect`].
    ///
    /// # See also
    ///
    /// - [`iter_many_mut`](Self::iter_many_mut) to safely access the query items.
    pub unsafe fn iter_many_unsafe<EntityList: IntoIterator<Item: EntityBorrow>>(
        &self,
        entities: EntityList,
    ) -> QueryManyIter<'_, 's, D, F, EntityList::IntoIter> {
        // SAFETY: The caller promises that this will not result in multiple mutable references.
        unsafe { self.reborrow_unsafe() }.iter_many_inner(entities)
    }

    /// Returns an [`Iterator`] over the unique query items generated from an [`Entity`] list.
    ///
    /// Items are returned in the order of the list of entities. Entities that don't match the query are skipped.
    ///
    /// # Safety
    ///
    /// This allows aliased mutability.
    /// You must make sure this call does not result in multiple mutable references to the same component.
    ///
    /// # See also
    ///
    /// - [`iter_many_unique`](Self::iter_many_unique) to get read-only query items.
    /// - [`iter_many_unique_mut`](Self::iter_many_unique_mut) to get mutable query items.
    /// - [`iter_many_unique_inner`](Self::iter_many_unique_inner) to get with the actual "inner" world lifetime.
    pub unsafe fn iter_many_unique_unsafe<EntityList: EntitySet>(
        &self,
        entities: EntityList,
    ) -> QueryManyUniqueIter<'_, 's, D, F, EntityList::IntoIter> {
        // SAFETY: The caller promises that this will not result in multiple mutable references.
        unsafe { self.reborrow_unsafe() }.iter_many_unique_inner(entities)
    }

    /// Returns a parallel iterator over the query results for the given [`World`].
    ///
    /// This parallel iterator is always guaranteed to return results from each matching entity once and
    /// only once.  Iteration order and thread assignment is not guaranteed.
    ///
    /// If the `multithreaded` feature is disabled, iterating with this operates identically to [`Iterator::for_each`]
    /// on [`QueryIter`].
    ///
    /// This can only be called for read-only queries, see [`par_iter_mut`] for write-queries.
    ///
    /// Note that you must use the `for_each` method to iterate over the
    /// results, see [`par_iter_mut`] for an example.
    ///
    /// [`par_iter_mut`]: Self::par_iter_mut
    /// [`World`]: crate::world::World
    #[inline]
    pub fn par_iter(&self) -> QueryParIter<'_, '_, D::ReadOnly, F> {
        self.as_readonly().par_iter_inner()
    }

    /// Returns a parallel iterator over the query results for the given [`World`].
    ///
    /// This parallel iterator is always guaranteed to return results from each matching entity once and
    /// only once.  Iteration order and thread assignment is not guaranteed.
    ///
    /// If the `multithreaded` feature is disabled, iterating with this operates identically to [`Iterator::for_each`]
    /// on [`QueryIter`].
    ///
    /// This can only be called for mutable queries, see [`par_iter`] for read-only-queries.
    ///
    /// # Example
    ///
    /// Here, the `gravity_system` updates the `Velocity` component of every entity that contains it:
    ///
    /// ```
    /// # use bevy_ecs::prelude::*;
    /// #
    /// # #[derive(Component)]
    /// # struct Velocity { x: f32, y: f32, z: f32 }
    /// fn gravity_system(mut query: Query<&mut Velocity>) {
    ///     const DELTA: f32 = 1.0 / 60.0;
    ///     query.par_iter_mut().for_each(|mut velocity| {
    ///         velocity.y -= 9.8 * DELTA;
    ///     });
    /// }
    /// # bevy_ecs::system::assert_is_system(gravity_system);
    /// ```
    ///
    /// [`par_iter`]: Self::par_iter
    /// [`World`]: crate::world::World
    #[inline]
    pub fn par_iter_mut(&mut self) -> QueryParIter<'_, '_, D, F> {
        self.reborrow().par_iter_inner()
    }

    /// Returns a parallel iterator over the query results for the given [`World`](crate::world::World).
    /// This consumes the [`Query`] to return results with the actual "inner" world lifetime.
    ///
    /// This parallel iterator is always guaranteed to return results from each matching entity once and
    /// only once.  Iteration order and thread assignment is not guaranteed.
    ///
    /// If the `multithreaded` feature is disabled, iterating with this operates identically to [`Iterator::for_each`]
    /// on [`QueryIter`].
    ///
    /// # Example
    ///
    /// Here, the `gravity_system` updates the `Velocity` component of every entity that contains it:
    ///
    /// ```
    /// # use bevy_ecs::prelude::*;
    /// #
    /// # #[derive(Component)]
    /// # struct Velocity { x: f32, y: f32, z: f32 }
    /// fn gravity_system(query: Query<&mut Velocity>) {
    ///     const DELTA: f32 = 1.0 / 60.0;
    ///     query.par_iter_inner().for_each(|mut velocity| {
    ///         velocity.y -= 9.8 * DELTA;
    ///     });
    /// }
    /// # bevy_ecs::system::assert_is_system(gravity_system);
    /// ```
    #[inline]
    pub fn par_iter_inner(self) -> QueryParIter<'w, 's, D, F> {
        QueryParIter {
            world: self.world,
            state: self.state,
            last_run: self.last_run,
            this_run: self.this_run,
            batching_strategy: BatchingStrategy::new(),
        }
    }

    /// Returns a parallel iterator over the read-only query items generated from an [`Entity`] list.
    ///
    /// Entities that don't match the query are skipped. Iteration order and thread assignment is not guaranteed.
    ///
    /// If the `multithreaded` feature is disabled, iterating with this operates identically to [`Iterator::for_each`]
    /// on [`QueryManyIter`].
    ///
    /// This can only be called for read-only queries. To avoid potential aliasing, there is no `par_iter_many_mut` equivalent.
    /// See [`par_iter_many_unique_mut`] for an alternative using [`EntitySet`].
    ///
    /// Note that you must use the `for_each` method to iterate over the
    /// results, see [`par_iter_mut`] for an example.
    ///
    /// [`par_iter_many_unique_mut`]: Self::par_iter_many_unique_mut
    /// [`par_iter_mut`]: Self::par_iter_mut
    #[inline]
    pub fn par_iter_many<EntityList: IntoIterator<Item: EntityBorrow>>(
        &self,
        entities: EntityList,
    ) -> QueryParManyIter<'_, '_, D::ReadOnly, F, EntityList::Item> {
        QueryParManyIter {
            world: self.world,
            state: self.state.as_readonly(),
            entity_list: entities.into_iter().collect(),
            last_run: self.last_run,
            this_run: self.this_run,
            batching_strategy: BatchingStrategy::new(),
        }
    }

    /// Returns a parallel iterator over the unique read-only query items generated from an [`EntitySet`].
    ///
    /// Entities that don't match the query are skipped. Iteration order and thread assignment is not guaranteed.
    ///
    /// If the `multithreaded` feature is disabled, iterating with this operates identically to [`Iterator::for_each`]
    /// on [`QueryManyUniqueIter`].
    ///
    /// This can only be called for read-only queries, see [`par_iter_many_unique_mut`] for write-queries.
    ///
    /// Note that you must use the `for_each` method to iterate over the
    /// results, see [`par_iter_mut`] for an example.
    ///
    /// [`par_iter_many_unique_mut`]: Self::par_iter_many_unique_mut
    /// [`par_iter_mut`]: Self::par_iter_mut
    #[inline]
    pub fn par_iter_many_unique<EntityList: EntitySet<Item: Sync>>(
        &self,
        entities: EntityList,
    ) -> QueryParManyUniqueIter<'_, '_, D::ReadOnly, F, EntityList::Item> {
        QueryParManyUniqueIter {
            world: self.world,
            state: self.state.as_readonly(),
            entity_list: entities.into_iter().collect(),
            last_run: self.last_run,
            this_run: self.this_run,
            batching_strategy: BatchingStrategy::new(),
        }
    }

    /// Returns a parallel iterator over the unique query items generated from an [`EntitySet`].
    ///
    /// Entities that don't match the query are skipped. Iteration order and thread assignment is not guaranteed.
    ///
    /// If the `multithreaded` feature is disabled, iterating with this operates identically to [`Iterator::for_each`]
    /// on [`QueryManyUniqueIter`].
    ///
    /// This can only be called for mutable queries, see [`par_iter_many_unique`] for read-only-queries.
    ///
    /// Note that you must use the `for_each` method to iterate over the
    /// results, see [`par_iter_mut`] for an example.
    ///
    /// [`par_iter_many_unique`]: Self::par_iter_many_unique
    /// [`par_iter_mut`]: Self::par_iter_mut
    #[inline]
    pub fn par_iter_many_unique_mut<EntityList: EntitySet<Item: Sync>>(
        &mut self,
        entities: EntityList,
    ) -> QueryParManyUniqueIter<'_, '_, D, F, EntityList::Item> {
        QueryParManyUniqueIter {
            world: self.world,
            state: self.state,
            entity_list: entities.into_iter().collect(),
            last_run: self.last_run,
            this_run: self.this_run,
            batching_strategy: BatchingStrategy::new(),
        }
    }

    /// Returns the read-only query item for the given [`Entity`].
    ///
    /// In case of a nonexisting entity or mismatched component, a [`QueryEntityError`] is returned instead.
    ///
    /// This is always guaranteed to run in `O(1)` time.
    ///
    /// # Example
    ///
    /// Here, `get` is used to retrieve the exact query item of the entity specified by the `SelectedCharacter` resource.
    ///
    /// ```
    /// # use bevy_ecs::prelude::*;
    /// #
    /// # #[derive(Resource)]
    /// # struct SelectedCharacter { entity: Entity }
    /// # #[derive(Component)]
    /// # struct Character { name: String }
    /// #
    /// fn print_selected_character_name_system(
    ///        query: Query<&Character>,
    ///        selection: Res<SelectedCharacter>
    /// )
    /// {
    ///     if let Ok(selected_character) = query.get(selection.entity) {
    ///         println!("{}", selected_character.name);
    ///     }
    /// }
    /// # bevy_ecs::system::assert_is_system(print_selected_character_name_system);
    /// ```
    ///
    /// # See also
    ///
    /// - [`get_mut`](Self::get_mut) to get a mutable query item.
    #[inline]
    pub fn get(&self, entity: Entity) -> Result<ROQueryItem<'_, 's, D>, QueryEntityError> {
        self.as_readonly().get_inner(entity)
    }

    /// Returns the read-only query items for the given array of [`Entity`].
    ///
    /// The returned query items are in the same order as the input.
    /// In case of a nonexisting entity or mismatched component, a [`QueryEntityError`] is returned instead.
    /// The elements of the array do not need to be unique, unlike `get_many_mut`.
    ///
    /// # Examples
    ///
    /// ```
    /// use bevy_ecs::prelude::*;
    /// use bevy_ecs::query::QueryEntityError;
    ///
    /// #[derive(Component, PartialEq, Debug)]
    /// struct A(usize);
    ///
    /// let mut world = World::new();
    /// let entity_vec: Vec<Entity> = (0..3).map(|i| world.spawn(A(i)).id()).collect();
    /// let entities: [Entity; 3] = entity_vec.try_into().unwrap();
    ///
    /// world.spawn(A(73));
    ///
    /// let mut query_state = world.query::<&A>();
    /// let query = query_state.query(&world);
    ///
    /// let component_values = query.get_many(entities).unwrap();
    ///
    /// assert_eq!(component_values, [&A(0), &A(1), &A(2)]);
    ///
    /// let wrong_entity = Entity::from_raw(365);
    ///
    /// assert_eq!(
    ///     match query.get_many([wrong_entity]).unwrap_err() {
    ///         QueryEntityError::EntityDoesNotExist(error) => error.entity,
    ///         _ => panic!(),
    ///     },
    ///     wrong_entity
    /// );
    /// ```
    ///
    /// # See also
    ///
    /// - [`get_many_mut`](Self::get_many_mut) to get mutable query items.
    /// - [`many`](Self::many) for the panicking version.
    #[inline]
    pub fn get_many<const N: usize>(
        &self,
        entities: [Entity; N],
    ) -> Result<[ROQueryItem<'_, 's, D>; N], QueryEntityError> {
        // Note that this calls `get_many_readonly` instead of `get_many_inner`
        // since we don't need to check for duplicates.
        self.as_readonly().get_many_readonly(entities)
    }

    /// Returns the read-only query items for the given array of [`Entity`].
    ///
    /// # Panics
    ///
    /// This method panics if there is a query mismatch or a non-existing entity.
    ///
    /// # Examples
    /// ``` no_run
    /// use bevy_ecs::prelude::*;
    ///
    /// #[derive(Component)]
    /// struct Targets([Entity; 3]);
    ///
    /// #[derive(Component)]
    /// struct Position{
    ///     x: i8,
    ///     y: i8
    /// };
    ///
    /// impl Position {
    ///     fn distance(&self, other: &Position) -> i8 {
    ///         // Manhattan distance is way easier to compute!
    ///         (self.x - other.x).abs() + (self.y - other.y).abs()
    ///     }
    /// }
    ///
    /// fn check_all_targets_in_range(targeting_query: Query<(Entity, &Targets, &Position)>, targets_query: Query<&Position>){
    ///     for (targeting_entity, targets, origin) in &targeting_query {
    ///         // We can use "destructuring" to unpack the results nicely
    ///         let [target_1, target_2, target_3] = targets_query.many(targets.0);
    ///
    ///         assert!(target_1.distance(origin) <= 5);
    ///         assert!(target_2.distance(origin) <= 5);
    ///         assert!(target_3.distance(origin) <= 5);
    ///     }
    /// }
    /// ```
    ///
    /// # See also
    ///
    /// - [`get_many`](Self::get_many) for the non-panicking version.
    #[inline]
    #[track_caller]
<<<<<<< HEAD
    pub fn many<const N: usize>(&self, entities: [Entity; N]) -> [ROQueryItem<'_, 's, D>; N] {
=======
    #[deprecated(note = "Use `get_many` instead and handle the Result.")]
    pub fn many<const N: usize>(&self, entities: [Entity; N]) -> [ROQueryItem<'_, D>; N] {
>>>>>>> edba54ad
        match self.get_many(entities) {
            Ok(items) => items,
            Err(error) => panic!("Cannot get query results: {error}"),
        }
    }

    /// Returns the query item for the given [`Entity`].
    ///
    /// In case of a nonexisting entity or mismatched component, a [`QueryEntityError`] is returned instead.
    ///
    /// This is always guaranteed to run in `O(1)` time.
    ///
    /// # Example
    ///
    /// Here, `get_mut` is used to retrieve the exact query item of the entity specified by the `PoisonedCharacter` resource.
    ///
    /// ```
    /// # use bevy_ecs::prelude::*;
    /// #
    /// # #[derive(Resource)]
    /// # struct PoisonedCharacter { character_id: Entity }
    /// # #[derive(Component)]
    /// # struct Health(u32);
    /// #
    /// fn poison_system(mut query: Query<&mut Health>, poisoned: Res<PoisonedCharacter>) {
    ///     if let Ok(mut health) = query.get_mut(poisoned.character_id) {
    ///         health.0 -= 1;
    ///     }
    /// }
    /// # bevy_ecs::system::assert_is_system(poison_system);
    /// ```
    ///
    /// # See also
    ///
    /// - [`get`](Self::get) to get a read-only query item.
    #[inline]
    pub fn get_mut(&mut self, entity: Entity) -> Result<D::Item<'_, 's>, QueryEntityError> {
        self.reborrow().get_inner(entity)
    }

    /// Returns the query item for the given [`Entity`].
    /// This consumes the [`Query`] to return results with the actual "inner" world lifetime.
    ///
    /// In case of a nonexisting entity or mismatched component, a [`QueryEntityError`] is returned instead.
    ///
    /// This is always guaranteed to run in `O(1)` time.
    ///
    /// # See also
    ///
    /// - [`get_mut`](Self::get_mut) to get the item using a mutable borrow of the [`Query`].
    #[inline]
    pub fn get_inner(self, entity: Entity) -> Result<D::Item<'w, 's>, QueryEntityError<'w>> {
        // SAFETY: system runs without conflicts with other systems.
        // same-system queries have runtime borrow checks when they conflict
        unsafe {
            let location = self
                .world
                .entities()
                .get(entity)
                .ok_or(EntityDoesNotExistError::new(entity, self.world.entities()))?;
            if !self
                .state
                .matched_archetypes
                .contains(location.archetype_id.index())
            {
                return Err(QueryEntityError::QueryDoesNotMatch(entity, self.world));
            }
            let archetype = self
                .world
                .archetypes()
                .get(location.archetype_id)
                .debug_checked_unwrap();
            let mut fetch = D::init_fetch(
                self.world,
                &self.state.fetch_state,
                self.last_run,
                self.this_run,
            );
            let mut filter = F::init_fetch(
                self.world,
                &self.state.filter_state,
                self.last_run,
                self.this_run,
            );

            let table = self
                .world
                .storages()
                .tables
                .get(location.table_id)
                .debug_checked_unwrap();
            D::set_archetype(&mut fetch, &self.state.fetch_state, archetype, table);
            F::set_archetype(&mut filter, &self.state.filter_state, archetype, table);

            if F::filter_fetch(&mut filter, entity, location.table_row) {
                Ok(D::fetch(&mut fetch, entity, location.table_row))
            } else {
                Err(QueryEntityError::QueryDoesNotMatch(entity, self.world))
            }
        }
    }

    /// Returns the query items for the given array of [`Entity`].
    ///
    /// The returned query items are in the same order as the input.
    /// In case of a nonexisting entity, duplicate entities or mismatched component, a [`QueryEntityError`] is returned instead.
    ///
    /// # Examples
    ///
    /// ```
    /// use bevy_ecs::prelude::*;
    /// use bevy_ecs::query::QueryEntityError;
    ///
    /// #[derive(Component, PartialEq, Debug)]
    /// struct A(usize);
    ///
    /// let mut world = World::new();
    ///
    /// let entities: Vec<Entity> = (0..3).map(|i| world.spawn(A(i)).id()).collect();
    /// let entities: [Entity; 3] = entities.try_into().unwrap();
    ///
    /// world.spawn(A(73));
    /// let wrong_entity = Entity::from_raw(57);
    /// let invalid_entity = world.spawn_empty().id();
    ///
    ///
    /// let mut query_state = world.query::<&mut A>();
    /// let mut query = query_state.query_mut(&mut world);
    ///
    /// let mut mutable_component_values = query.get_many_mut(entities).unwrap();
    ///
    /// for mut a in &mut mutable_component_values {
    ///     a.0 += 5;
    /// }
    ///
    /// let component_values = query.get_many(entities).unwrap();
    ///
    /// assert_eq!(component_values, [&A(5), &A(6), &A(7)]);
    ///
    /// assert_eq!(
    ///     match query
    ///         .get_many_mut([wrong_entity])
    ///         .unwrap_err()
    ///     {
    ///         QueryEntityError::EntityDoesNotExist(error) => error.entity,
    ///         _ => panic!(),
    ///     },
    ///     wrong_entity
    /// );
    /// assert_eq!(
    ///     match query
    ///         .get_many_mut([invalid_entity])
    ///         .unwrap_err()
    ///     {
    ///         QueryEntityError::QueryDoesNotMatch(entity, _) => entity,
    ///         _ => panic!(),
    ///     },
    ///     invalid_entity
    /// );
    /// assert_eq!(
    ///     query
    ///         .get_many_mut([entities[0], entities[0]])
    ///         .unwrap_err(),
    ///     QueryEntityError::AliasedMutability(entities[0])
    /// );
    /// ```
    /// # See also
    ///
    /// - [`get_many`](Self::get_many) to get read-only query items without checking for duplicate entities.
    /// - [`many_mut`](Self::many_mut) for the panicking version.
    #[inline]
    pub fn get_many_mut<const N: usize>(
        &mut self,
        entities: [Entity; N],
    ) -> Result<[D::Item<'_, 's>; N], QueryEntityError> {
        self.reborrow().get_many_inner(entities)
    }

    /// Returns the query items for the given array of [`Entity`].
    /// This consumes the [`Query`] to return results with the actual "inner" world lifetime.
    ///
    /// The returned query items are in the same order as the input.
    /// In case of a nonexisting entity, duplicate entities or mismatched component, a [`QueryEntityError`] is returned instead.
    ///
    /// # See also
    ///
    /// - [`get_many`](Self::get_many) to get read-only query items without checking for duplicate entities.
    /// - [`get_many_mut`](Self::get_many_mut) to get items using a mutable reference.
    /// - [`get_many_readonly`](Self::get_many_readonly) to get read-only query items without checking for duplicate entities
    ///   with the actual "inner" world lifetime.
    #[inline]
    pub fn get_many_inner<const N: usize>(
        self,
        entities: [Entity; N],
<<<<<<< HEAD
    ) -> Result<[D::Item<'w, 's>; N], QueryEntityError<'w>> {
        // SAFETY: scheduler ensures safe Query world access
        unsafe {
            self.state
                .get_many_unchecked_manual(self.world, entities, self.last_run, self.this_run)
=======
    ) -> Result<[D::Item<'w>; N], QueryEntityError<'w>> {
        // Verify that all entities are unique
        for i in 0..N {
            for j in 0..i {
                if entities[i] == entities[j] {
                    return Err(QueryEntityError::AliasedMutability(entities[i]));
                }
            }
>>>>>>> edba54ad
        }

        // SAFETY: All entities are unique, so the results don't alias.
        unsafe { self.get_many_impl(entities) }
    }

    /// Returns the query items for the given array of [`Entity`].
    /// This consumes the [`Query`] to return results with the actual "inner" world lifetime.
    ///
    /// The returned query items are in the same order as the input.
    /// In case of a nonexisting entity or mismatched component, a [`QueryEntityError`] is returned instead.
    ///
    /// # See also
    ///
    /// - [`get_many`](Self::get_many) to get read-only query items without checking for duplicate entities.
    /// - [`get_many_mut`](Self::get_many_mut) to get items using a mutable reference.
    /// - [`get_many_inner`](Self::get_many_readonly) to get mutable query items with the actual "inner" world lifetime.
    #[inline]
    pub fn get_many_readonly<const N: usize>(
        self,
        entities: [Entity; N],
    ) -> Result<[D::Item<'w, 's>; N], QueryEntityError<'w>>
    where
        D: ReadOnlyQueryData,
    {
        // SAFETY: The query results are read-only, so they don't conflict if there are duplicate entities.
        unsafe { self.get_many_impl(entities) }
    }

    /// Returns the query items for the given array of [`Entity`].
    /// This consumes the [`Query`] to return results with the actual "inner" world lifetime.
    ///
    /// # Safety
    ///
    /// The caller must ensure that the query data returned for the entities does not conflict,
    /// either because they are all unique or because the data is read-only.
    unsafe fn get_many_impl<const N: usize>(
        self,
        entities: [Entity; N],
    ) -> Result<[D::Item<'w>; N], QueryEntityError<'w>> {
        let mut values = [(); N].map(|_| MaybeUninit::uninit());

        for (value, entity) in core::iter::zip(&mut values, entities) {
            // SAFETY: The caller asserts that the results don't alias
            let item = unsafe { self.copy_unsafe() }.get_inner(entity)?;
            *value = MaybeUninit::new(item);
        }

        // SAFETY: Each value has been fully initialized.
        Ok(values.map(|x| unsafe { x.assume_init() }))
    }

    /// Returns the query items for the given array of [`Entity`].
    ///
    /// # Panics
    ///
    /// This method panics if there is a query mismatch, a non-existing entity, or the same `Entity` is included more than once in the array.
    ///
    /// # Examples
    ///
    /// ``` no_run
    /// use bevy_ecs::prelude::*;
    ///
    /// #[derive(Component)]
    /// struct Spring{
    ///     connected_entities: [Entity; 2],
    ///     strength: f32,
    /// }
    ///
    /// #[derive(Component)]
    /// struct Position {
    ///     x: f32,
    ///     y: f32,
    /// }
    ///
    /// #[derive(Component)]
    /// struct Force {
    ///     x: f32,
    ///     y: f32,
    /// }
    ///
    /// fn spring_forces(spring_query: Query<&Spring>, mut mass_query: Query<(&Position, &mut Force)>){
    ///     for spring in &spring_query {
    ///          // We can use "destructuring" to unpack our query items nicely
    ///          let [(position_1, mut force_1), (position_2, mut force_2)] = mass_query.many_mut(spring.connected_entities);
    ///
    ///          force_1.x += spring.strength * (position_1.x - position_2.x);
    ///          force_1.y += spring.strength * (position_1.y - position_2.y);
    ///
    ///          // Silence borrow-checker: I have split your mutable borrow!
    ///          force_2.x += spring.strength * (position_2.x - position_1.x);
    ///          force_2.y += spring.strength * (position_2.y - position_1.y);
    ///     }
    /// }
    /// ```
    ///
    /// # See also
    ///
    /// - [`get_many_mut`](Self::get_many_mut) for the non panicking version.
    /// - [`many`](Self::many) to get read-only query items.
    #[inline]
    #[track_caller]
<<<<<<< HEAD
    pub fn many_mut<const N: usize>(&mut self, entities: [Entity; N]) -> [D::Item<'_, 's>; N] {
=======
    #[deprecated(note = "Use `get_many_mut` instead and handle the Result.")]
    pub fn many_mut<const N: usize>(&mut self, entities: [Entity; N]) -> [D::Item<'_>; N] {
>>>>>>> edba54ad
        match self.get_many_mut(entities) {
            Ok(items) => items,
            Err(error) => panic!("Cannot get query result: {error}"),
        }
    }

    /// Returns the query item for the given [`Entity`].
    ///
    /// In case of a nonexisting entity or mismatched component, a [`QueryEntityError`] is returned instead.
    ///
    /// This is always guaranteed to run in `O(1)` time.
    ///
    /// # Safety
    ///
    /// This function makes it possible to violate Rust's aliasing guarantees.
    /// You must make sure this call does not result in multiple mutable references to the same component.
    ///
    /// # See also
    ///
    /// - [`get_mut`](Self::get_mut) for the safe version.
    #[inline]
    pub unsafe fn get_unchecked(
        &self,
        entity: Entity,
    ) -> Result<D::Item<'_, 's>, QueryEntityError> {
        // SAFETY: The caller promises that this will not result in multiple mutable references.
        unsafe { self.reborrow_unsafe() }.get_inner(entity)
    }

    /// Returns a single read-only query item when there is exactly one entity matching the query.
    ///
<<<<<<< HEAD
    /// # Panics
    ///
    /// This method panics if the number of query items is **not** exactly one.
    ///
    /// # Example
    ///
    /// ```
    /// # use bevy_ecs::prelude::*;
    /// # #[derive(Component)]
    /// # struct Player;
    /// # #[derive(Component)]
    /// # struct Position(f32, f32);
    /// fn player_system(query: Query<&Position, With<Player>>) {
    ///     let player_position = query.single();
    ///     // do something with player_position
    /// }
    /// # bevy_ecs::system::assert_is_system(player_system);
    /// ```
    ///
    /// # See also
    ///
    /// - [`get_single`](Self::get_single) for the non-panicking version.
    /// - [`single_mut`](Self::single_mut) to get the mutable query item.
    #[track_caller]
    pub fn single(&self) -> ROQueryItem<'_, 's, D> {
        self.get_single().unwrap()
    }

    /// Returns a single read-only query item when there is exactly one entity matching the query.
    ///
=======
>>>>>>> edba54ad
    /// If the number of query items is not exactly one, a [`QuerySingleError`] is returned instead.
    ///
    /// # Example
    ///
    /// ```
    /// # use bevy_ecs::prelude::*;
    /// # use bevy_ecs::query::QuerySingleError;
    /// # #[derive(Component)]
    /// # struct PlayerScore(i32);
    /// fn player_scoring_system(query: Query<&PlayerScore>) {
    ///     match query.single() {
    ///         Ok(PlayerScore(score)) => {
    ///             println!("Score: {}", score);
    ///         }
    ///         Err(QuerySingleError::NoEntities(_)) => {
    ///             println!("Error: There is no player!");
    ///         }
    ///         Err(QuerySingleError::MultipleEntities(_)) => {
    ///             println!("Error: There is more than one player!");
    ///         }
    ///     }
    /// }
    /// # bevy_ecs::system::assert_is_system(player_scoring_system);
    /// ```
    ///
    /// # See also
    ///
    /// - [`single_mut`](Self::single_mut) to get the mutable query item.
    #[inline]
<<<<<<< HEAD
    pub fn get_single(&self) -> Result<ROQueryItem<'_, 's, D>, QuerySingleError> {
        self.as_readonly().get_single_inner()
    }

    /// Returns a single query item when there is exactly one entity matching the query.
    ///
    /// # Panics
    ///
    /// This method panics if the number of query items is **not** exactly one.
    ///
    /// # Example
    ///
    /// ```
    /// # use bevy_ecs::prelude::*;
    /// #
    /// # #[derive(Component)]
    /// # struct Player;
    /// # #[derive(Component)]
    /// # struct Health(u32);
    /// #
    /// fn regenerate_player_health_system(mut query: Query<&mut Health, With<Player>>) {
    ///     let mut health = query.single_mut();
    ///     health.0 += 1;
    /// }
    /// # bevy_ecs::system::assert_is_system(regenerate_player_health_system);
    /// ```
    ///
    /// # See also
    ///
    /// - [`get_single_mut`](Self::get_single_mut) for the non-panicking version.
    /// - [`single`](Self::single) to get the read-only query item.
    #[track_caller]
    pub fn single_mut(&mut self) -> D::Item<'_, 's> {
        self.get_single_mut().unwrap()
=======
    pub fn single(&self) -> Result<ROQueryItem<'_, D>, QuerySingleError> {
        self.as_readonly().single_inner()
    }

    /// A deprecated alias for [`single`](Self::single).
    #[deprecated(note = "Please use `single` instead")]
    pub fn get_single(&self) -> Result<ROQueryItem<'_, D>, QuerySingleError> {
        self.single()
>>>>>>> edba54ad
    }

    /// Returns a single query item when there is exactly one entity matching the query.
    ///
    /// If the number of query items is not exactly one, a [`QuerySingleError`] is returned instead.
    ///
    /// # Example
    ///
    /// ```
    /// # use bevy_ecs::prelude::*;
    /// #
    /// # #[derive(Component)]
    /// # struct Player;
    /// # #[derive(Component)]
    /// # struct Health(u32);
    /// #
    /// fn regenerate_player_health_system(mut query: Query<&mut Health, With<Player>>) {
    ///     let mut health = query.single_mut().expect("Error: Could not find a single player.");
    ///     health.0 += 1;
    /// }
    /// # bevy_ecs::system::assert_is_system(regenerate_player_health_system);
    /// ```
    ///
    /// # See also
    ///
    /// - [`single`](Self::single) to get the read-only query item.
    #[inline]
<<<<<<< HEAD
    pub fn get_single_mut(&mut self) -> Result<D::Item<'_, 's>, QuerySingleError> {
        self.reborrow().get_single_inner()
=======
    pub fn single_mut(&mut self) -> Result<D::Item<'_>, QuerySingleError> {
        self.reborrow().single_inner()
    }

    /// A deprecated alias for [`single_mut`](Self::single_mut).
    #[deprecated(note = "Please use `single_mut` instead")]
    pub fn get_single_mut(&mut self) -> Result<D::Item<'_>, QuerySingleError> {
        self.single_mut()
>>>>>>> edba54ad
    }

    /// Returns a single query item when there is exactly one entity matching the query.
    /// This consumes the [`Query`] to return results with the actual "inner" world lifetime.
    ///
    /// If the number of query items is not exactly one, a [`QuerySingleError`] is returned instead.
    ///
    /// # Example
    ///
    /// ```
    /// # use bevy_ecs::prelude::*;
    /// #
    /// # #[derive(Component)]
    /// # struct Player;
    /// # #[derive(Component)]
    /// # struct Health(u32);
    /// #
    /// fn regenerate_player_health_system(query: Query<&mut Health, With<Player>>) {
    ///     let mut health = query.single_inner().expect("Error: Could not find a single player.");
    ///     health.0 += 1;
    /// }
    /// # bevy_ecs::system::assert_is_system(regenerate_player_health_system);
    /// ```
    ///
    /// # See also
    ///
    /// - [`single`](Self::single) to get the read-only query item.
    /// - [`single_mut`](Self::single_mut) to get the mutable query item.
    /// - [`single_inner`](Self::single_inner) for the panicking version.
    #[inline]
<<<<<<< HEAD
    pub fn get_single_inner(self) -> Result<D::Item<'w, 's>, QuerySingleError> {
        // SAFETY:
        // the query ensures mutable access to the components it accesses, and the query
        // is uniquely borrowed
        unsafe {
            self.state
                .get_single_unchecked_manual(self.world, self.last_run, self.this_run)
=======
    pub fn single_inner(self) -> Result<D::Item<'w>, QuerySingleError> {
        let mut query = self.into_iter();
        let first = query.next();
        let extra = query.next().is_some();

        match (first, extra) {
            (Some(r), false) => Ok(r),
            (None, _) => Err(QuerySingleError::NoEntities(core::any::type_name::<Self>())),
            (Some(_), _) => Err(QuerySingleError::MultipleEntities(core::any::type_name::<
                Self,
            >())),
>>>>>>> edba54ad
        }
    }

    /// Returns `true` if there are no query items.
    ///
    /// This is equivalent to `self.iter().next().is_none()`, and thus the worst case runtime will be `O(n)`
    /// where `n` is the number of *potential* matches. This can be notably expensive for queries that rely
    /// on non-archetypal filters such as [`Added`] or [`Changed`] which must individually check each query
    /// result for a match.
    ///
    /// # Example
    ///
    /// Here, the score is increased only if an entity with a `Player` component is present in the world:
    ///
    /// ```
    /// # use bevy_ecs::prelude::*;
    /// #
    /// # #[derive(Component)]
    /// # struct Player;
    /// # #[derive(Resource)]
    /// # struct Score(u32);
    /// fn update_score_system(query: Query<(), With<Player>>, mut score: ResMut<Score>) {
    ///     if !query.is_empty() {
    ///         score.0 += 1;
    ///     }
    /// }
    /// # bevy_ecs::system::assert_is_system(update_score_system);
    /// ```
    ///
    /// [`Added`]: crate::query::Added
    /// [`Changed`]: crate::query::Changed
    #[inline]
    pub fn is_empty(&self) -> bool {
        self.as_nop().iter().next().is_none()
    }

    /// Returns `true` if the given [`Entity`] matches the query.
    ///
    /// This is always guaranteed to run in `O(1)` time.
    ///
    /// # Example
    ///
    /// ```
    /// # use bevy_ecs::prelude::*;
    /// #
    /// # #[derive(Component)]
    /// # struct InRange;
    /// #
    /// # #[derive(Resource)]
    /// # struct Target {
    /// #     entity: Entity,
    /// # }
    /// #
    /// fn targeting_system(in_range_query: Query<&InRange>, target: Res<Target>) {
    ///     if in_range_query.contains(target.entity) {
    ///         println!("Bam!")
    ///     }
    /// }
    /// # bevy_ecs::system::assert_is_system(targeting_system);
    /// ```
    #[inline]
    pub fn contains(&self, entity: Entity) -> bool {
        self.as_nop().get(entity).is_ok()
    }

    /// Returns a [`QueryLens`] that can be used to get a query with a more general fetch.
    ///
    /// For example, this can transform a `Query<(&A, &mut B)>` to a `Query<&B>`.
    /// This can be useful for passing the query to another function. Note that since
    /// filter terms are dropped, non-archetypal filters like [`Added`](crate::query::Added) and
    /// [`Changed`](crate::query::Changed) will not be respected. To maintain or change filter
    /// terms see [`Self::transmute_lens_filtered`]
    ///
    /// ## Panics
    ///
    /// This will panic if `NewD` is not a subset of the original fetch `D`
    ///
    /// ## Example
    ///
    /// ```rust
    /// # use bevy_ecs::prelude::*;
    /// # use bevy_ecs::system::QueryLens;
    /// #
    /// # #[derive(Component)]
    /// # struct A(usize);
    /// #
    /// # #[derive(Component)]
    /// # struct B(usize);
    /// #
    /// # let mut world = World::new();
    /// #
    /// # world.spawn((A(10), B(5)));
    /// #
    /// fn reusable_function(lens: &mut QueryLens<&A>) {
    ///     assert_eq!(lens.query().single().unwrap().0, 10);
    /// }
    ///
    /// // We can use the function in a system that takes the exact query.
    /// fn system_1(mut query: Query<&A>) {
    ///     reusable_function(&mut query.as_query_lens());
    /// }
    ///
    /// // We can also use it with a query that does not match exactly
    /// // by transmuting it.
    /// fn system_2(mut query: Query<(&mut A, &B)>) {
    ///     let mut lens = query.transmute_lens::<&A>();
    ///     reusable_function(&mut lens);
    /// }
    ///
    /// # let mut schedule = Schedule::default();
    /// # schedule.add_systems((system_1, system_2));
    /// # schedule.run(&mut world);
    /// ```
    ///
    /// ## Allowed Transmutes
    ///
    /// Besides removing parameters from the query,
    /// you can also make limited changes to the types of parameters.
    /// The new query must have a subset of the *read*, *write*, and *required* access of the original query.
    ///
    /// * `&mut T` and [`Mut<T>`](crate::change_detection::Mut) have read, write, and required access to `T`
    /// * `&T` and [`Ref<T>`](crate::change_detection::Ref) have read and required access to `T`
    /// * [`Option<D>`] and [`AnyOf<(D, ...)>`](crate::query::AnyOf) have the read and write access of the subqueries, but no required access
    /// * Tuples of query data and `#[derive(QueryData)]` structs have the union of the access of their subqueries
    /// * [`EntityMut`](crate::world::EntityMut) has read and write access to all components, but no required access
    /// * [`EntityRef`](crate::world::EntityRef) has read access to all components, but no required access
    /// * [`Entity`], [`EntityLocation`], [`&Archetype`], [`Has<T>`], and [`PhantomData<T>`] have no access at all,
    ///   so can be added to any query
    /// * [`FilteredEntityRef`](crate::world::FilteredEntityRef) and [`FilteredEntityMut`](crate::world::FilteredEntityMut)
    ///   have access determined by the [`QueryBuilder`](crate::query::QueryBuilder) used to construct them.
    ///   Any query can be transmuted to them, and they will receive the access of the source query,
    ///   but only if they are the top-level query and not nested
    /// * [`Added<T>`](crate::query::Added) and [`Changed<T>`](crate::query::Changed) filters have read and required access to `T`
    /// * [`With<T>`](crate::query::With) and [`Without<T>`](crate::query::Without) filters have no access at all,
    ///   so can be added to any query
    /// * Tuples of query filters and `#[derive(QueryFilter)]` structs have the union of the access of their subqueries
    /// * [`Or<(F, ...)>`](crate::query::Or) filters have the read access of the subqueries, but no required access
    ///
    /// ### Examples of valid transmutes
    ///
    /// ```rust
    /// # use bevy_ecs::{
    /// #     prelude::*,
    /// #     archetype::Archetype,
    /// #     entity::EntityLocation,
    /// #     query::{QueryData, QueryFilter},
    /// #     world::{FilteredEntityMut, FilteredEntityRef},
    /// # };
    /// # use std::marker::PhantomData;
    /// #
    /// # fn assert_valid_transmute<OldD: QueryData, NewD: QueryData>() {
    /// #     assert_valid_transmute_filtered::<OldD, (), NewD, ()>();
    /// # }
    /// #
    /// # fn assert_valid_transmute_filtered<OldD: QueryData, OldF: QueryFilter, NewD: QueryData, NewF: QueryFilter>() {
    /// #     let mut world = World::new();
    /// #     // Make sure all components in the new query are initialized
    /// #     let state = world.query_filtered::<NewD, NewF>();
    /// #     let state = world.query_filtered::<OldD, OldF>();
    /// #     state.transmute_filtered::<NewD, NewF>(&world);
    /// # }
    /// #
    /// # #[derive(Component)]
    /// # struct T;
    /// #
    /// # #[derive(Component)]
    /// # struct U;
    /// #
    /// # #[derive(Component)]
    /// # struct V;
    /// #
    /// // `&mut T` and `Mut<T>` access the same data and can be transmuted to each other,
    /// // `&T` and `Ref<T>` access the same data and can be transmuted to each other,
    /// // and mutable versions can be transmuted to read-only versions
    /// assert_valid_transmute::<&mut T, &T>();
    /// assert_valid_transmute::<&mut T, Mut<T>>();
    /// assert_valid_transmute::<Mut<T>, &mut T>();
    /// assert_valid_transmute::<&T, Ref<T>>();
    /// assert_valid_transmute::<Ref<T>, &T>();
    ///
    /// // The structure can be rearranged, or subqueries dropped
    /// assert_valid_transmute::<(&T, &U), &T>();
    /// assert_valid_transmute::<((&T, &U), &V), (&T, (&U, &V))>();
    /// assert_valid_transmute::<Option<(&T, &U)>, (Option<&T>, Option<&U>)>();
    ///
    /// // Queries with no access can be freely added
    /// assert_valid_transmute::<
    ///     &T,
    ///     (&T, Entity, EntityLocation, &Archetype, Has<U>, PhantomData<T>),
    /// >();
    ///
    /// // Required access can be transmuted to optional,
    /// // and optional access can be transmuted to other optional access
    /// assert_valid_transmute::<&T, Option<&T>>();
    /// assert_valid_transmute::<AnyOf<(&mut T, &mut U)>, Option<&T>>();
    /// // Note that removing subqueries from `AnyOf` will result
    /// // in an `AnyOf` where all subqueries can yield `None`!
    /// assert_valid_transmute::<AnyOf<(&T, &U, &V)>, AnyOf<(&T, &U)>>();
    /// assert_valid_transmute::<EntityMut, Option<&mut T>>();
    ///
    /// // Anything can be transmuted to `FilteredEntityRef` or `FilteredEntityMut`
    /// // This will create a `FilteredEntityMut` that only has read access to `T`
    /// assert_valid_transmute::<&T, FilteredEntityMut>();
    /// // This transmute will succeed, but the `FilteredEntityMut` will have no access!
    /// // It must be the top-level query to be given access, but here it is nested in a tuple.
    /// assert_valid_transmute::<&T, (Entity, FilteredEntityMut)>();
    ///
    /// // `Added<T>` and `Changed<T>` filters have the same access as `&T` data
    /// // Remember that they are only evaluated on the transmuted query, not the original query!
    /// assert_valid_transmute_filtered::<Entity, Changed<T>, &T, ()>();
    /// assert_valid_transmute_filtered::<&mut T, (), &T, Added<T>>();
    /// // Nested inside of an `Or` filter, they have the same access as `Option<&T>`.
    /// assert_valid_transmute_filtered::<Option<&T>, (), Entity, Or<(Changed<T>, With<U>)>>();
    /// ```
    ///
    /// [`EntityLocation`]: crate::entity::EntityLocation
    /// [`&Archetype`]: crate::archetype::Archetype
    /// [`Has<T>`]: crate::query::Has
    #[track_caller]
    pub fn transmute_lens<NewD: QueryData>(&mut self) -> QueryLens<'_, NewD> {
        self.transmute_lens_filtered::<NewD, ()>()
    }

    /// Returns a [`QueryLens`] that can be used to get a query with a more general fetch.
    /// This consumes the [`Query`] to return results with the actual "inner" world lifetime.
    ///
    /// For example, this can transform a `Query<(&A, &mut B)>` to a `Query<&B>`.
    /// This can be useful for passing the query to another function. Note that since
    /// filter terms are dropped, non-archetypal filters like [`Added`](crate::query::Added) and
    /// [`Changed`](crate::query::Changed) will not be respected. To maintain or change filter
    /// terms see [`Self::transmute_lens_filtered`]
    ///
    /// ## Panics
    ///
    /// This will panic if `NewD` is not a subset of the original fetch `Q`
    ///
    /// ## Example
    ///
    /// ```rust
    /// # use bevy_ecs::prelude::*;
    /// # use bevy_ecs::system::QueryLens;
    /// #
    /// # #[derive(Component)]
    /// # struct A(usize);
    /// #
    /// # #[derive(Component)]
    /// # struct B(usize);
    /// #
    /// # let mut world = World::new();
    /// #
    /// # world.spawn((A(10), B(5)));
    /// #
    /// fn reusable_function(mut lens: QueryLens<&A>) {
    ///     assert_eq!(lens.query().single().unwrap().0, 10);
    /// }
    ///
    /// // We can use the function in a system that takes the exact query.
    /// fn system_1(query: Query<&A>) {
    ///     reusable_function(query.into_query_lens());
    /// }
    ///
    /// // We can also use it with a query that does not match exactly
    /// // by transmuting it.
    /// fn system_2(query: Query<(&mut A, &B)>) {
    ///     let mut lens = query.transmute_lens_inner::<&A>();
    ///     reusable_function(lens);
    /// }
    ///
    /// # let mut schedule = Schedule::default();
    /// # schedule.add_systems((system_1, system_2));
    /// # schedule.run(&mut world);
    /// ```
    ///
    /// ## Allowed Transmutes
    ///
    /// Besides removing parameters from the query, you can also
    /// make limited changes to the types of parameters.
    ///
    /// * Can always add/remove [`Entity`]
    /// * Can always add/remove [`EntityLocation`]
    /// * Can always add/remove [`&Archetype`]
    /// * `Ref<T>` <-> `&T`
    /// * `&mut T` -> `&T`
    /// * `&mut T` -> `Ref<T>`
    /// * [`EntityMut`](crate::world::EntityMut) -> [`EntityRef`](crate::world::EntityRef)
    ///  
    /// [`EntityLocation`]: crate::entity::EntityLocation
    /// [`&Archetype`]: crate::archetype::Archetype
    ///
    /// # See also
    ///
    /// - [`transmute_lens`](Self::transmute_lens) to convert to a lens using a mutable borrow of the [`Query`].
    #[track_caller]
    pub fn transmute_lens_inner<NewD: QueryData>(self) -> QueryLens<'w, NewD> {
        self.transmute_lens_filtered_inner::<NewD, ()>()
    }

    /// Equivalent to [`Self::transmute_lens`] but also includes a [`QueryFilter`] type.
    ///
    /// Note that the lens will iterate the same tables and archetypes as the original query. This means that
    /// additional archetypal query terms like [`With`](crate::query::With) and [`Without`](crate::query::Without)
    /// will not necessarily be respected and non-archetypal terms like [`Added`](crate::query::Added) and
    /// [`Changed`](crate::query::Changed) will only be respected if they are in the type signature.
    #[track_caller]
    pub fn transmute_lens_filtered<NewD: QueryData, NewF: QueryFilter>(
        &mut self,
    ) -> QueryLens<'_, NewD, NewF> {
        self.reborrow().transmute_lens_filtered_inner()
    }

    /// Equivalent to [`Self::transmute_lens_inner`] but also includes a [`QueryFilter`] type.
    /// This consumes the [`Query`] to return results with the actual "inner" world lifetime.
    ///
    /// Note that the lens will iterate the same tables and archetypes as the original query. This means that
    /// additional archetypal query terms like [`With`](crate::query::With) and [`Without`](crate::query::Without)
    /// will not necessarily be respected and non-archetypal terms like [`Added`](crate::query::Added) and
    /// [`Changed`](crate::query::Changed) will only be respected if they are in the type signature.
    ///
    /// # See also
    ///
    /// - [`transmute_lens_filtered`](Self::transmute_lens_filtered) to convert to a lens using a mutable borrow of the [`Query`].
    #[track_caller]
    pub fn transmute_lens_filtered_inner<NewD: QueryData, NewF: QueryFilter>(
        self,
    ) -> QueryLens<'w, NewD, NewF> {
        let state = self.state.transmute_filtered::<NewD, NewF>(self.world);
        QueryLens {
            world: self.world,
            state,
            last_run: self.last_run,
            this_run: self.this_run,
        }
    }

    /// Gets a [`QueryLens`] with the same accesses as the existing query
    pub fn as_query_lens(&mut self) -> QueryLens<'_, D> {
        self.transmute_lens()
    }

    /// Gets a [`QueryLens`] with the same accesses as the existing query
    ///
    /// # See also
    ///
    /// - [`as_query_lens`](Self::as_query_lens) to convert to a lens using a mutable borrow of the [`Query`].
    pub fn into_query_lens(self) -> QueryLens<'w, D> {
        self.transmute_lens_inner()
    }

    /// Returns a [`QueryLens`] that can be used to get a query with the combined fetch.
    ///
    /// For example, this can take a `Query<&A>` and a `Query<&B>` and return a `Query<(&A, &B)>`.
    /// The returned query will only return items with both `A` and `B`. Note that since filters
    /// are dropped, non-archetypal filters like `Added` and `Changed` will not be respected.
    /// To maintain or change filter terms see `Self::join_filtered`.
    ///
    /// ## Example
    ///
    /// ```rust
    /// # use bevy_ecs::prelude::*;
    /// # use bevy_ecs::system::QueryLens;
    /// #
    /// # #[derive(Component)]
    /// # struct Transform;
    /// #
    /// # #[derive(Component)]
    /// # struct Player;
    /// #
    /// # #[derive(Component)]
    /// # struct Enemy;
    /// #
    /// # let mut world = World::default();
    /// # world.spawn((Transform, Player));
    /// # world.spawn((Transform, Enemy));
    ///
    /// fn system(
    ///     mut transforms: Query<&Transform>,
    ///     mut players: Query<&Player>,
    ///     mut enemies: Query<&Enemy>
    /// ) {
    ///     let mut players_transforms: QueryLens<(&Transform, &Player)> = transforms.join(&mut players);
    ///     for (transform, player) in &players_transforms.query() {
    ///         // do something with a and b
    ///     }
    ///
    ///     let mut enemies_transforms: QueryLens<(&Transform, &Enemy)> = transforms.join(&mut enemies);
    ///     for (transform, enemy) in &enemies_transforms.query() {
    ///         // do something with a and b
    ///     }
    /// }
    ///
    /// # let mut schedule = Schedule::default();
    /// # schedule.add_systems(system);
    /// # schedule.run(&mut world);
    /// ```
    /// ## Panics
    ///
    /// This will panic if `NewD` is not a subset of the union of the original fetch `Q` and `OtherD`.
    ///
    /// ## Allowed Transmutes
    ///
    /// Like `transmute_lens` the query terms can be changed with some restrictions.
    /// See [`Self::transmute_lens`] for more details.
    pub fn join<OtherD: QueryData, NewD: QueryData>(
        &mut self,
        other: &mut Query<OtherD>,
    ) -> QueryLens<'_, NewD> {
        self.join_filtered(other)
    }

    /// Returns a [`QueryLens`] that can be used to get a query with the combined fetch.
    /// This consumes the [`Query`] to return results with the actual "inner" world lifetime.
    ///
    /// For example, this can take a `Query<&A>` and a `Query<&B>` and return a `Query<(&A, &B)>`.
    /// The returned query will only return items with both `A` and `B`. Note that since filters
    /// are dropped, non-archetypal filters like `Added` and `Changed` will not be respected.
    /// To maintain or change filter terms see `Self::join_filtered`.
    ///
    /// ## Panics
    ///
    /// This will panic if `NewD` is not a subset of the union of the original fetch `Q` and `OtherD`.
    ///
    /// ## Allowed Transmutes
    ///
    /// Like `transmute_lens` the query terms can be changed with some restrictions.
    /// See [`Self::transmute_lens`] for more details.
    ///
    /// # See also
    ///
    /// - [`join`](Self::join) to join using a mutable borrow of the [`Query`].
    pub fn join_inner<OtherD: QueryData, NewD: QueryData>(
        self,
        other: &mut Query<OtherD>,
    ) -> QueryLens<'w, NewD> {
        self.join_filtered_inner(other)
    }

    /// Equivalent to [`Self::join`] but also includes a [`QueryFilter`] type.
    ///
    /// Note that the lens with iterate a subset of the original queries' tables
    /// and archetypes. This means that additional archetypal query terms like
    /// `With` and `Without` will not necessarily be respected and non-archetypal
    /// terms like `Added` and `Changed` will only be respected if they are in
    /// the type signature.
    pub fn join_filtered<
        OtherD: QueryData,
        OtherF: QueryFilter,
        NewD: QueryData,
        NewF: QueryFilter,
    >(
        &mut self,
        other: &mut Query<OtherD, OtherF>,
    ) -> QueryLens<'_, NewD, NewF> {
        self.reborrow().join_filtered_inner(other)
    }

    /// Equivalent to [`Self::join_inner`] but also includes a [`QueryFilter`] type.
    /// This consumes the [`Query`] to return results with the actual "inner" world lifetime.
    ///
    /// Note that the lens with iterate a subset of the original queries' tables
    /// and archetypes. This means that additional archetypal query terms like
    /// `With` and `Without` will not necessarily be respected and non-archetypal
    /// terms like `Added` and `Changed` will only be respected if they are in
    /// the type signature.
    ///
    /// # See also
    ///
    /// - [`join_filtered`](Self::join_filtered) to join using a mutable borrow of the [`Query`].
    pub fn join_filtered_inner<
        OtherD: QueryData,
        OtherF: QueryFilter,
        NewD: QueryData,
        NewF: QueryFilter,
    >(
        self,
        other: &mut Query<OtherD, OtherF>,
    ) -> QueryLens<'w, NewD, NewF> {
        let state = self
            .state
            .join_filtered::<OtherD, OtherF, NewD, NewF>(self.world, other.state);
        QueryLens {
            world: self.world,
            state,
            last_run: self.last_run,
            this_run: self.this_run,
        }
    }
}

impl<'w, 's, D: QueryData, F: QueryFilter> IntoIterator for Query<'w, 's, D, F> {
    type Item = D::Item<'w, 's>;
    type IntoIter = QueryIter<'w, 's, D, F>;

    fn into_iter(self) -> Self::IntoIter {
        // SAFETY:
        // - `self.world` has permission to access the required components.
        // - We consume the query, so mutable queries cannot alias.
        //   Read-only queries are `Copy`, but may alias themselves.
        unsafe { QueryIter::new(self.world, self.state, self.last_run, self.this_run) }
    }
}

impl<'w, 's, D: QueryData, F: QueryFilter> IntoIterator for &'w Query<'_, 's, D, F> {
    type Item = ROQueryItem<'w, 's, D>;
    type IntoIter = QueryIter<'w, 's, D::ReadOnly, F>;

    fn into_iter(self) -> Self::IntoIter {
        self.iter()
    }
}

impl<'w, 's, D: QueryData, F: QueryFilter> IntoIterator for &'w mut Query<'_, 's, D, F> {
    type Item = D::Item<'w, 's>;
    type IntoIter = QueryIter<'w, 's, D, F>;

    fn into_iter(self) -> Self::IntoIter {
        self.iter_mut()
    }
}

impl<'w, 's, D: ReadOnlyQueryData, F: QueryFilter> Query<'w, 's, D, F> {
    /// Returns an [`Iterator`] over the query items, with the actual "inner" world lifetime.
    ///
    /// This can only return immutable data (mutable data will be cast to an immutable form).
    /// See [`Self::iter_mut`] for queries that contain at least one mutable component.
    ///
    /// # Example
    ///
    /// Here, the `report_names_system` iterates over the `Player` component of every entity
    /// that contains it:
    ///
    /// ```
    /// # use bevy_ecs::prelude::*;
    /// #
    /// # #[derive(Component)]
    /// # struct Player { name: String }
    /// #
    /// fn report_names_system(query: Query<&Player>) {
    ///     for player in &query {
    ///         println!("Say hello to {}!", player.name);
    ///     }
    /// }
    /// # bevy_ecs::system::assert_is_system(report_names_system);
    /// ```
    #[inline]
    pub fn iter_inner(&self) -> QueryIter<'w, 's, D::ReadOnly, F> {
        (*self).into_iter()
    }
}

/// Type returned from [`Query::transmute_lens`] containing the new [`QueryState`].
///
/// Call [`query`](QueryLens::query) or [`into`](Into::into) to construct the resulting [`Query`]
pub struct QueryLens<'w, Q: QueryData, F: QueryFilter = ()> {
    world: UnsafeWorldCell<'w>,
    state: QueryState<Q, F>,
    last_run: Tick,
    this_run: Tick,
}

impl<'w, Q: QueryData, F: QueryFilter> QueryLens<'w, Q, F> {
    /// Create a [`Query`] from the underlying [`QueryState`].
    pub fn query(&mut self) -> Query<'_, '_, Q, F> {
        Query {
            world: self.world,
            state: &self.state,
            last_run: self.last_run,
            this_run: self.this_run,
        }
    }
}

impl<'w, Q: ReadOnlyQueryData, F: QueryFilter> QueryLens<'w, Q, F> {
    /// Create a [`Query`] from the underlying [`QueryState`].
    /// This returns results with the actual "inner" world lifetime,
    /// so it may only be used with read-only queries to prevent mutable aliasing.
    pub fn query_inner(&self) -> Query<'w, '_, Q, F> {
        Query {
            world: self.world,
            state: &self.state,
            last_run: self.last_run,
            this_run: self.this_run,
        }
    }
}

impl<'w, 's, Q: QueryData, F: QueryFilter> From<&'s mut QueryLens<'w, Q, F>>
    for Query<'s, 's, Q, F>
{
    fn from(value: &'s mut QueryLens<'w, Q, F>) -> Query<'s, 's, Q, F> {
        value.query()
    }
}

impl<'w, 'q, Q: QueryData, F: QueryFilter> From<&'q mut Query<'w, '_, Q, F>>
    for QueryLens<'q, Q, F>
{
    fn from(value: &'q mut Query<'w, '_, Q, F>) -> QueryLens<'q, Q, F> {
        value.transmute_lens_filtered()
    }
}

/// [System parameter] that provides access to single entity's components, much like [`Query::single`]/[`Query::single_mut`].
///
/// This [`SystemParam`](crate::system::SystemParam) fails validation if zero or more than one matching entity exists.
/// This will cause a panic, but can be configured to do nothing or warn once.
///
/// Use [`Option<Single<D, F>>`] instead if zero or one matching entities can exist.
///
/// See [`Query`] for more details.
///
/// [System parameter]: crate::system::SystemParam
pub struct Single<'w, 's, D: QueryData, F: QueryFilter = ()> {
    pub(crate) item: D::Item<'w, 's>,
    pub(crate) _filter: PhantomData<F>,
}

impl<'w, 's, D: QueryData, F: QueryFilter> Deref for Single<'w, 's, D, F> {
    type Target = D::Item<'w, 's>;

    fn deref(&self) -> &Self::Target {
        &self.item
    }
}

impl<'w, 's, D: QueryData, F: QueryFilter> DerefMut for Single<'w, 's, D, F> {
    fn deref_mut(&mut self) -> &mut Self::Target {
        &mut self.item
    }
}

impl<'w, 's, D: QueryData, F: QueryFilter> Single<'w, 's, D, F> {
    /// Returns the inner item with ownership.
    pub fn into_inner(self) -> D::Item<'w, 's> {
        self.item
    }
}

/// [System parameter] that works very much like [`Query`] except it always contains at least one matching entity.
///
/// This [`SystemParam`](crate::system::SystemParam) fails validation if no matching entities exist.
/// This will cause a panic, but can be configured to do nothing or warn once.
///
/// Much like [`Query::is_empty`] the worst case runtime will be `O(n)` where `n` is the number of *potential* matches.
/// This can be notably expensive for queries that rely on non-archetypal filters such as [`Added`](crate::query::Added) or [`Changed`](crate::query::Changed)
/// which must individually check each query result for a match.
///
/// See [`Query`] for more details.
///
/// [System parameter]: crate::system::SystemParam
pub struct Populated<'w, 's, D: QueryData, F: QueryFilter = ()>(pub(crate) Query<'w, 's, D, F>);

impl<'w, 's, D: QueryData, F: QueryFilter> Deref for Populated<'w, 's, D, F> {
    type Target = Query<'w, 's, D, F>;

    fn deref(&self) -> &Self::Target {
        &self.0
    }
}

impl<D: QueryData, F: QueryFilter> DerefMut for Populated<'_, '_, D, F> {
    fn deref_mut(&mut self) -> &mut Self::Target {
        &mut self.0
    }
}

impl<'w, 's, D: QueryData, F: QueryFilter> Populated<'w, 's, D, F> {
    /// Returns the inner item with ownership.
    pub fn into_inner(self) -> Query<'w, 's, D, F> {
        self.0
    }
}

#[cfg(test)]
mod tests {
    use crate::{prelude::*, query::QueryEntityError};
    use alloc::vec::Vec;

    #[test]
    fn get_many_uniqueness() {
        let mut world = World::new();

        let entities: Vec<Entity> = (0..10).map(|_| world.spawn_empty().id()).collect();

        let mut query_state = world.query::<Entity>();

        // It's best to test get_many_inner directly, as it is shared
        // We don't care about aliased mutability for the read-only equivalent

        // SAFETY: Query does not access world data.
        assert!(query_state
            .query_mut(&mut world)
            .get_many_inner::<10>(entities.clone().try_into().unwrap())
            .is_ok());

        assert_eq!(
            query_state
                .query_mut(&mut world)
                .get_many_inner([entities[0], entities[0]])
                .unwrap_err(),
            QueryEntityError::AliasedMutability(entities[0])
        );

        assert_eq!(
            query_state
                .query_mut(&mut world)
                .get_many_inner([entities[0], entities[1], entities[0]])
                .unwrap_err(),
            QueryEntityError::AliasedMutability(entities[0])
        );

        assert_eq!(
            query_state
                .query_mut(&mut world)
                .get_many_inner([entities[9], entities[9]])
                .unwrap_err(),
            QueryEntityError::AliasedMutability(entities[9])
        );
    }
}<|MERGE_RESOLUTION|>--- conflicted
+++ resolved
@@ -1377,12 +1377,8 @@
     /// - [`get_many`](Self::get_many) for the non-panicking version.
     #[inline]
     #[track_caller]
-<<<<<<< HEAD
+    #[deprecated(note = "Use `get_many` instead and handle the Result.")]
     pub fn many<const N: usize>(&self, entities: [Entity; N]) -> [ROQueryItem<'_, 's, D>; N] {
-=======
-    #[deprecated(note = "Use `get_many` instead and handle the Result.")]
-    pub fn many<const N: usize>(&self, entities: [Entity; N]) -> [ROQueryItem<'_, D>; N] {
->>>>>>> edba54ad
         match self.get_many(entities) {
             Ok(items) => items,
             Err(error) => panic!("Cannot get query results: {error}"),
@@ -1577,14 +1573,7 @@
     pub fn get_many_inner<const N: usize>(
         self,
         entities: [Entity; N],
-<<<<<<< HEAD
     ) -> Result<[D::Item<'w, 's>; N], QueryEntityError<'w>> {
-        // SAFETY: scheduler ensures safe Query world access
-        unsafe {
-            self.state
-                .get_many_unchecked_manual(self.world, entities, self.last_run, self.this_run)
-=======
-    ) -> Result<[D::Item<'w>; N], QueryEntityError<'w>> {
         // Verify that all entities are unique
         for i in 0..N {
             for j in 0..i {
@@ -1592,7 +1581,6 @@
                     return Err(QueryEntityError::AliasedMutability(entities[i]));
                 }
             }
->>>>>>> edba54ad
         }
 
         // SAFETY: All entities are unique, so the results don't alias.
@@ -1695,12 +1683,8 @@
     /// - [`many`](Self::many) to get read-only query items.
     #[inline]
     #[track_caller]
-<<<<<<< HEAD
-    pub fn many_mut<const N: usize>(&mut self, entities: [Entity; N]) -> [D::Item<'_, 's>; N] {
-=======
     #[deprecated(note = "Use `get_many_mut` instead and handle the Result.")]
-    pub fn many_mut<const N: usize>(&mut self, entities: [Entity; N]) -> [D::Item<'_>; N] {
->>>>>>> edba54ad
+    pub fn many_mut<const N: usize>(&mut self, entities: [Entity; N]) -> [D::Item<'_, '_>; N] {
         match self.get_many_mut(entities) {
             Ok(items) => items,
             Err(error) => panic!("Cannot get query result: {error}"),
@@ -1732,39 +1716,6 @@
 
     /// Returns a single read-only query item when there is exactly one entity matching the query.
     ///
-<<<<<<< HEAD
-    /// # Panics
-    ///
-    /// This method panics if the number of query items is **not** exactly one.
-    ///
-    /// # Example
-    ///
-    /// ```
-    /// # use bevy_ecs::prelude::*;
-    /// # #[derive(Component)]
-    /// # struct Player;
-    /// # #[derive(Component)]
-    /// # struct Position(f32, f32);
-    /// fn player_system(query: Query<&Position, With<Player>>) {
-    ///     let player_position = query.single();
-    ///     // do something with player_position
-    /// }
-    /// # bevy_ecs::system::assert_is_system(player_system);
-    /// ```
-    ///
-    /// # See also
-    ///
-    /// - [`get_single`](Self::get_single) for the non-panicking version.
-    /// - [`single_mut`](Self::single_mut) to get the mutable query item.
-    #[track_caller]
-    pub fn single(&self) -> ROQueryItem<'_, 's, D> {
-        self.get_single().unwrap()
-    }
-
-    /// Returns a single read-only query item when there is exactly one entity matching the query.
-    ///
-=======
->>>>>>> edba54ad
     /// If the number of query items is not exactly one, a [`QuerySingleError`] is returned instead.
     ///
     /// # Example
@@ -1794,51 +1745,14 @@
     ///
     /// - [`single_mut`](Self::single_mut) to get the mutable query item.
     #[inline]
-<<<<<<< HEAD
-    pub fn get_single(&self) -> Result<ROQueryItem<'_, 's, D>, QuerySingleError> {
-        self.as_readonly().get_single_inner()
-    }
-
-    /// Returns a single query item when there is exactly one entity matching the query.
-    ///
-    /// # Panics
-    ///
-    /// This method panics if the number of query items is **not** exactly one.
-    ///
-    /// # Example
-    ///
-    /// ```
-    /// # use bevy_ecs::prelude::*;
-    /// #
-    /// # #[derive(Component)]
-    /// # struct Player;
-    /// # #[derive(Component)]
-    /// # struct Health(u32);
-    /// #
-    /// fn regenerate_player_health_system(mut query: Query<&mut Health, With<Player>>) {
-    ///     let mut health = query.single_mut();
-    ///     health.0 += 1;
-    /// }
-    /// # bevy_ecs::system::assert_is_system(regenerate_player_health_system);
-    /// ```
-    ///
-    /// # See also
-    ///
-    /// - [`get_single_mut`](Self::get_single_mut) for the non-panicking version.
-    /// - [`single`](Self::single) to get the read-only query item.
-    #[track_caller]
-    pub fn single_mut(&mut self) -> D::Item<'_, 's> {
-        self.get_single_mut().unwrap()
-=======
-    pub fn single(&self) -> Result<ROQueryItem<'_, D>, QuerySingleError> {
+    pub fn single(&self) -> Result<ROQueryItem<'_, 's, D>, QuerySingleError> {
         self.as_readonly().single_inner()
     }
 
     /// A deprecated alias for [`single`](Self::single).
     #[deprecated(note = "Please use `single` instead")]
-    pub fn get_single(&self) -> Result<ROQueryItem<'_, D>, QuerySingleError> {
+    pub fn get_single(&self) -> Result<ROQueryItem<'_, 's, D>, QuerySingleError> {
         self.single()
->>>>>>> edba54ad
     }
 
     /// Returns a single query item when there is exactly one entity matching the query.
@@ -1866,19 +1780,14 @@
     ///
     /// - [`single`](Self::single) to get the read-only query item.
     #[inline]
-<<<<<<< HEAD
-    pub fn get_single_mut(&mut self) -> Result<D::Item<'_, 's>, QuerySingleError> {
-        self.reborrow().get_single_inner()
-=======
-    pub fn single_mut(&mut self) -> Result<D::Item<'_>, QuerySingleError> {
+    pub fn single_mut(&mut self) -> Result<D::Item<'_, 's>, QuerySingleError> {
         self.reborrow().single_inner()
     }
 
     /// A deprecated alias for [`single_mut`](Self::single_mut).
     #[deprecated(note = "Please use `single_mut` instead")]
-    pub fn get_single_mut(&mut self) -> Result<D::Item<'_>, QuerySingleError> {
+    pub fn get_single_mut(&mut self) -> Result<D::Item<'_, 's>, QuerySingleError> {
         self.single_mut()
->>>>>>> edba54ad
     }
 
     /// Returns a single query item when there is exactly one entity matching the query.
@@ -1909,16 +1818,7 @@
     /// - [`single_mut`](Self::single_mut) to get the mutable query item.
     /// - [`single_inner`](Self::single_inner) for the panicking version.
     #[inline]
-<<<<<<< HEAD
-    pub fn get_single_inner(self) -> Result<D::Item<'w, 's>, QuerySingleError> {
-        // SAFETY:
-        // the query ensures mutable access to the components it accesses, and the query
-        // is uniquely borrowed
-        unsafe {
-            self.state
-                .get_single_unchecked_manual(self.world, self.last_run, self.this_run)
-=======
-    pub fn single_inner(self) -> Result<D::Item<'w>, QuerySingleError> {
+    pub fn single_inner(self) -> Result<D::Item<'w, 's>, QuerySingleError> {
         let mut query = self.into_iter();
         let first = query.next();
         let extra = query.next().is_some();
@@ -1929,7 +1829,6 @@
             (Some(_), _) => Err(QuerySingleError::MultipleEntities(core::any::type_name::<
                 Self,
             >())),
->>>>>>> edba54ad
         }
     }
 
