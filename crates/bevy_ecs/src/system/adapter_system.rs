use alloc::{borrow::Cow, vec::Vec};

use super::{IntoSystem, ReadOnlySystem, System, SystemParamValidationError};
use crate::{
    schedule::InternedSystemSet,
    system::{input::SystemInput, SystemIn},
    world::unsafe_world_cell::UnsafeWorldCell,
};

/// Customizes the behavior of an [`AdapterSystem`]
///
/// # Examples
///
/// ```
/// # use bevy_ecs::prelude::*;
/// use bevy_ecs::system::{Adapt, AdapterSystem};
///
/// // A system adapter that inverts the result of a system.
/// // NOTE: Instead of manually implementing this, you can just use `bevy_ecs::schedule::common_conditions::not`.
/// pub type NotSystem<S> = AdapterSystem<NotMarker, S>;
///
/// // This struct is used to customize the behavior of our adapter.
/// pub struct NotMarker;
///
/// impl<S> Adapt<S> for NotMarker
/// where
///     S: System,
///     S::Out: std::ops::Not,
/// {
///     type In = S::In;
///     type Out = <S::Out as std::ops::Not>::Output;
///
///     fn adapt(
///         &mut self,
///         input: <Self::In as SystemInput>::Inner<'_>,
///         run_system: impl FnOnce(SystemIn<'_, S>) -> S::Out,
///     ) -> Self::Out {
///         !run_system(input)
///     }
/// }
/// # let mut world = World::new();
/// # let mut system = NotSystem::new(NotMarker, IntoSystem::into_system(|| false), "".into());
/// # system.initialize(&mut world);
/// # assert!(system.run((), &mut world));
/// ```
#[diagnostic::on_unimplemented(
    message = "`{Self}` can not adapt a system of type `{S}`",
    label = "invalid system adapter"
)]
pub trait Adapt<S: System>: Send + Sync + 'static {
    /// The [input](System::In) type for an [`AdapterSystem`].
    type In: SystemInput;
    /// The [output](System::Out) type for an [`AdapterSystem`].
    type Out;

    /// When used in an [`AdapterSystem`], this function customizes how the system
    /// is run and how its inputs/outputs are adapted.
    fn adapt(
        &mut self,
        input: <Self::In as SystemInput>::Inner<'_>,
        run_system: impl FnOnce(SystemIn<'_, S>) -> S::Out,
    ) -> Self::Out;
}

/// An [`IntoSystem`] creating an instance of [`AdapterSystem`].
#[derive(Clone)]
pub struct IntoAdapterSystem<Func, S> {
    func: Func,
    system: S,
}

impl<Func, S> IntoAdapterSystem<Func, S> {
    /// Creates a new [`IntoSystem`] that uses `func` to adapt `system`, via the [`Adapt`] trait.
    pub const fn new(func: Func, system: S) -> Self {
        Self { func, system }
    }
}

#[doc(hidden)]
pub struct IsAdapterSystemMarker;

impl<Func, S, I, O, M> IntoSystem<Func::In, Func::Out, (IsAdapterSystemMarker, I, O, M)>
    for IntoAdapterSystem<Func, S>
where
    Func: Adapt<S::System>,
    I: SystemInput,
    S: IntoSystem<I, O, M>,
{
    type System = AdapterSystem<Func, S::System>;

    // Required method
    fn into_system(this: Self) -> Self::System {
        let system = IntoSystem::into_system(this.system);
        let name = system.name();
        AdapterSystem::new(this.func, system, name)
    }
}

/// A [`System`] that takes the output of `S` and transforms it by applying `Func` to it.
#[derive(Clone)]
pub struct AdapterSystem<Func, S> {
    func: Func,
    system: S,
    name: Cow<'static, str>,
}

impl<Func, S> AdapterSystem<Func, S>
where
    Func: Adapt<S>,
    S: System,
{
    /// Creates a new [`System`] that uses `func` to adapt `system`, via the [`Adapt`] trait.
    pub const fn new(func: Func, system: S, name: Cow<'static, str>) -> Self {
        Self { func, system, name }
    }
}

impl<Func, S> System for AdapterSystem<Func, S>
where
    Func: Adapt<S>,
    S: System,
{
    type In = Func::In;
    type Out = Func::Out;

    fn name(&self) -> Cow<'static, str> {
        self.name.clone()
    }

<<<<<<< HEAD
    fn is_send(&self) -> bool {
        self.system.is_send()
    }

    fn is_exclusive(&self) -> bool {
        self.system.is_exclusive()
    }

    fn has_deferred(&self) -> bool {
        self.system.has_deferred()
=======
    fn component_access(&self) -> &crate::query::Access<crate::component::ComponentId> {
        self.system.component_access()
    }

    fn component_access_set(
        &self,
    ) -> &crate::query::FilteredAccessSet<crate::component::ComponentId> {
        self.system.component_access_set()
    }

    #[inline]
    fn flags(&self) -> super::SystemStateFlags {
        self.system.flags()
>>>>>>> bf8868b7
    }

    #[inline]
    unsafe fn run_unsafe(
        &mut self,
        input: SystemIn<'_, Self>,
        world: UnsafeWorldCell,
    ) -> Self::Out {
        // SAFETY: `system.run_unsafe` has the same invariants as `self.run_unsafe`.
        self.func.adapt(input, |input| unsafe {
            self.system.run_unsafe(input, world)
        })
    }

    #[cfg(feature = "hotpatching")]
    #[inline]
    fn refresh_hotpatch(&mut self) {
        self.system.refresh_hotpatch();
    }

    #[inline]
    fn apply_deferred(&mut self, world: &mut crate::prelude::World) {
        self.system.apply_deferred(world);
    }

    #[inline]
    fn queue_deferred(&mut self, world: crate::world::DeferredWorld) {
        self.system.queue_deferred(world);
    }

    #[inline]
    unsafe fn validate_param_unsafe(
        &mut self,
        world: UnsafeWorldCell,
    ) -> Result<(), SystemParamValidationError> {
        // SAFETY: Delegate to other `System` implementations.
        unsafe { self.system.validate_param_unsafe(world) }
    }

    fn initialize(
        &mut self,
        world: &mut crate::prelude::World,
    ) -> crate::query::FilteredAccessSet<crate::component::ComponentId> {
        self.system.initialize(world)
    }

    fn check_change_tick(&mut self, change_tick: crate::component::Tick) {
        self.system.check_change_tick(change_tick);
    }

    fn default_system_sets(&self) -> Vec<InternedSystemSet> {
        self.system.default_system_sets()
    }

    fn get_last_run(&self) -> crate::component::Tick {
        self.system.get_last_run()
    }

    fn set_last_run(&mut self, last_run: crate::component::Tick) {
        self.system.set_last_run(last_run);
    }
}

// SAFETY: The inner system is read-only.
unsafe impl<Func, S> ReadOnlySystem for AdapterSystem<Func, S>
where
    Func: Adapt<S>,
    S: ReadOnlySystem,
{
}

impl<F, S, Out> Adapt<S> for F
where
    F: Send + Sync + 'static + FnMut(S::Out) -> Out,
    S: System,
{
    type In = S::In;
    type Out = Out;

    fn adapt(
        &mut self,
        input: <Self::In as SystemInput>::Inner<'_>,
        run_system: impl FnOnce(SystemIn<'_, S>) -> S::Out,
    ) -> Out {
        self(run_system(input))
    }
}<|MERGE_RESOLUTION|>--- conflicted
+++ resolved
@@ -127,32 +127,9 @@
         self.name.clone()
     }
 
-<<<<<<< HEAD
-    fn is_send(&self) -> bool {
-        self.system.is_send()
-    }
-
-    fn is_exclusive(&self) -> bool {
-        self.system.is_exclusive()
-    }
-
-    fn has_deferred(&self) -> bool {
-        self.system.has_deferred()
-=======
-    fn component_access(&self) -> &crate::query::Access<crate::component::ComponentId> {
-        self.system.component_access()
-    }
-
-    fn component_access_set(
-        &self,
-    ) -> &crate::query::FilteredAccessSet<crate::component::ComponentId> {
-        self.system.component_access_set()
-    }
-
     #[inline]
     fn flags(&self) -> super::SystemStateFlags {
         self.system.flags()
->>>>>>> bf8868b7
     }
 
     #[inline]
