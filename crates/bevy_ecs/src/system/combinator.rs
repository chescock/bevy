use alloc::{borrow::Cow, format, vec::Vec};
use core::marker::PhantomData;

use crate::{
    component::{ComponentId, Tick},
    prelude::World,
    query::FilteredAccessSet,
    schedule::InternedSystemSet,
    system::{input::SystemInput, SystemIn, SystemParamValidationError},
    world::unsafe_world_cell::UnsafeWorldCell,
};

use super::{IntoSystem, ReadOnlySystem, System};

/// Customizes the behavior of a [`CombinatorSystem`].
///
/// # Examples
///
/// ```
/// use bevy_ecs::prelude::*;
/// use bevy_ecs::system::{CombinatorSystem, Combine};
///
/// // A system combinator that performs an exclusive-or (XOR)
/// // operation on the output of two systems.
/// pub type Xor<A, B> = CombinatorSystem<XorMarker, A, B>;
///
/// // This struct is used to customize the behavior of our combinator.
/// pub struct XorMarker;
///
/// impl<A, B> Combine<A, B> for XorMarker
/// where
///     A: System<In = (), Out = bool>,
///     B: System<In = (), Out = bool>,
/// {
///     type In = ();
///     type Out = bool;
///
///     fn combine(
///         _input: Self::In,
///         a: impl FnOnce(A::In) -> A::Out,
///         b: impl FnOnce(B::In) -> B::Out,
///     ) -> Self::Out {
///         a(()) ^ b(())
///     }
/// }
///
/// # #[derive(Resource, PartialEq, Eq)] struct A(u32);
/// # #[derive(Resource, PartialEq, Eq)] struct B(u32);
/// # #[derive(Resource, Default)] struct RanFlag(bool);
/// # let mut world = World::new();
/// # world.init_resource::<RanFlag>();
/// #
/// # let mut app = Schedule::default();
/// app.add_systems(my_system.run_if(Xor::new(
///     IntoSystem::into_system(resource_equals(A(1))),
///     IntoSystem::into_system(resource_equals(B(1))),
///     // The name of the combined system.
///     std::borrow::Cow::Borrowed("a ^ b"),
/// )));
/// # fn my_system(mut flag: ResMut<RanFlag>) { flag.0 = true; }
/// #
/// # world.insert_resource(A(0));
/// # world.insert_resource(B(0));
/// # app.run(&mut world);
/// # // Neither condition passes, so the system does not run.
/// # assert!(!world.resource::<RanFlag>().0);
/// #
/// # world.insert_resource(A(1));
/// # app.run(&mut world);
/// # // Only the first condition passes, so the system runs.
/// # assert!(world.resource::<RanFlag>().0);
/// # world.resource_mut::<RanFlag>().0 = false;
/// #
/// # world.insert_resource(B(1));
/// # app.run(&mut world);
/// # // Both conditions pass, so the system does not run.
/// # assert!(!world.resource::<RanFlag>().0);
/// #
/// # world.insert_resource(A(0));
/// # app.run(&mut world);
/// # // Only the second condition passes, so the system runs.
/// # assert!(world.resource::<RanFlag>().0);
/// # world.resource_mut::<RanFlag>().0 = false;
/// ```
#[diagnostic::on_unimplemented(
    message = "`{Self}` can not combine systems `{A}` and `{B}`",
    label = "invalid system combination",
    note = "the inputs and outputs of `{A}` and `{B}` are not compatible with this combiner"
)]
pub trait Combine<A: System, B: System> {
    /// The [input](System::In) type for a [`CombinatorSystem`].
    type In: SystemInput;

    /// The [output](System::Out) type for a [`CombinatorSystem`].
    type Out;

    /// When used in a [`CombinatorSystem`], this function customizes how
    /// the two composite systems are invoked and their outputs are combined.
    ///
    /// See the trait-level docs for [`Combine`] for an example implementation.
    fn combine(
        input: <Self::In as SystemInput>::Inner<'_>,
        a: impl FnOnce(SystemIn<'_, A>) -> A::Out,
        b: impl FnOnce(SystemIn<'_, B>) -> B::Out,
    ) -> Self::Out;
}

/// A [`System`] defined by combining two other systems.
/// The behavior of this combinator is specified by implementing the [`Combine`] trait.
/// For a full usage example, see the docs for [`Combine`].
pub struct CombinatorSystem<Func, A, B> {
    _marker: PhantomData<fn() -> Func>,
    a: A,
    b: B,
    name: Cow<'static, str>,
}

impl<Func, A, B> CombinatorSystem<Func, A, B> {
    /// Creates a new system that combines two inner systems.
    ///
    /// The returned system will only be usable if `Func` implements [`Combine<A, B>`].
    pub fn new(a: A, b: B, name: Cow<'static, str>) -> Self {
        Self {
            _marker: PhantomData,
            a,
            b,
            name,
        }
    }
}

impl<A, B, Func> System for CombinatorSystem<Func, A, B>
where
    Func: Combine<A, B> + 'static,
    A: System,
    B: System,
{
    type In = Func::In;
    type Out = Func::Out;

    fn name(&self) -> Cow<'static, str> {
        self.name.clone()
    }

<<<<<<< HEAD
    fn is_send(&self) -> bool {
        self.a.is_send() && self.b.is_send()
    }

    fn is_exclusive(&self) -> bool {
        self.a.is_exclusive() || self.b.is_exclusive()
    }

    fn has_deferred(&self) -> bool {
        self.a.has_deferred() || self.b.has_deferred()
=======
    fn component_access(&self) -> &Access<ComponentId> {
        self.component_access_set.combined_access()
    }

    fn component_access_set(&self) -> &FilteredAccessSet<ComponentId> {
        &self.component_access_set
    }

    #[inline]
    fn flags(&self) -> super::SystemStateFlags {
        self.a.flags() | self.b.flags()
>>>>>>> bf8868b7
    }

    unsafe fn run_unsafe(
        &mut self,
        input: SystemIn<'_, Self>,
        world: UnsafeWorldCell,
    ) -> Self::Out {
        Func::combine(
            input,
            // SAFETY: The world accesses for both underlying systems have been registered,
            // so the caller will guarantee that no other systems will conflict with `a` or `b`.
            // If either system has `is_exclusive()`, then the combined system also has `is_exclusive`.
            // Since these closures are `!Send + !Sync + !'static`, they can never be called
            // in parallel, so their world accesses will not conflict with each other.
            |input| unsafe { self.a.run_unsafe(input, world) },
            // SAFETY: See the comment above.
            |input| unsafe { self.b.run_unsafe(input, world) },
        )
    }

    #[cfg(feature = "hotpatching")]
    #[inline]
    fn refresh_hotpatch(&mut self) {
        self.a.refresh_hotpatch();
        self.b.refresh_hotpatch();
    }

    #[inline]
    fn apply_deferred(&mut self, world: &mut World) {
        self.a.apply_deferred(world);
        self.b.apply_deferred(world);
    }

    #[inline]
    fn queue_deferred(&mut self, mut world: crate::world::DeferredWorld) {
        self.a.queue_deferred(world.reborrow());
        self.b.queue_deferred(world);
    }

    #[inline]
    unsafe fn validate_param_unsafe(
        &mut self,
        world: UnsafeWorldCell,
    ) -> Result<(), SystemParamValidationError> {
        // SAFETY: Delegate to other `System` implementations.
        unsafe { self.a.validate_param_unsafe(world) }
    }

    fn initialize(&mut self, world: &mut World) -> FilteredAccessSet<ComponentId> {
        let mut a_access = self.a.initialize(world);
        let b_access = self.b.initialize(world);
        a_access.extend(b_access);
        a_access
    }

    fn check_change_tick(&mut self, change_tick: Tick) {
        self.a.check_change_tick(change_tick);
        self.b.check_change_tick(change_tick);
    }

    fn default_system_sets(&self) -> Vec<InternedSystemSet> {
        let mut default_sets = self.a.default_system_sets();
        default_sets.append(&mut self.b.default_system_sets());
        default_sets
    }

    fn get_last_run(&self) -> Tick {
        self.a.get_last_run()
    }

    fn set_last_run(&mut self, last_run: Tick) {
        self.a.set_last_run(last_run);
        self.b.set_last_run(last_run);
    }
}

/// SAFETY: Both systems are read-only, so any system created by combining them will only read from the world.
unsafe impl<Func, A, B> ReadOnlySystem for CombinatorSystem<Func, A, B>
where
    Func: Combine<A, B> + 'static,
    A: ReadOnlySystem,
    B: ReadOnlySystem,
{
}

impl<Func, A, B> Clone for CombinatorSystem<Func, A, B>
where
    A: Clone,
    B: Clone,
{
    /// Clone the combined system. The cloned instance must be `.initialize()`d before it can run.
    fn clone(&self) -> Self {
        CombinatorSystem::new(self.a.clone(), self.b.clone(), self.name.clone())
    }
}

/// An [`IntoSystem`] creating an instance of [`PipeSystem`].
pub struct IntoPipeSystem<A, B> {
    a: A,
    b: B,
}

impl<A, B> IntoPipeSystem<A, B> {
    /// Creates a new [`IntoSystem`] that pipes two inner systems.
    pub const fn new(a: A, b: B) -> Self {
        Self { a, b }
    }
}

#[doc(hidden)]
pub struct IsPipeSystemMarker;

impl<A, B, IA, OA, IB, OB, MA, MB> IntoSystem<IA, OB, (IsPipeSystemMarker, OA, IB, MA, MB)>
    for IntoPipeSystem<A, B>
where
    IA: SystemInput,
    A: IntoSystem<IA, OA, MA>,
    B: IntoSystem<IB, OB, MB>,
    for<'a> IB: SystemInput<Inner<'a> = OA>,
{
    type System = PipeSystem<A::System, B::System>;

    fn into_system(this: Self) -> Self::System {
        let system_a = IntoSystem::into_system(this.a);
        let system_b = IntoSystem::into_system(this.b);
        let name = format!("Pipe({}, {})", system_a.name(), system_b.name());
        PipeSystem::new(system_a, system_b, Cow::Owned(name))
    }
}

/// A [`System`] created by piping the output of the first system into the input of the second.
///
/// This can be repeated indefinitely, but system pipes cannot branch: the output is consumed by the receiving system.
///
/// Given two systems `A` and `B`, A may be piped into `B` as `A.pipe(B)` if the output type of `A` is
/// equal to the input type of `B`.
///
/// Note that for [`FunctionSystem`](crate::system::FunctionSystem)s the output is the return value
/// of the function and the input is the first [`SystemParam`](crate::system::SystemParam) if it is
/// tagged with [`In`](crate::system::In) or `()` if the function has no designated input parameter.
///
/// # Examples
///
/// ```
/// use std::num::ParseIntError;
///
/// use bevy_ecs::prelude::*;
///
/// fn main() {
///     let mut world = World::default();
///     world.insert_resource(Message("42".to_string()));
///
///     // pipe the `parse_message_system`'s output into the `filter_system`s input
///     let mut piped_system = IntoSystem::into_system(parse_message_system.pipe(filter_system));
///     piped_system.initialize(&mut world);
///     assert_eq!(piped_system.run((), &mut world), Some(42));
/// }
///
/// #[derive(Resource)]
/// struct Message(String);
///
/// fn parse_message_system(message: Res<Message>) -> Result<usize, ParseIntError> {
///     message.0.parse::<usize>()
/// }
///
/// fn filter_system(In(result): In<Result<usize, ParseIntError>>) -> Option<usize> {
///     result.ok().filter(|&n| n < 100)
/// }
/// ```
pub struct PipeSystem<A, B> {
    a: A,
    b: B,
    name: Cow<'static, str>,
}

impl<A, B> PipeSystem<A, B>
where
    A: System,
    B: System,
    for<'a> B::In: SystemInput<Inner<'a> = A::Out>,
{
    /// Creates a new system that pipes two inner systems.
    pub fn new(a: A, b: B, name: Cow<'static, str>) -> Self {
        Self { a, b, name }
    }
}

impl<A, B> System for PipeSystem<A, B>
where
    A: System,
    B: System,
    for<'a> B::In: SystemInput<Inner<'a> = A::Out>,
{
    type In = A::In;
    type Out = B::Out;

    fn name(&self) -> Cow<'static, str> {
        self.name.clone()
    }

<<<<<<< HEAD
    fn is_send(&self) -> bool {
        self.a.is_send() && self.b.is_send()
    }

    fn is_exclusive(&self) -> bool {
        self.a.is_exclusive() || self.b.is_exclusive()
    }

    fn has_deferred(&self) -> bool {
        self.a.has_deferred() || self.b.has_deferred()
=======
    fn component_access(&self) -> &Access<ComponentId> {
        self.component_access_set.combined_access()
    }

    fn component_access_set(&self) -> &FilteredAccessSet<ComponentId> {
        &self.component_access_set
    }

    #[inline]
    fn flags(&self) -> super::SystemStateFlags {
        self.a.flags() | self.b.flags()
>>>>>>> bf8868b7
    }

    unsafe fn run_unsafe(
        &mut self,
        input: SystemIn<'_, Self>,
        world: UnsafeWorldCell,
    ) -> Self::Out {
        let value = self.a.run_unsafe(input, world);
        self.b.run_unsafe(value, world)
    }

    #[cfg(feature = "hotpatching")]
    #[inline]
    fn refresh_hotpatch(&mut self) {
        self.a.refresh_hotpatch();
        self.b.refresh_hotpatch();
    }

    fn apply_deferred(&mut self, world: &mut World) {
        self.a.apply_deferred(world);
        self.b.apply_deferred(world);
    }

    fn queue_deferred(&mut self, mut world: crate::world::DeferredWorld) {
        self.a.queue_deferred(world.reborrow());
        self.b.queue_deferred(world);
    }

    /// This method uses "early out" logic: if the first system fails validation,
    /// the second system is not validated.
    ///
    /// Because the system validation is performed upfront, this can lead to situations
    /// where later systems pass validation, but fail at runtime due to changes made earlier
    /// in the piped systems.
    // TODO: ensure that systems are only validated just before they are run.
    // Fixing this will require fundamentally rethinking how piped systems work:
    // they're currently treated as a single system from the perspective of the scheduler.
    // See https://github.com/bevyengine/bevy/issues/18796
    unsafe fn validate_param_unsafe(
        &mut self,
        world: UnsafeWorldCell,
    ) -> Result<(), SystemParamValidationError> {
        // SAFETY: Delegate to the `System` implementation for `a`.
        unsafe { self.a.validate_param_unsafe(world) }?;

        // SAFETY: Delegate to the `System` implementation for `b`.
        unsafe { self.b.validate_param_unsafe(world) }?;

        Ok(())
    }

    fn initialize(&mut self, world: &mut World) -> FilteredAccessSet<ComponentId> {
        let mut a_access = self.a.initialize(world);
        let b_access = self.b.initialize(world);
        a_access.extend(b_access);
        a_access
    }

    fn check_change_tick(&mut self, change_tick: Tick) {
        self.a.check_change_tick(change_tick);
        self.b.check_change_tick(change_tick);
    }

    fn default_system_sets(&self) -> Vec<InternedSystemSet> {
        let mut default_sets = self.a.default_system_sets();
        default_sets.append(&mut self.b.default_system_sets());
        default_sets
    }

    fn get_last_run(&self) -> Tick {
        self.a.get_last_run()
    }

    fn set_last_run(&mut self, last_run: Tick) {
        self.a.set_last_run(last_run);
        self.b.set_last_run(last_run);
    }
}

/// SAFETY: Both systems are read-only, so any system created by piping them will only read from the world.
unsafe impl<A, B> ReadOnlySystem for PipeSystem<A, B>
where
    A: ReadOnlySystem,
    B: ReadOnlySystem,
    for<'a> B::In: SystemInput<Inner<'a> = A::Out>,
{
}

#[cfg(test)]
mod tests {

    #[test]
    fn exclusive_system_piping_is_possible() {
        use crate::prelude::*;

        fn my_exclusive_system(_world: &mut World) -> u32 {
            1
        }

        fn out_pipe(input: In<u32>) {
            assert!(input.0 == 1);
        }

        let mut world = World::new();

        let mut schedule = Schedule::default();
        schedule.add_systems(my_exclusive_system.pipe(out_pipe));

        schedule.run(&mut world);
    }
}<|MERGE_RESOLUTION|>--- conflicted
+++ resolved
@@ -142,30 +142,9 @@
         self.name.clone()
     }
 
-<<<<<<< HEAD
-    fn is_send(&self) -> bool {
-        self.a.is_send() && self.b.is_send()
-    }
-
-    fn is_exclusive(&self) -> bool {
-        self.a.is_exclusive() || self.b.is_exclusive()
-    }
-
-    fn has_deferred(&self) -> bool {
-        self.a.has_deferred() || self.b.has_deferred()
-=======
-    fn component_access(&self) -> &Access<ComponentId> {
-        self.component_access_set.combined_access()
-    }
-
-    fn component_access_set(&self) -> &FilteredAccessSet<ComponentId> {
-        &self.component_access_set
-    }
-
     #[inline]
     fn flags(&self) -> super::SystemStateFlags {
         self.a.flags() | self.b.flags()
->>>>>>> bf8868b7
     }
 
     unsafe fn run_unsafe(
@@ -366,30 +345,9 @@
         self.name.clone()
     }
 
-<<<<<<< HEAD
-    fn is_send(&self) -> bool {
-        self.a.is_send() && self.b.is_send()
-    }
-
-    fn is_exclusive(&self) -> bool {
-        self.a.is_exclusive() || self.b.is_exclusive()
-    }
-
-    fn has_deferred(&self) -> bool {
-        self.a.has_deferred() || self.b.has_deferred()
-=======
-    fn component_access(&self) -> &Access<ComponentId> {
-        self.component_access_set.combined_access()
-    }
-
-    fn component_access_set(&self) -> &FilteredAccessSet<ComponentId> {
-        &self.component_access_set
-    }
-
     #[inline]
     fn flags(&self) -> super::SystemStateFlags {
         self.a.flags() | self.b.flags()
->>>>>>> bf8868b7
     }
 
     unsafe fn run_unsafe(
