use crate::{
    component::{ComponentId, Tick},
    prelude::FromWorld,
    query::FilteredAccessSet,
    schedule::{InternedSystemSet, SystemSet},
    system::{
        check_system_change_tick, ReadOnlySystemParam, System, SystemIn, SystemInput, SystemParam,
        SystemParamItem,
    },
    world::{unsafe_world_cell::UnsafeWorldCell, DeferredWorld, World, WorldId},
};

use alloc::{borrow::Cow, vec, vec::Vec};
use core::marker::PhantomData;
use variadics_please::all_tuples;

#[cfg(feature = "trace")]
use tracing::{info_span, Span};

use super::{
    IntoSystem, ReadOnlySystem, SystemParamBuilder, SystemParamValidationError, SystemStateFlags,
};

/// The metadata of a [`System`].
#[derive(Clone)]
pub struct SystemMeta {
    pub(crate) name: Cow<'static, str>,
    // NOTE: this must be kept private. making a SystemMeta non-send is irreversible to prevent
    // SystemParams from overriding each other
    flags: SystemStateFlags,
    pub(crate) last_run: Tick,
    #[cfg(feature = "trace")]
    pub(crate) system_span: Span,
    #[cfg(feature = "trace")]
    pub(crate) commands_span: Span,
}

impl SystemMeta {
    pub(crate) fn new<T>() -> Self {
        let name = core::any::type_name::<T>();
        Self {
            name: name.into(),
<<<<<<< HEAD
            is_send: true,
            has_deferred: false,
=======
            component_access_set: FilteredAccessSet::default(),
            flags: SystemStateFlags::empty(),
>>>>>>> bf8868b7
            last_run: Tick::new(0),
            #[cfg(feature = "trace")]
            system_span: info_span!("system", name = name),
            #[cfg(feature = "trace")]
            commands_span: info_span!("system_commands", name = name),
        }
    }

    /// Returns the system's name
    #[inline]
    pub fn name(&self) -> &str {
        &self.name
    }

    /// Sets the name of this system.
    ///
    /// Useful to give closure systems more readable and unique names for debugging and tracing.
    #[inline]
    pub fn set_name(&mut self, new_name: impl Into<Cow<'static, str>>) {
        let new_name: Cow<'static, str> = new_name.into();
        #[cfg(feature = "trace")]
        {
            let name = new_name.as_ref();
            self.system_span = info_span!("system", name = name);
            self.commands_span = info_span!("system_commands", name = name);
        }
        self.name = new_name;
    }

    /// Returns true if the system is [`Send`].
    #[inline]
    pub fn is_send(&self) -> bool {
        !self.flags.intersects(SystemStateFlags::NON_SEND)
    }

    /// Sets the system to be not [`Send`].
    ///
    /// This is irreversible.
    #[inline]
    pub fn set_non_send(&mut self) {
        self.flags |= SystemStateFlags::NON_SEND;
    }

    /// Returns true if the system has deferred [`SystemParam`]'s
    #[inline]
    pub fn has_deferred(&self) -> bool {
        self.flags.intersects(SystemStateFlags::DEFERRED)
    }

    /// Marks the system as having deferred buffers like [`Commands`](`super::Commands`)
    /// This lets the scheduler insert [`ApplyDeferred`](`crate::prelude::ApplyDeferred`) systems automatically.
    #[inline]
    pub fn set_has_deferred(&mut self) {
        self.flags |= SystemStateFlags::DEFERRED;
    }
}

// TODO: Actually use this in FunctionSystem. We should probably only do this once Systems are constructed using a World reference
// (to avoid the need for unwrapping to retrieve SystemMeta)
/// Holds on to persistent state required to drive [`SystemParam`] for a [`System`].
///
/// This is a powerful and convenient tool for working with exclusive world access,
/// allowing you to fetch data from the [`World`] as if you were running a [`System`].
/// However, simply calling `world::run_system(my_system)` using a [`World::run_system`](World::run_system)
/// can be significantly simpler and ensures that change detection and command flushing work as expected.
///
/// Borrow-checking is handled for you, allowing you to mutably access multiple compatible system parameters at once,
/// and arbitrary system parameters (like [`EventWriter`](crate::event::EventWriter)) can be conveniently fetched.
///
/// For an alternative approach to split mutable access to the world, see [`World::resource_scope`].
///
/// # Warning
///
/// [`SystemState`] values created can be cached to improve performance,
/// and *must* be cached and reused in order for system parameters that rely on local state to work correctly.
/// These include:
/// - [`Added`](crate::query::Added), [`Changed`](crate::query::Changed) and [`Spawned`](crate::query::Spawned) query filters
/// - [`Local`](crate::system::Local) variables that hold state
/// - [`EventReader`](crate::event::EventReader) system parameters, which rely on a [`Local`](crate::system::Local) to track which events have been seen
///
/// Note that this is automatically handled for you when using a [`World::run_system`](World::run_system).
///
/// # Example
///
/// Basic usage:
/// ```
/// # use bevy_ecs::prelude::*;
/// # use bevy_ecs::system::SystemState;
/// # use bevy_ecs::event::Events;
/// #
/// # #[derive(Event)]
/// # struct MyEvent;
/// # #[derive(Resource)]
/// # struct MyResource(u32);
/// #
/// # #[derive(Component)]
/// # struct MyComponent;
/// #
/// // Work directly on the `World`
/// let mut world = World::new();
/// world.init_resource::<Events<MyEvent>>();
///
/// // Construct a `SystemState` struct, passing in a tuple of `SystemParam`
/// // as if you were writing an ordinary system.
/// let mut system_state: SystemState<(
///     EventWriter<MyEvent>,
///     Option<ResMut<MyResource>>,
///     Query<&MyComponent>,
/// )> = SystemState::new(&mut world);
///
/// // Use system_state.get_mut(&mut world) and unpack your system parameters into variables!
/// // system_state.get(&world) provides read-only versions of your system parameters instead.
/// let (event_writer, maybe_resource, query) = system_state.get_mut(&mut world);
///
/// // If you are using `Commands`, you can choose when you want to apply them to the world.
/// // You need to manually call `.apply(world)` on the `SystemState` to apply them.
/// ```
/// Caching:
/// ```
/// # use bevy_ecs::prelude::*;
/// # use bevy_ecs::system::SystemState;
/// # use bevy_ecs::event::Events;
/// #
/// # #[derive(Event)]
/// # struct MyEvent;
/// #[derive(Resource)]
/// struct CachedSystemState {
///     event_state: SystemState<EventReader<'static, 'static, MyEvent>>,
/// }
///
/// // Create and store a system state once
/// let mut world = World::new();
/// world.init_resource::<Events<MyEvent>>();
/// let initial_state: SystemState<EventReader<MyEvent>> = SystemState::new(&mut world);
///
/// // The system state is cached in a resource
/// world.insert_resource(CachedSystemState {
///     event_state: initial_state,
/// });
///
/// // Later, fetch the cached system state, saving on overhead
/// world.resource_scope(|world, mut cached_state: Mut<CachedSystemState>| {
///     let mut event_reader = cached_state.event_state.get_mut(world);
///
///     for events in event_reader.read() {
///         println!("Hello World!");
///     }
/// });
/// ```
pub struct SystemState<Param: SystemParam + 'static> {
    meta: SystemMeta,
    param_state: Param::State,
    world_id: WorldId,
}

// Allow closure arguments to be inferred.
// For a closure to be used as a `SystemParamFunction`, it needs to be generic in any `'w` or `'s` lifetimes.
// Rust will only infer a closure to be generic over lifetimes if it's passed to a function with a Fn constraint.
// So, generate a function for each arity with an explicit `FnMut` constraint to enable higher-order lifetimes,
// along with a regular `SystemParamFunction` constraint to allow the system to be built.
macro_rules! impl_build_system {
    ($(#[$meta:meta])* $($param: ident),*) => {
        $(#[$meta])*
        impl<$($param: SystemParam),*> SystemState<($($param,)*)> {
            /// Create a [`FunctionSystem`] from a [`SystemState`].
            /// This method signature allows type inference of closure parameters for a system with no input.
            /// You can use [`SystemState::build_system_with_input()`] if you have input, or [`SystemState::build_any_system()`] if you don't need type inference.
            pub fn build_system<
                Out: 'static,
                Marker,
                F: FnMut($(SystemParamItem<$param>),*) -> Out
                    + SystemParamFunction<Marker, Param = ($($param,)*), In = (), Out = Out>
            >
            (
                self,
                func: F,
            ) -> FunctionSystem<Marker, F>
            {
                self.build_any_system(func)
            }

            /// Create a [`FunctionSystem`] from a [`SystemState`].
            /// This method signature allows type inference of closure parameters for a system with input.
            /// You can use [`SystemState::build_system()`] if you have no input, or [`SystemState::build_any_system()`] if you don't need type inference.
            pub fn build_system_with_input<
                Input: SystemInput,
                Out: 'static,
                Marker,
                F: FnMut(Input, $(SystemParamItem<$param>),*) -> Out
                    + SystemParamFunction<Marker, Param = ($($param,)*), In = Input, Out = Out>,
            >(
                self,
                func: F,
            ) -> FunctionSystem<Marker, F> {
                self.build_any_system(func)
            }
        }
    }
}

all_tuples!(
    #[doc(fake_variadic)]
    impl_build_system,
    0,
    16,
    P
);

impl<Param: SystemParam> SystemState<Param> {
    /// Creates a new [`SystemState`] with default state.
    pub fn new(world: &mut World) -> Self {
        let mut meta = SystemMeta::new::<Param>();
        meta.last_run = world.change_tick().relative_to(Tick::MAX);
        let param_state = Param::init_state(world);
        let mut component_access_set = FilteredAccessSet::new();
        // We need to call `init_access` to ensure there are no panics from conflicts within `Param`,
        // even though we don't use the calculated access.
        Param::init_access(&param_state, &mut meta, &mut component_access_set, world);
        Self {
            meta,
            param_state,
            world_id: world.id(),
        }
    }

    /// Create a [`SystemState`] from a [`SystemParamBuilder`]
    pub(crate) fn from_builder(world: &mut World, builder: impl SystemParamBuilder<Param>) -> Self {
        let mut meta = SystemMeta::new::<Param>();
        meta.last_run = world.change_tick().relative_to(Tick::MAX);
        let param_state = builder.build(world);
        let mut component_access_set = FilteredAccessSet::new();
        // We need to call `init_access` to ensure there are no panics from conflicts within `Param`,
        // even though we don't use the calculated access.
        Param::init_access(&param_state, &mut meta, &mut component_access_set, world);
        Self {
            meta,
            param_state,
            world_id: world.id(),
        }
    }

    /// Create a [`FunctionSystem`] from a [`SystemState`].
    /// This method signature allows any system function, but the compiler will not perform type inference on closure parameters.
    /// You can use [`SystemState::build_system()`] or [`SystemState::build_system_with_input()`] to get type inference on parameters.
    pub fn build_any_system<Marker, F: SystemParamFunction<Marker, Param = Param>>(
        self,
        func: F,
    ) -> FunctionSystem<Marker, F> {
        FunctionSystem {
            func,
            #[cfg(feature = "hotpatching")]
            current_ptr: subsecond::HotFn::current(<F as SystemParamFunction<Marker>>::run)
                .ptr_address(),
            state: Some(FunctionSystemState {
                param: self.param_state,
                world_id: self.world_id,
            }),
            system_meta: self.meta,
            marker: PhantomData,
        }
    }

    /// Gets the metadata for this instance.
    #[inline]
    pub fn meta(&self) -> &SystemMeta {
        &self.meta
    }

    /// Gets the metadata for this instance.
    #[inline]
    pub fn meta_mut(&mut self) -> &mut SystemMeta {
        &mut self.meta
    }

    /// Retrieve the [`SystemParam`] values. This can only be called when all parameters are read-only.
    #[inline]
    pub fn get<'w, 's>(&'s mut self, world: &'w World) -> SystemParamItem<'w, 's, Param>
    where
        Param: ReadOnlySystemParam,
    {
        self.validate_world(world.id());
        // SAFETY: Param is read-only and doesn't allow mutable access to World.
        // It also matches the World this SystemState was created with.
        unsafe { self.get_unchecked(world.as_unsafe_world_cell_readonly()) }
    }

    /// Retrieve the mutable [`SystemParam`] values.
    #[inline]
    pub fn get_mut<'w, 's>(&'s mut self, world: &'w mut World) -> SystemParamItem<'w, 's, Param> {
        self.validate_world(world.id());
        // SAFETY: World is uniquely borrowed and matches the World this SystemState was created with.
        unsafe { self.get_unchecked(world.as_unsafe_world_cell()) }
    }

    /// Applies all state queued up for [`SystemParam`] values. For example, this will apply commands queued up
    /// by a [`Commands`](`super::Commands`) parameter to the given [`World`].
    /// This function should be called manually after the values returned by [`SystemState::get`] and [`SystemState::get_mut`]
    /// are finished being used.
    pub fn apply(&mut self, world: &mut World) {
        Param::apply(&mut self.param_state, &self.meta, world);
    }

    /// Wrapper over [`SystemParam::validate_param`].
    ///
    /// # Safety
    ///
    /// - The passed [`UnsafeWorldCell`] must have read-only access to
    ///   world data in `component_access_set`.
    /// - `world` must be the same [`World`] that was used to initialize [`state`](SystemParam::init_state).
    pub unsafe fn validate_param(
        state: &mut Self,
        world: UnsafeWorldCell,
    ) -> Result<(), SystemParamValidationError> {
        // SAFETY: Delegated to existing `SystemParam` implementations.
        unsafe { Param::validate_param(&mut state.param_state, &state.meta, world) }
    }

    /// Returns `true` if `world_id` matches the [`World`] that was used to call [`SystemState::new`].
    /// Otherwise, this returns false.
    #[inline]
    pub fn matches_world(&self, world_id: WorldId) -> bool {
        self.world_id == world_id
    }

    /// Asserts that the [`SystemState`] matches the provided world.
    #[inline]
    #[track_caller]
    fn validate_world(&self, world_id: WorldId) {
        #[inline(never)]
        #[track_caller]
        #[cold]
        fn panic_mismatched(this: WorldId, other: WorldId) -> ! {
            panic!("Encountered a mismatched World. This SystemState was created from {this:?}, but a method was called using {other:?}.");
        }

        if !self.matches_world(world_id) {
            panic_mismatched(self.world_id, world_id);
        }
    }

    /// Has no effect
    #[inline]
    #[deprecated(
        since = "0.17.0",
        note = "No longer has any effect.  Calls may be removed."
    )]
    pub fn update_archetypes(&mut self, _world: &World) {}

    /// Has no effect
    #[inline]
    #[deprecated(
        since = "0.17.0",
        note = "No longer has any effect.  Calls may be removed."
    )]
    pub fn update_archetypes_unsafe_world_cell(&mut self, _world: UnsafeWorldCell) {}

    /// Identical to [`SystemState::get`].
    #[inline]
    #[deprecated(since = "0.17.0", note = "Call `SystemState::get` instead.")]
    pub fn get_manual<'w, 's>(&'s mut self, world: &'w World) -> SystemParamItem<'w, 's, Param>
    where
        Param: ReadOnlySystemParam,
    {
        self.get(world)
    }

    /// Identical to [`SystemState::get_mut`].
    #[inline]
    #[deprecated(since = "0.17.0", note = "Call `SystemState::get_mut` instead.")]
    pub fn get_manual_mut<'w, 's>(
        &'s mut self,
        world: &'w mut World,
    ) -> SystemParamItem<'w, 's, Param> {
        self.get_mut(world)
    }

    /// Identical to [`SystemState::get_unchecked`].
    ///
    /// # Safety
    /// This call might access any of the input parameters in a way that violates Rust's mutability rules. Make sure the data
    /// access is safe in the context of global [`World`] access. The passed-in [`World`] _must_ be the [`World`] the [`SystemState`] was
    /// created with.
    #[inline]
    #[deprecated(since = "0.17.0", note = "Call `SystemState::get_unchecked` instead.")]
    pub unsafe fn get_unchecked_manual<'w, 's>(
        &'s mut self,
        world: UnsafeWorldCell<'w>,
    ) -> SystemParamItem<'w, 's, Param> {
        // SAFETY: Caller ensures safety requirements
        unsafe { self.get_unchecked(world) }
    }

    /// Retrieve the [`SystemParam`] values.
    ///
    /// # Safety
    /// This call might access any of the input parameters in a way that violates Rust's mutability rules. Make sure the data
    /// access is safe in the context of global [`World`] access. The passed-in [`World`] _must_ be the [`World`] the [`SystemState`] was
    /// created with.
    #[inline]
    pub unsafe fn get_unchecked<'w, 's>(
        &'s mut self,
        world: UnsafeWorldCell<'w>,
    ) -> SystemParamItem<'w, 's, Param> {
        let change_tick = world.increment_change_tick();
        // SAFETY: The invariants are upheld by the caller.
        unsafe { self.fetch(world, change_tick) }
    }

    /// # Safety
    /// This call might access any of the input parameters in a way that violates Rust's mutability rules. Make sure the data
    /// access is safe in the context of global [`World`] access. The passed-in [`World`] _must_ be the [`World`] the [`SystemState`] was
    /// created with.
    #[inline]
    unsafe fn fetch<'w, 's>(
        &'s mut self,
        world: UnsafeWorldCell<'w>,
        change_tick: Tick,
    ) -> SystemParamItem<'w, 's, Param> {
        // SAFETY: The invariants are upheld by the caller.
        let param =
            unsafe { Param::get_param(&mut self.param_state, &self.meta, world, change_tick) };
        self.meta.last_run = change_tick;
        param
    }

    /// Returns a reference to the current system param states.
    pub fn param_state(&self) -> &Param::State {
        &self.param_state
    }

    /// Returns a mutable reference to the current system param states.
    /// Marked as unsafe because modifying the system states may result in violation to certain
    /// assumptions made by the [`SystemParam`]. Use with care.
    ///
    /// # Safety
    /// Modifying the system param states may have unintended consequences.
    /// The param state is generally considered to be owned by the [`SystemParam`]. Modifications
    /// should respect any invariants as required by the [`SystemParam`].
    /// For example, modifying the system state of [`ResMut`](crate::system::ResMut) will obviously create issues.
    pub unsafe fn param_state_mut(&mut self) -> &mut Param::State {
        &mut self.param_state
    }
}

impl<Param: SystemParam> FromWorld for SystemState<Param> {
    fn from_world(world: &mut World) -> Self {
        Self::new(world)
    }
}

/// The [`System`] counter part of an ordinary function.
///
/// You get this by calling [`IntoSystem::into_system`]  on a function that only accepts
/// [`SystemParam`]s. The output of the system becomes the functions return type, while the input
/// becomes the functions first parameter or `()` if no such parameter exists.
///
/// [`FunctionSystem`] must be `.initialized` before they can be run.
///
/// The [`Clone`] implementation for [`FunctionSystem`] returns a new instance which
/// is NOT initialized. The cloned system must also be `.initialized` before it can be run.
pub struct FunctionSystem<Marker, F>
where
    F: SystemParamFunction<Marker>,
{
    func: F,
    #[cfg(feature = "hotpatching")]
    current_ptr: subsecond::HotFnPtr,
    state: Option<FunctionSystemState<F::Param>>,
    system_meta: SystemMeta,
    // NOTE: PhantomData<fn()-> T> gives this safe Send/Sync impls
    marker: PhantomData<fn() -> Marker>,
}

/// The state of a [`FunctionSystem`], which must be initialized with
/// [`System::initialize`] before the system can be run. A panic will occur if
/// the system is run without being initialized.
struct FunctionSystemState<P: SystemParam> {
    /// The cached state of the system's [`SystemParam`]s.
    param: P::State,
    /// The id of the [`World`] this system was initialized with. If the world
    /// passed to [`System::run_unsafe`] or [`System::validate_param_unsafe`] does not match
    /// this id, a panic will occur.
    world_id: WorldId,
}

impl<Marker, F> FunctionSystem<Marker, F>
where
    F: SystemParamFunction<Marker>,
{
    /// Return this system with a new name.
    ///
    /// Useful to give closure systems more readable and unique names for debugging and tracing.
    pub fn with_name(mut self, new_name: impl Into<Cow<'static, str>>) -> Self {
        self.system_meta.set_name(new_name.into());
        self
    }
}

// De-initializes the cloned system.
impl<Marker, F> Clone for FunctionSystem<Marker, F>
where
    F: SystemParamFunction<Marker> + Clone,
{
    fn clone(&self) -> Self {
        Self {
            func: self.func.clone(),
            #[cfg(feature = "hotpatching")]
            current_ptr: subsecond::HotFn::current(<F as SystemParamFunction<Marker>>::run)
                .ptr_address(),
            state: None,
            system_meta: SystemMeta::new::<F>(),
            marker: PhantomData,
        }
    }
}

/// A marker type used to distinguish regular function systems from exclusive function systems.
#[doc(hidden)]
pub struct IsFunctionSystem;

impl<Marker, F> IntoSystem<F::In, F::Out, (IsFunctionSystem, Marker)> for F
where
    Marker: 'static,
    F: SystemParamFunction<Marker>,
{
    type System = FunctionSystem<Marker, F>;
    fn into_system(func: Self) -> Self::System {
        FunctionSystem {
            func,
            #[cfg(feature = "hotpatching")]
            current_ptr: subsecond::HotFn::current(<F as SystemParamFunction<Marker>>::run)
                .ptr_address(),
            state: None,
            system_meta: SystemMeta::new::<F>(),
            marker: PhantomData,
        }
    }
}

impl<Marker, F> FunctionSystem<Marker, F>
where
    F: SystemParamFunction<Marker>,
{
    /// Message shown when a system isn't initialized
    // When lines get too long, rustfmt can sometimes refuse to format them.
    // Work around this by storing the message separately.
    const ERROR_UNINITIALIZED: &'static str =
        "System's state was not found. Did you forget to initialize this system before running it?";
}

impl<Marker, F> System for FunctionSystem<Marker, F>
where
    Marker: 'static,
    F: SystemParamFunction<Marker>,
{
    type In = F::In;
    type Out = F::Out;

    #[inline]
    fn name(&self) -> Cow<'static, str> {
        self.system_meta.name.clone()
    }

    #[inline]
<<<<<<< HEAD
    fn is_send(&self) -> bool {
        self.system_meta.is_send
    }

    #[inline]
    fn is_exclusive(&self) -> bool {
        false
    }

    #[inline]
    fn has_deferred(&self) -> bool {
        self.system_meta.has_deferred
=======
    fn component_access(&self) -> &Access<ComponentId> {
        self.system_meta.component_access_set.combined_access()
    }

    #[inline]
    fn component_access_set(&self) -> &FilteredAccessSet<ComponentId> {
        &self.system_meta.component_access_set
    }

    #[inline]
    fn flags(&self) -> SystemStateFlags {
        self.system_meta.flags
>>>>>>> bf8868b7
    }

    #[inline]
    unsafe fn run_unsafe(
        &mut self,
        input: SystemIn<'_, Self>,
        world: UnsafeWorldCell,
    ) -> Self::Out {
        #[cfg(feature = "trace")]
        let _span_guard = self.system_meta.system_span.enter();

        let change_tick = world.increment_change_tick();

        let state = self.state.as_mut().expect(Self::ERROR_UNINITIALIZED);
        assert_eq!(state.world_id, world.id(), "Encountered a mismatched World. A System cannot be used with Worlds other than the one it was initialized with.");
        // SAFETY:
        // - The above assert ensures the world matches.
        // - All world accesses used by `F::Param` have been registered, so the caller
        //   will ensure that there are no data access conflicts.
        let params =
            unsafe { F::Param::get_param(&mut state.param, &self.system_meta, world, change_tick) };

        #[cfg(feature = "hotpatching")]
        let out = {
            let mut hot_fn = subsecond::HotFn::current(<F as SystemParamFunction<Marker>>::run);
            // SAFETY:
            // - pointer used to call is from the current jump table
            unsafe {
                hot_fn
                    .try_call_with_ptr(self.current_ptr, (&mut self.func, input, params))
                    .expect("Error calling hotpatched system. Run a full rebuild")
            }
        };
        #[cfg(not(feature = "hotpatching"))]
        let out = self.func.run(input, params);

        self.system_meta.last_run = change_tick;
        out
    }

    #[cfg(feature = "hotpatching")]
    #[inline]
    fn refresh_hotpatch(&mut self) {
        let new = subsecond::HotFn::current(<F as SystemParamFunction<Marker>>::run).ptr_address();
        if new != self.current_ptr {
            log::debug!("system {} hotpatched", self.name());
        }
        self.current_ptr = new;
    }

    #[inline]
    fn apply_deferred(&mut self, world: &mut World) {
        let param_state = &mut self.state.as_mut().expect(Self::ERROR_UNINITIALIZED).param;
        F::Param::apply(param_state, &self.system_meta, world);
    }

    #[inline]
    fn queue_deferred(&mut self, world: DeferredWorld) {
        let param_state = &mut self.state.as_mut().expect(Self::ERROR_UNINITIALIZED).param;
        F::Param::queue(param_state, &self.system_meta, world);
    }

    #[inline]
    unsafe fn validate_param_unsafe(
        &mut self,
        world: UnsafeWorldCell,
    ) -> Result<(), SystemParamValidationError> {
        let state = self.state.as_mut().expect(Self::ERROR_UNINITIALIZED);
        assert_eq!(state.world_id, world.id(), "Encountered a mismatched World. A System cannot be used with Worlds other than the one it was initialized with.");
        // SAFETY:
        // - The above assert ensures the world matches.
        // - All world accesses used by `F::Param` have been registered, so the caller
        //   will ensure that there are no data access conflicts.
        unsafe { F::Param::validate_param(&mut state.param, &self.system_meta, world) }
    }

    #[inline]
    fn initialize(&mut self, world: &mut World) -> FilteredAccessSet<ComponentId> {
        if let Some(state) = &self.state {
            assert_eq!(
                state.world_id,
                world.id(),
                "System built with a different world than the one it was added to.",
            );
        }
        let state = self.state.get_or_insert_with(|| FunctionSystemState {
            param: F::Param::init_state(world),
            world_id: world.id(),
        });
        self.system_meta.last_run = world.change_tick().relative_to(Tick::MAX);
        let mut component_access_set = FilteredAccessSet::new();
        F::Param::init_access(
            &state.param,
            &mut self.system_meta,
            &mut component_access_set,
            world,
        );
        component_access_set
    }

    #[inline]
    fn check_change_tick(&mut self, change_tick: Tick) {
        check_system_change_tick(
            &mut self.system_meta.last_run,
            change_tick,
            self.system_meta.name.as_ref(),
        );
    }

    fn default_system_sets(&self) -> Vec<InternedSystemSet> {
        let set = crate::schedule::SystemTypeSet::<Self>::new();
        vec![set.intern()]
    }

    fn get_last_run(&self) -> Tick {
        self.system_meta.last_run
    }

    fn set_last_run(&mut self, last_run: Tick) {
        self.system_meta.last_run = last_run;
    }
}

/// SAFETY: `F`'s param is [`ReadOnlySystemParam`], so this system will only read from the world.
unsafe impl<Marker, F> ReadOnlySystem for FunctionSystem<Marker, F>
where
    Marker: 'static,
    F: SystemParamFunction<Marker>,
    F::Param: ReadOnlySystemParam,
{
}

/// A trait implemented for all functions that can be used as [`System`]s.
///
/// This trait can be useful for making your own systems which accept other systems,
/// sometimes called higher order systems.
///
/// This should be used in combination with [`ParamSet`] when calling other systems
/// within your system.
/// Using [`ParamSet`] in this case avoids [`SystemParam`] collisions.
///
/// # Example
///
/// To create something like [`PipeSystem`], but in entirely safe code.
///
/// ```
/// use std::num::ParseIntError;
///
/// use bevy_ecs::prelude::*;
/// use bevy_ecs::system::StaticSystemInput;
///
/// /// Pipe creates a new system which calls `a`, then calls `b` with the output of `a`
/// pub fn pipe<A, B, AMarker, BMarker>(
///     mut a: A,
///     mut b: B,
/// ) -> impl FnMut(StaticSystemInput<A::In>, ParamSet<(A::Param, B::Param)>) -> B::Out
/// where
///     // We need A and B to be systems, add those bounds
///     A: SystemParamFunction<AMarker>,
///     B: SystemParamFunction<BMarker>,
///     for<'a> B::In: SystemInput<Inner<'a> = A::Out>,
/// {
///     // The type of `params` is inferred based on the return of this function above
///     move |StaticSystemInput(a_in), mut params| {
///         let shared = a.run(a_in, params.p0());
///         b.run(shared, params.p1())
///     }
/// }
///
/// // Usage example for `pipe`:
/// fn main() {
///     let mut world = World::default();
///     world.insert_resource(Message("42".to_string()));
///
///     // pipe the `parse_message_system`'s output into the `filter_system`s input
///     let mut piped_system = IntoSystem::into_system(pipe(parse_message, filter));
///     piped_system.initialize(&mut world);
///     assert_eq!(piped_system.run((), &mut world), Some(42));
/// }
///
/// #[derive(Resource)]
/// struct Message(String);
///
/// fn parse_message(message: Res<Message>) -> Result<usize, ParseIntError> {
///     message.0.parse::<usize>()
/// }
///
/// fn filter(In(result): In<Result<usize, ParseIntError>>) -> Option<usize> {
///     result.ok().filter(|&n| n < 100)
/// }
/// ```
/// [`PipeSystem`]: crate::system::PipeSystem
/// [`ParamSet`]: crate::system::ParamSet
#[diagnostic::on_unimplemented(
    message = "`{Self}` is not a valid system",
    label = "invalid system"
)]
pub trait SystemParamFunction<Marker>: Send + Sync + 'static {
    /// The input type of this system. See [`System::In`].
    type In: SystemInput;
    /// The return type of this system. See [`System::Out`].
    type Out;

    /// The [`SystemParam`]/s used by this system to access the [`World`].
    type Param: SystemParam;

    /// Executes this system once. See [`System::run`] or [`System::run_unsafe`].
    fn run(
        &mut self,
        input: <Self::In as SystemInput>::Inner<'_>,
        param_value: SystemParamItem<Self::Param>,
    ) -> Self::Out;
}

/// A marker type used to distinguish function systems with and without input.
#[doc(hidden)]
pub struct HasSystemInput;

macro_rules! impl_system_function {
    ($($param: ident),*) => {
        #[expect(
            clippy::allow_attributes,
            reason = "This is within a macro, and as such, the below lints may not always apply."
        )]
        #[allow(
            non_snake_case,
            reason = "Certain variable names are provided by the caller, not by us."
        )]
        impl<Out, Func, $($param: SystemParam),*> SystemParamFunction<fn($($param,)*) -> Out> for Func
        where
            Func: Send + Sync + 'static,
            for <'a> &'a mut Func:
                FnMut($($param),*) -> Out +
                FnMut($(SystemParamItem<$param>),*) -> Out,
            Out: 'static
        {
            type In = ();
            type Out = Out;
            type Param = ($($param,)*);
            #[inline]
            fn run(&mut self, _input: (), param_value: SystemParamItem< ($($param,)*)>) -> Out {
                // Yes, this is strange, but `rustc` fails to compile this impl
                // without using this function. It fails to recognize that `func`
                // is a function, potentially because of the multiple impls of `FnMut`
                fn call_inner<Out, $($param,)*>(
                    mut f: impl FnMut($($param,)*)->Out,
                    $($param: $param,)*
                )->Out{
                    f($($param,)*)
                }
                let ($($param,)*) = param_value;
                call_inner(self, $($param),*)
            }
        }

        #[expect(
            clippy::allow_attributes,
            reason = "This is within a macro, and as such, the below lints may not always apply."
        )]
        #[allow(
            non_snake_case,
            reason = "Certain variable names are provided by the caller, not by us."
        )]
        impl<In, Out, Func, $($param: SystemParam),*> SystemParamFunction<(HasSystemInput, fn(In, $($param,)*) -> Out)> for Func
        where
            Func: Send + Sync + 'static,
            for <'a> &'a mut Func:
                FnMut(In, $($param),*) -> Out +
                FnMut(In::Param<'_>, $(SystemParamItem<$param>),*) -> Out,
            In: SystemInput + 'static,
            Out: 'static
        {
            type In = In;
            type Out = Out;
            type Param = ($($param,)*);
            #[inline]
            fn run(&mut self, input: In::Inner<'_>, param_value: SystemParamItem< ($($param,)*)>) -> Out {
                fn call_inner<In: SystemInput, Out, $($param,)*>(
                    _: PhantomData<In>,
                    mut f: impl FnMut(In::Param<'_>, $($param,)*)->Out,
                    input: In::Inner<'_>,
                    $($param: $param,)*
                )->Out{
                    f(In::wrap(input), $($param,)*)
                }
                let ($($param,)*) = param_value;
                call_inner(PhantomData::<In>, self, input, $($param),*)
            }
        }
    };
}

// Note that we rely on the highest impl to be <= the highest order of the tuple impls
// of `SystemParam` created.
all_tuples!(impl_system_function, 0, 16, F);

#[cfg(test)]
mod tests {
    use super::*;

    #[test]
    fn into_system_type_id_consistency() {
        fn test<T, In: SystemInput, Out, Marker>(function: T)
        where
            T: IntoSystem<In, Out, Marker> + Copy,
        {
            fn reference_system() {}

            use core::any::TypeId;

            let system = IntoSystem::into_system(function);

            assert_eq!(
                system.type_id(),
                function.system_type_id(),
                "System::type_id should be consistent with IntoSystem::system_type_id"
            );

            assert_eq!(
                system.type_id(),
                TypeId::of::<T::System>(),
                "System::type_id should be consistent with TypeId::of::<T::System>()"
            );

            assert_ne!(
                system.type_id(),
                IntoSystem::into_system(reference_system).type_id(),
                "Different systems should have different TypeIds"
            );
        }

        fn function_system() {}

        test(function_system);
    }
}<|MERGE_RESOLUTION|>--- conflicted
+++ resolved
@@ -40,13 +40,7 @@
         let name = core::any::type_name::<T>();
         Self {
             name: name.into(),
-<<<<<<< HEAD
-            is_send: true,
-            has_deferred: false,
-=======
-            component_access_set: FilteredAccessSet::default(),
             flags: SystemStateFlags::empty(),
->>>>>>> bf8868b7
             last_run: Tick::new(0),
             #[cfg(feature = "trace")]
             system_span: info_span!("system", name = name),
@@ -611,33 +605,8 @@
     }
 
     #[inline]
-<<<<<<< HEAD
-    fn is_send(&self) -> bool {
-        self.system_meta.is_send
-    }
-
-    #[inline]
-    fn is_exclusive(&self) -> bool {
-        false
-    }
-
-    #[inline]
-    fn has_deferred(&self) -> bool {
-        self.system_meta.has_deferred
-=======
-    fn component_access(&self) -> &Access<ComponentId> {
-        self.system_meta.component_access_set.combined_access()
-    }
-
-    #[inline]
-    fn component_access_set(&self) -> &FilteredAccessSet<ComponentId> {
-        &self.system_meta.component_access_set
-    }
-
-    #[inline]
     fn flags(&self) -> SystemStateFlags {
         self.system_meta.flags
->>>>>>> bf8868b7
     }
 
     #[inline]
