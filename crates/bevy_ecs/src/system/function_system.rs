--- conflicted
+++ resolved
@@ -1,11 +1,7 @@
 use crate::{
-<<<<<<< HEAD
-    component::{ComponentId, Tick},
+    component::{CheckChangeTicks, ComponentId, Tick},
     error::{BevyError, Result},
     never::Never,
-=======
-    component::{CheckChangeTicks, ComponentId, Tick},
->>>>>>> 8f08d6bc
     prelude::FromWorld,
     query::FilteredAccessSet,
     schedule::{InternedSystemSet, SystemSet},
@@ -25,11 +21,8 @@
 use tracing::{info_span, Span};
 
 use super::{
-<<<<<<< HEAD
     IntoSystem, ReadOnlySystem, RunSystemError, SystemParamBuilder, SystemParamValidationError,
-=======
-    IntoSystem, ReadOnlySystem, SystemParamBuilder, SystemParamValidationError, SystemStateFlags,
->>>>>>> 8f08d6bc
+    SystemStateFlags,
 };
 
 /// The metadata of a [`System`].
