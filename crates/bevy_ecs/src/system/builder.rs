use bevy_utils::{all_tuples, synccell::SyncCell};

use crate::{
    prelude::QueryBuilder,
    query::{QueryData, QueryFilter, QueryState},
    system::{
        DynSystemParam, DynSystemParamState, Local, ParamSet, Query, SystemMeta, SystemParam,
    },
    world::{FromWorld, World},
};
use std::fmt::Debug;

use super::{init_query_param, Res, ResMut, Resource, SystemState};

/// A builder that can create a [`SystemParam`].
///
/// ```
/// # use bevy_ecs::{
/// #     prelude::*,
/// #     system::{SystemParam, ParamBuilder},
/// # };
/// # #[derive(Resource)]
/// # struct R;
/// #
/// # #[derive(SystemParam)]
/// # struct MyParam;
/// #
/// fn some_system(param: MyParam) {}
///
/// fn build_system(builder: impl SystemParamBuilder<MyParam>) {
///     let mut world = World::new();
///     // To build a system, create a tuple of `SystemParamBuilder`s
///     // with a builder for each parameter.
///     // Note that the builder for a system must be a tuple,
///     // even if there is only one parameter.
///     (builder,)
///         .build_state(&mut world)
///         .build_system(some_system);
/// }
///
/// fn build_closure_system_infer(builder: impl SystemParamBuilder<MyParam>) {
///     let mut world = World::new();
///     // Closures can be used in addition to named functions.
///     // If a closure is used, the parameter types must all be inferred
///     // from the builders, so you cannot use plain `ParamBuilder`.
///     (builder, ParamBuilder::resource())
///         .build_state(&mut world)
///         .build_system(|param, res| {
///             let param: MyParam = param;
///             let res: Res<R> = res;
///         });
/// }
///
/// fn build_closure_system_explicit(builder: impl SystemParamBuilder<MyParam>) {
///     let mut world = World::new();
///     // Alternately, you can provide all types in the closure
///     // parameter list and call `build_any_system()`.
///     (builder, ParamBuilder)
///         .build_state(&mut world)
///         .build_any_system(|param: MyParam, res: Res<R>| {});
/// }
/// ```
///
/// See the documentation for individual builders for more examples.
///
/// # List of Builders
///
/// [`ParamBuilder`] can be used for parameters that don't require any special building.
/// Using a `ParamBuilder` will build the system parameter the same way it would be initialized in an ordinary system.
///
/// `ParamBuilder` also provides factory methods that return a `ParamBuilder` typed as `impl SystemParamBuilder<P>`
/// for common system parameters that can be used to guide closure parameter inference.
///
/// [`QueryParamBuilder`] can build a [`Query`] to add additional filters,
/// or to configure the components available to [`FilteredEntityRef`](crate::world::FilteredEntityRef) or [`FilteredEntityMut`](crate::world::FilteredEntityMut).
/// You can also use a [`QueryState`] to build a [`Query`].
///
/// [`LocalBuilder`] can build a [`Local`] to supply the initial value for the `Local`.
///
<<<<<<< HEAD
/// [`DynParamBuilder`] can build a [`DynSystemParam`] to determine the type of the inner parameter,
/// and to supply any `SystemParamBuilder` it needs.
///
/// Tuples of builders can build tuples of parameters, one builder for each element.
/// Note that since systems require a tuple as a parameter, the outer builder for a system will always be a tuple.
///
/// A [`Vec`] of builders can build a `Vec` of parameters, one builder for each element.
///
/// A [`ParamSetBuilder`] can build a [`ParamSet`].
/// This can wrap either a tuple or a `Vec`, one builder for each element.
///
/// A custom system param created with `#[derive(SystemParam)]` can be buildable if it includes a `#[system_param(builder)]` attribute.
/// See [the documentation for `SystemParam` derives](SystemParam#builders).
=======
/// world.run_system_once(system);
/// ```
>>>>>>> efda7f3f
///
/// # Safety
///
/// The implementor must ensure the following is true.
/// - [`SystemParamBuilder::build`] correctly registers all [`World`] accesses used
///   by [`SystemParam::get_param`] with the provided [`system_meta`](SystemMeta).
/// - None of the world accesses may conflict with any prior accesses registered
///   on `system_meta`.
///
/// Note that this depends on the implementation of [`SystemParam::get_param`],
/// so if `Self` is not a local type then you must call [`SystemParam::init_state`]
/// or another [`SystemParamBuilder::build`]
pub unsafe trait SystemParamBuilder<P: SystemParam>: Sized {
    /// Registers any [`World`] access used by this [`SystemParam`]
    /// and creates a new instance of this param's [`State`](SystemParam::State).
    fn build(self, world: &mut World, meta: &mut SystemMeta) -> P::State;

    /// Create a [`SystemState`] from a [`SystemParamBuilder`].
    /// To create a system, call [`SystemState::build_system`] on the result.
    fn build_state(self, world: &mut World) -> SystemState<P> {
        SystemState::from_builder(world, self)
    }
}

/// A [`SystemParamBuilder`] for any [`SystemParam`] that uses its default initialization.
///
/// ## Example
///
/// ```
/// # use bevy_ecs::{
/// #     prelude::*,
/// #     system::{SystemParam, ParamBuilder},
/// # };
/// #
/// # #[derive(Component)]
/// # struct A;
/// #
/// # #[derive(Resource)]
/// # struct R;
/// #
/// # #[derive(SystemParam)]
/// # struct MyParam;
/// #
/// # let mut world = World::new();
/// # world.insert_resource(R);
/// #
/// fn my_system(res: Res<R>, param: MyParam, query: Query<&A>) {
///     // ...
/// }
///
/// let system = (
///     // A plain ParamBuilder can build any parameter type.
///     ParamBuilder,
///     // The `of::<P>()` method returns a `ParamBuilder`
///     // typed as `impl SystemParamBuilder<P>`.
///     ParamBuilder::of::<MyParam>(),
///     // The other factory methods return typed builders
///     // for common parameter types.
///     ParamBuilder::query::<&A>(),
/// )
///     .build_state(&mut world)
///     .build_system(my_system);
/// ```
#[derive(Default, Debug, Copy, Clone)]
pub struct ParamBuilder;

// SAFETY: Calls `SystemParam::init_state`
unsafe impl<P: SystemParam> SystemParamBuilder<P> for ParamBuilder {
    fn build(self, world: &mut World, meta: &mut SystemMeta) -> P::State {
        P::init_state(world, meta)
    }
}

impl ParamBuilder {
    /// Creates a [`SystemParamBuilder`] for any [`SystemParam`] that uses its default initialization.
    pub fn of<T: SystemParam>() -> impl SystemParamBuilder<T> {
        Self
    }

    /// Helper method for reading a [`Resource`] as a param, equivalent to `of::<Res<T>>()`
    pub fn resource<'w, T: Resource>() -> impl SystemParamBuilder<Res<'w, T>> {
        Self
    }

    /// Helper method for mutably accessing a [`Resource`] as a param, equivalent to `of::<ResMut<T>>()`
    pub fn resource_mut<'w, T: Resource>() -> impl SystemParamBuilder<ResMut<'w, T>> {
        Self
    }

    /// Helper method for adding a [`Local`] as a param, equivalent to `of::<Local<T>>()`
    pub fn local<'s, T: FromWorld + Send + 'static>() -> impl SystemParamBuilder<Local<'s, T>> {
        Self
    }

    /// Helper method for adding a [`Query`] as a param, equivalent to `of::<Query<D>>()`
    pub fn query<'w, 's, D: QueryData + 'static>() -> impl SystemParamBuilder<Query<'w, 's, D, ()>>
    {
        Self
    }

    /// Helper method for adding a filtered [`Query`] as a param, equivalent to `of::<Query<D, F>>()`
    pub fn query_filtered<'w, 's, D: QueryData + 'static, F: QueryFilter + 'static>(
    ) -> impl SystemParamBuilder<Query<'w, 's, D, F>> {
        Self
    }
}

// SAFETY: Calls `init_query_param`, just like `Query::init_state`.
unsafe impl<'w, 's, D: QueryData + 'static, F: QueryFilter + 'static>
    SystemParamBuilder<Query<'w, 's, D, F>> for QueryState<D, F>
{
    fn build(self, world: &mut World, system_meta: &mut SystemMeta) -> QueryState<D, F> {
        self.validate_world(world.id());
        init_query_param(world, system_meta, &self);
        self
    }
}

/// A [`SystemParamBuilder`] for a [`Query`].
/// This takes a closure accepting an `&mut` [`QueryBuilder`] and uses the builder to construct the query's state.
/// This can be used to add additional filters,
/// or to configure the components available to [`FilteredEntityRef`](crate::world::FilteredEntityRef) or [`FilteredEntityMut`](crate::world::FilteredEntityMut).
///
/// ## Example
///
/// ```
/// # use bevy_ecs::{
/// #     prelude::*,
/// #     system::{SystemParam, QueryParamBuilder},
/// # };
/// #
/// # #[derive(Component)]
/// # struct Player;
/// #
/// # let mut world = World::new();
/// let system = (QueryParamBuilder::new(|builder| {
///     builder.with::<Player>();
/// }),)
///     .build_state(&mut world)
///     .build_system(|query: Query<()>| {
///         for _ in &query {
///             // This only includes entities with an `Player` component.
///         }
///     });
///
/// // When collecting multiple builders into a `Vec`,
/// // use `new_box()` to erase the closure type.
/// let system = (vec![
///     QueryParamBuilder::new_box(|builder| {
///         builder.with::<Player>();
///     }),
///     QueryParamBuilder::new_box(|builder| {
///         builder.without::<Player>();
///     }),
/// ],)
///     .build_state(&mut world)
///     .build_system(|query: Vec<Query<()>>| {});
/// ```
pub struct QueryParamBuilder<T>(T);

impl<T> QueryParamBuilder<T> {
    /// Creates a [`SystemParamBuilder`] for a [`Query`] that accepts a callback to configure the [`QueryBuilder`].
    pub fn new<D: QueryData, F: QueryFilter>(f: T) -> Self
    where
        T: FnOnce(&mut QueryBuilder<D, F>),
    {
        Self(f)
    }
}

impl<'a, D: QueryData, F: QueryFilter>
    QueryParamBuilder<Box<dyn FnOnce(&mut QueryBuilder<D, F>) + 'a>>
{
    /// Creates a [`SystemParamBuilder`] for a [`Query`] that accepts a callback to configure the [`QueryBuilder`].
    /// This boxes the callback so that it has a common type and can be put in a `Vec`.
    pub fn new_box(f: impl FnOnce(&mut QueryBuilder<D, F>) + 'a) -> Self {
        Self(Box::new(f))
    }
}

// SAFETY: Calls `init_query_param`, just like `Query::init_state`.
unsafe impl<
        'w,
        's,
        D: QueryData + 'static,
        F: QueryFilter + 'static,
        T: FnOnce(&mut QueryBuilder<D, F>),
    > SystemParamBuilder<Query<'w, 's, D, F>> for QueryParamBuilder<T>
{
    fn build(self, world: &mut World, system_meta: &mut SystemMeta) -> QueryState<D, F> {
        let mut builder = QueryBuilder::new(world);
        (self.0)(&mut builder);
        let state = builder.build();
        init_query_param(world, system_meta, &state);
        state
    }
}

macro_rules! impl_system_param_builder_tuple {
    ($(#[$meta:meta])* $(($param: ident, $builder: ident)),*) => {
        $(#[$meta])*
        // SAFETY: implementors of each `SystemParamBuilder` in the tuple have validated their impls
        unsafe impl<$($param: SystemParam,)* $($builder: SystemParamBuilder<$param>,)*> SystemParamBuilder<($($param,)*)> for ($($builder,)*) {
            fn build(self, _world: &mut World, _meta: &mut SystemMeta) -> <($($param,)*) as SystemParam>::State {
                #[allow(non_snake_case)]
                let ($($builder,)*) = self;
                #[allow(clippy::unused_unit)]
                ($($builder.build(_world, _meta),)*)
            }
        }
    };
}

all_tuples!(
    #[doc(fake_variadic)]
    impl_system_param_builder_tuple,
    0,
    16,
    P,
    B
);

// SAFETY: implementors of each `SystemParamBuilder` in the vec have validated their impls
unsafe impl<P: SystemParam, B: SystemParamBuilder<P>> SystemParamBuilder<Vec<P>> for Vec<B> {
    fn build(self, world: &mut World, meta: &mut SystemMeta) -> <Vec<P> as SystemParam>::State {
        self.into_iter()
            .map(|builder| builder.build(world, meta))
            .collect()
    }
}

/// A [`SystemParamBuilder`] for a [`ParamSet`].
///
/// To build a [`ParamSet`] with a tuple of system parameters, pass a tuple of matching [`SystemParamBuilder`]s.
/// To build a [`ParamSet`] with a [`Vec`] of system parameters, pass a `Vec` of matching [`SystemParamBuilder`]s.
///
/// # Examples
///
/// ```
/// # use bevy_ecs::{prelude::*, system::*};
/// #
/// # #[derive(Component)]
/// # struct Health;
/// #
/// # #[derive(Component)]
/// # struct Enemy;
/// #
/// # #[derive(Component)]
/// # struct Ally;
/// #
/// # let mut world = World::new();
/// #
/// let system = (ParamSetBuilder((
///     QueryParamBuilder::new(|builder| {
///         builder.with::<Enemy>();
///     }),
///     QueryParamBuilder::new(|builder| {
///         builder.with::<Ally>();
///     }),
///     ParamBuilder,
/// )),)
///     .build_state(&mut world)
///     .build_system(buildable_system_with_tuple);
/// # world.run_system_once(system);
///
/// fn buildable_system_with_tuple(
///     mut set: ParamSet<(Query<&mut Health>, Query<&mut Health>, &World)>,
/// ) {
///     // The first parameter is built from the first builder,
///     // so this will iterate over enemies.
///     for mut health in set.p0().iter_mut() {}
///     // And the second parameter is built from the second builder,
///     // so this will iterate over allies.
///     for mut health in set.p1().iter_mut() {}
///     // Parameters that don't need special building can use `ParamBuilder`.
///     let entities = set.p2().entities();
/// }
///
/// let system = (ParamSetBuilder(vec![
///     QueryParamBuilder::new_box(|builder| {
///         builder.with::<Enemy>();
///     }),
///     QueryParamBuilder::new_box(|builder| {
///         builder.with::<Ally>();
///     }),
/// ]),)
///     .build_state(&mut world)
///     .build_system(buildable_system_with_vec);
/// # world.run_system_once(system);
///
/// fn buildable_system_with_vec(mut set: ParamSet<Vec<Query<&mut Health>>>) {
///     // As with tuples, the first parameter is built from the first builder,
///     // so this will iterate over enemies.
///     for mut health in set.get_mut(0).iter_mut() {}
///     // And the second parameter is built from the second builder,
///     // so this will iterate over allies.
///     for mut health in set.get_mut(1).iter_mut() {}
///     // You can iterate over the parameters either by index,
///     // or using the `for_each` method.
///     set.for_each(|mut query| for mut health in query.iter_mut() {});
/// }
/// ```
pub struct ParamSetBuilder<T>(pub T);

macro_rules! impl_param_set_builder_tuple {
    ($(($param: ident, $builder: ident, $meta: ident)),*) => {
        // SAFETY: implementors of each `SystemParamBuilder` in the tuple have validated their impls
        unsafe impl<'w, 's, $($param: SystemParam,)* $($builder: SystemParamBuilder<$param>,)*> SystemParamBuilder<ParamSet<'w, 's, ($($param,)*)>> for ParamSetBuilder<($($builder,)*)> {
            #[allow(non_snake_case)]
            fn build(self, _world: &mut World, _system_meta: &mut SystemMeta) -> <($($param,)*) as SystemParam>::State {
                let ParamSetBuilder(($($builder,)*)) = self;
                // Note that this is slightly different from `init_state`, which calls `init_state` on each param twice.
                // One call populates an empty `SystemMeta` with the new access, while the other runs against a cloned `SystemMeta` to check for conflicts.
                // Builders can only be invoked once, so we do both in a single call here.
                // That means that any `filtered_accesses` in the `component_access_set` will get copied to every `$meta`
                // and will appear multiple times in the final `SystemMeta`.
                $(
                    let mut $meta = _system_meta.clone();
                    let $param = $builder.build(_world, &mut $meta);
                )*
                // Make the ParamSet non-send if any of its parameters are non-send.
                if false $(|| !$meta.is_send())* {
                    _system_meta.set_non_send();
                }
                $(
                    _system_meta
                        .component_access_set
                        .extend($meta.component_access_set);
                    _system_meta
                        .archetype_component_access
                        .extend(&$meta.archetype_component_access);
                )*
                #[allow(clippy::unused_unit)]
                ($($param,)*)
            }
        }
    };
}

all_tuples!(impl_param_set_builder_tuple, 1, 8, P, B, meta);

// SAFETY: Relevant parameter ComponentId and ArchetypeComponentId access is applied to SystemMeta. If any ParamState conflicts
// with any prior access, a panic will occur.
unsafe impl<'w, 's, P: SystemParam, B: SystemParamBuilder<P>>
    SystemParamBuilder<ParamSet<'w, 's, Vec<P>>> for ParamSetBuilder<Vec<B>>
{
    fn build(
        self,
        world: &mut World,
        system_meta: &mut SystemMeta,
    ) -> <Vec<P> as SystemParam>::State {
        let mut states = Vec::with_capacity(self.0.len());
        let mut metas = Vec::with_capacity(self.0.len());
        for builder in self.0 {
            let mut meta = system_meta.clone();
            states.push(builder.build(world, &mut meta));
            metas.push(meta);
        }
        if metas.iter().any(|m| !m.is_send()) {
            system_meta.set_non_send();
        }
        for meta in metas {
            system_meta
                .component_access_set
                .extend(meta.component_access_set);
            system_meta
                .archetype_component_access
                .extend(&meta.archetype_component_access);
        }
        states
    }
}

/// A [`SystemParamBuilder`] for a [`DynSystemParam`].
/// See the [`DynSystemParam`] docs for examples.
pub struct DynParamBuilder<'a>(
    Box<dyn FnOnce(&mut World, &mut SystemMeta) -> DynSystemParamState + 'a>,
);

impl<'a> DynParamBuilder<'a> {
    /// Creates a new [`DynParamBuilder`] by wrapping a [`SystemParamBuilder`] of any type.
    /// The built [`DynSystemParam`] can be downcast to `T`.
    pub fn new<T: SystemParam + 'static>(builder: impl SystemParamBuilder<T> + 'a) -> Self {
        Self(Box::new(|world, meta| {
            DynSystemParamState::new::<T>(builder.build(world, meta))
        }))
    }
}

// SAFETY: `DynSystemParam::get_param` will call `get_param` on the boxed `DynSystemParamState`,
// and the boxed builder was a valid implementation of `SystemParamBuilder` for that type.
// The resulting `DynSystemParam` can only perform access by downcasting to that param type.
unsafe impl<'a, 'w, 's> SystemParamBuilder<DynSystemParam<'w, 's>> for DynParamBuilder<'a> {
    fn build(
        self,
        world: &mut World,
        meta: &mut SystemMeta,
    ) -> <DynSystemParam<'w, 's> as SystemParam>::State {
        (self.0)(world, meta)
    }
}

/// A [`SystemParamBuilder`] for a [`Local`].
/// The provided value will be used as the initial value of the `Local`.
///
/// ## Example
///
/// ```
/// # use bevy_ecs::{
/// #     prelude::*,
/// #     system::{SystemParam, LocalBuilder, RunSystemOnce},
/// # };
/// #
/// # let mut world = World::new();
/// let system = (LocalBuilder(100),)
///     .build_state(&mut world)
///     .build_system(|local: Local<usize>| {
///         assert_eq!(*local, 100);
///     });
/// # world.run_system_once(system);
/// ```
pub struct LocalBuilder<T>(pub T);

// SAFETY: `Local` performs no world access.
unsafe impl<'s, T: FromWorld + Send + 'static> SystemParamBuilder<Local<'s, T>>
    for LocalBuilder<T>
{
    fn build(
        self,
        _world: &mut World,
        _meta: &mut SystemMeta,
    ) -> <Local<'s, T> as SystemParam>::State {
        SyncCell::new(self.0)
    }
}

#[cfg(test)]
mod tests {
    use crate as bevy_ecs;
    use crate::{
        entity::Entities,
        prelude::{Component, Query},
        system::{Local, RunSystemOnce},
    };

    use super::*;

    #[derive(Component)]
    struct A;

    #[derive(Component)]
    struct B;

    #[derive(Component)]
    struct C;

    fn local_system(local: Local<u64>) -> u64 {
        *local
    }

    fn query_system(query: Query<()>) -> usize {
        query.iter().count()
    }

    fn multi_param_system(a: Local<u64>, b: Local<u64>) -> u64 {
        *a + *b + 1
    }

    #[test]
    fn local_builder() {
        let mut world = World::new();

        let system = (LocalBuilder(10),)
            .build_state(&mut world)
            .build_system(local_system);

        let result = world.run_system_once(system);
        assert_eq!(result, 10);
    }

    #[test]
    fn query_builder() {
        let mut world = World::new();

        world.spawn(A);
        world.spawn_empty();

        let system = (QueryParamBuilder::new(|query| {
            query.with::<A>();
        }),)
            .build_state(&mut world)
            .build_system(query_system);

        let result = world.run_system_once(system);
        assert_eq!(result, 1);
    }

    #[test]
    fn query_builder_state() {
        let mut world = World::new();

        world.spawn(A);
        world.spawn_empty();

        let state = QueryBuilder::new(&mut world).with::<A>().build();

        let system = (state,).build_state(&mut world).build_system(query_system);

        let result = world.run_system_once(system);
        assert_eq!(result, 1);
    }

    #[test]
    fn multi_param_builder() {
        let mut world = World::new();

        world.spawn(A);
        world.spawn_empty();

        let system = (LocalBuilder(0), ParamBuilder)
            .build_state(&mut world)
            .build_system(multi_param_system);

        let result = world.run_system_once(system);
        assert_eq!(result, 1);
    }

    #[test]
    fn vec_builder() {
        let mut world = World::new();

        world.spawn((A, B, C));
        world.spawn((A, B));
        world.spawn((A, C));
        world.spawn((A, C));
        world.spawn_empty();

        let system = (vec![
            QueryParamBuilder::new_box(|builder| {
                builder.with::<B>().without::<C>();
            }),
            QueryParamBuilder::new_box(|builder| {
                builder.with::<C>().without::<B>();
            }),
        ],)
            .build_state(&mut world)
            .build_system(|params: Vec<Query<&mut A>>| {
                let mut count: usize = 0;
                params
                    .into_iter()
                    .for_each(|mut query| count += query.iter_mut().count());
                count
            });

        let result = world.run_system_once(system);
        assert_eq!(result, 3);
    }

    #[test]
    fn multi_param_builder_inference() {
        let mut world = World::new();

        world.spawn(A);
        world.spawn_empty();

        let system = (LocalBuilder(0u64), ParamBuilder::local::<u64>())
            .build_state(&mut world)
            .build_system(|a, b| *a + *b + 1);

        let result = world.run_system_once(system);
        assert_eq!(result, 1);
    }

    #[test]
    fn param_set_builder() {
        let mut world = World::new();

        world.spawn((A, B, C));
        world.spawn((A, B));
        world.spawn((A, C));
        world.spawn((A, C));
        world.spawn_empty();

        let system = (ParamSetBuilder((
            QueryParamBuilder::new(|builder| {
                builder.with::<B>();
            }),
            QueryParamBuilder::new(|builder| {
                builder.with::<C>();
            }),
        )),)
            .build_state(&mut world)
            .build_system(|mut params: ParamSet<(Query<&mut A>, Query<&mut A>)>| {
                params.p0().iter().count() + params.p1().iter().count()
            });

        let result = world.run_system_once(system);
        assert_eq!(result, 5);
    }

    #[test]
    fn param_set_vec_builder() {
        let mut world = World::new();

        world.spawn((A, B, C));
        world.spawn((A, B));
        world.spawn((A, C));
        world.spawn((A, C));
        world.spawn_empty();

        let system = (ParamSetBuilder(vec![
            QueryParamBuilder::new_box(|builder| {
                builder.with::<B>();
            }),
            QueryParamBuilder::new_box(|builder| {
                builder.with::<C>();
            }),
        ]),)
            .build_state(&mut world)
            .build_system(|mut params: ParamSet<Vec<Query<&mut A>>>| {
                let mut count = 0;
                params.for_each(|mut query| count += query.iter_mut().count());
                count
            });

        let result = world.run_system_once(system);
        assert_eq!(result, 5);
    }

    #[test]
    fn dyn_builder() {
        let mut world = World::new();

        world.spawn(A);
        world.spawn_empty();

        let system = (
            DynParamBuilder::new(LocalBuilder(3_usize)),
            DynParamBuilder::new::<Query<()>>(QueryParamBuilder::new(|builder| {
                builder.with::<A>();
            })),
            DynParamBuilder::new::<&Entities>(ParamBuilder),
        )
            .build_state(&mut world)
            .build_system(
                |mut p0: DynSystemParam, mut p1: DynSystemParam, mut p2: DynSystemParam| {
                    let local = *p0.downcast_mut::<Local<usize>>().unwrap();
                    let query_count = p1.downcast_mut::<Query<()>>().unwrap().iter().count();
                    let _entities = p2.downcast_mut::<&Entities>().unwrap();
                    assert!(p0.downcast_mut::<Query<()>>().is_none());
                    local + query_count
                },
            );

        let result = world.run_system_once(system);
        assert_eq!(result, 4);
    }

    #[derive(SystemParam)]
    #[system_param(builder)]
    struct CustomParam<'w, 's> {
        query: Query<'w, 's, ()>,
        local: Local<'s, usize>,
    }

    #[test]
    fn custom_param_builder() {
        let mut world = World::new();

        world.spawn(A);
        world.spawn_empty();

        let system = (CustomParamBuilder {
            local: LocalBuilder(100),
            query: QueryParamBuilder::new(|builder| {
                builder.with::<A>();
            }),
        },)
            .build_state(&mut world)
            .build_system(|param: CustomParam| *param.local + param.query.iter().count());

        let result = world.run_system_once(system);
        assert_eq!(result, 101);
    }
}<|MERGE_RESOLUTION|>--- conflicted
+++ resolved
@@ -63,6 +63,7 @@
 ///
 /// See the documentation for individual builders for more examples.
 ///
+/// ```
 /// # List of Builders
 ///
 /// [`ParamBuilder`] can be used for parameters that don't require any special building.
@@ -77,7 +78,6 @@
 ///
 /// [`LocalBuilder`] can build a [`Local`] to supply the initial value for the `Local`.
 ///
-<<<<<<< HEAD
 /// [`DynParamBuilder`] can build a [`DynSystemParam`] to determine the type of the inner parameter,
 /// and to supply any `SystemParamBuilder` it needs.
 ///
@@ -91,10 +91,6 @@
 ///
 /// A custom system param created with `#[derive(SystemParam)]` can be buildable if it includes a `#[system_param(builder)]` attribute.
 /// See [the documentation for `SystemParam` derives](SystemParam#builders).
-=======
-/// world.run_system_once(system);
-/// ```
->>>>>>> efda7f3f
 ///
 /// # Safety
 ///
