--- conflicted
+++ resolved
@@ -712,12 +712,7 @@
 
 #[cfg(test)]
 mod tests {
-<<<<<<< HEAD
     use bevy_reflect::{FromType, Reflect, ReflectRef};
-
-    use crate as bevy_ecs;
-=======
->>>>>>> ea578415
     use crate::{
         entity::Entities,
         prelude::{Component, Query},
