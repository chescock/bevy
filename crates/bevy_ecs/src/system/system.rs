--- conflicted
+++ resolved
@@ -57,18 +57,9 @@
         TypeId::of::<Self>()
     }
 
-<<<<<<< HEAD
-=======
-    /// Returns the system's component [`Access`].
-    fn component_access(&self) -> &Access<ComponentId>;
-
-    /// Returns the system's component [`FilteredAccessSet`].
-    fn component_access_set(&self) -> &FilteredAccessSet<ComponentId>;
-
     /// Returns the [`SystemStateFlags`] of the system.
     fn flags(&self) -> SystemStateFlags;
 
->>>>>>> bf8868b7
     /// Returns true if the system is [`Send`].
     #[inline]
     fn is_send(&self) -> bool {
