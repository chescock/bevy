--- conflicted
+++ resolved
@@ -2,36 +2,22 @@
     clippy::module_inception,
     reason = "This instance of module inception is being discussed; see #17353."
 )]
-<<<<<<< HEAD
-use crate::{
-    component::{ComponentId, Tick},
-    error::BevyError,
-    query::{Access, FilteredAccessSet},
-=======
 use bevy_utils::prelude::DebugName;
 use bitflags::bitflags;
-use core::fmt::Debug;
+use core::fmt::{Debug, Display};
 use log::warn;
-use thiserror::Error;
 
 use crate::{
     component::{CheckChangeTicks, ComponentId, Tick},
+    error::BevyError,
     query::FilteredAccessSet,
->>>>>>> 8f08d6bc
     schedule::InternedSystemSet,
     system::{input::SystemInput, SystemIn},
     world::{unsafe_world_cell::UnsafeWorldCell, DeferredWorld, World},
 };
-use core::fmt::{Debug, Display};
-use log::warn;
-
-<<<<<<< HEAD
-use alloc::{borrow::Cow, boxed::Box, vec::Vec};
+
+use alloc::{boxed::Box, vec::Vec};
 use core::any::{Any, TypeId};
-=======
-use alloc::{boxed::Box, vec::Vec};
-use core::any::TypeId;
->>>>>>> 8f08d6bc
 
 use super::{IntoSystem, SystemParamValidationError};
 
@@ -423,7 +409,6 @@
 #[derive(Debug)]
 pub enum RunSystemError {
     /// System could not be run due to parameters that failed validation.
-<<<<<<< HEAD
     /// This is not considered an error.
     Skipped(SystemParamValidationError),
     /// System returned an error or failed required parameter validation.
@@ -460,16 +445,6 @@
         }
         Self::Failed(From::from(value))
     }
-=======
-    /// This should not be considered an error if [`field@SystemParamValidationError::skipped`] is `true`.
-    #[error("System {system} did not run due to failed parameter validation: {err}")]
-    InvalidParams {
-        /// The identifier of the system that was run.
-        system: DebugName,
-        /// The returned parameter validation error.
-        err: SystemParamValidationError,
-    },
->>>>>>> 8f08d6bc
 }
 
 #[cfg(test)]
