--- conflicted
+++ resolved
@@ -1,13 +1,8 @@
 use crate::{
     archetype::Archetype,
-<<<<<<< HEAD
-    component::{ComponentId, Components, Tick},
-    query::{FilteredAccess, FilteredAccessSet},
-=======
     change_detection::Tick,
     component::{ComponentId, Components},
-    query::FilteredAccess,
->>>>>>> 6c56e2f7
+    query::{FilteredAccess, FilteredAccessSet},
     storage::Table,
     world::{unsafe_world_cell::UnsafeWorldCell, World},
 };
