--- conflicted
+++ resolved
@@ -45,21 +45,14 @@
     ///
     /// For `QueryFilter` this will be either `()`, or a `bool` indicating whether the entity should be included
     /// or a tuple of such things.
-<<<<<<< HEAD
-    type Item<'w, 's>;
-
-    /// Per archetype/table state used by this [`WorldQuery`] to fetch [`Self::Item`](WorldQuery::Item)
-    type Fetch<'w, 's>: Clone;
-=======
     /// Archetypal query filters (like `With`) set this to `()`,
     /// as the filtering is done by selecting the archetypes to iterate over via [`WorldQuery::matches_component_set`],
     /// while non-archetypal query filters (like `Changed`) set this to a `bool` and evaluate the filter for each entity,
     /// after the set of possible archetypes has been narrowed down.
-    type Item<'a>;
+    type Item<'w, 's>;
 
     /// Per archetype/table state retrieved by this [`WorldQuery`] to compute [`Self::Item`](WorldQuery::Item) for each entity.
-    type Fetch<'a>: Clone;
->>>>>>> 6be11a8a
+    type Fetch<'w, 's>: Clone;
 
     /// State used to construct a [`Self::Fetch`](WorldQuery::Fetch). This will be cached inside [`QueryState`](crate::query::QueryState),
     /// so it is best to move as much data / computation here as possible to reduce the cost of
@@ -84,13 +77,9 @@
     ///
     /// - `state` must have been initialized (via [`WorldQuery::init_state`]) using the same `world` passed
     ///   in to this function.
-<<<<<<< HEAD
-    unsafe fn init_fetch<'w, 's>(
-=======
     /// - `world` must have the **right** to access any access registered in `update_component_access`.
     /// - There must not be simultaneous resource access conflicting with readonly resource access registered in [`WorldQuery::update_component_access`].
-    unsafe fn init_fetch<'w>(
->>>>>>> 6be11a8a
+    unsafe fn init_fetch<'w, 's>(
         world: UnsafeWorldCell<'w>,
         state: &'s Self::State,
         last_run: Tick,
@@ -149,18 +138,11 @@
     ///
     /// # Safety
     ///
-<<<<<<< HEAD
-    /// Must always be called _after_ [`WorldQuery::set_table`] or [`WorldQuery::set_archetype`]. `entity` and
-    /// `table_row` must be in the range of the current table and archetype.
-    unsafe fn fetch<'w, 's>(
-        fetch: &mut Self::Fetch<'w, 's>,
-=======
     /// - Must always be called _after_ [`WorldQuery::set_table`] or [`WorldQuery::set_archetype`]. `entity` and
     ///   `table_row` must be in the range of the current table and archetype.
     /// - There must not be simultaneous conflicting component access registered in `update_component_access`.
-    unsafe fn fetch<'w>(
-        fetch: &mut Self::Fetch<'w>,
->>>>>>> 6be11a8a
+    unsafe fn fetch<'w, 's>(
+        fetch: &mut Self::Fetch<'w, 's>,
         entity: Entity,
         table_row: TableRow,
     ) -> Self::Item<'w, 's>;
@@ -235,12 +217,7 @@
             }
 
             #[inline]
-<<<<<<< HEAD
-            #[allow(clippy::unused_unit)]
             unsafe fn init_fetch<'w, 's>(_world: UnsafeWorldCell<'w>, state: &'s Self::State, _last_run: Tick, _this_run: Tick) -> Self::Fetch<'w, 's> {
-=======
-            unsafe fn init_fetch<'w>(world: UnsafeWorldCell<'w>, state: &Self::State, last_run: Tick, this_run: Tick) -> Self::Fetch<'w> {
->>>>>>> 6be11a8a
                 let ($($name,)*) = state;
                 // SAFETY: The invariants are upheld by the caller.
                 ($(unsafe { $name::init_fetch(world, $name, last_run, this_run) },)*)
@@ -249,19 +226,11 @@
             const IS_DENSE: bool = true $(&& $name::IS_DENSE)*;
 
             #[inline]
-<<<<<<< HEAD
             unsafe fn set_archetype<'w, 's>(
-                _fetch: &mut Self::Fetch<'w, 's>,
-                _state: &'s Self::State,
-                _archetype: &'w Archetype,
-                _table: &'w Table
-=======
-            unsafe fn set_archetype<'w>(
-                fetch: &mut Self::Fetch<'w>,
-                state: &Self::State,
+                fetch: &mut Self::Fetch<'w, 's>,
+                state: &'s Self::State,
                 archetype: &'w Archetype,
                 table: &'w Table
->>>>>>> 6be11a8a
             ) {
                 let ($($name,)*) = fetch;
                 let ($($state,)*) = state;
@@ -270,42 +239,22 @@
             }
 
             #[inline]
-<<<<<<< HEAD
-            unsafe fn set_table<'w, 's>(_fetch: &mut Self::Fetch<'w, 's>, _state: &'s Self::State, _table: &'w Table) {
-                let ($($name,)*) = _fetch;
-                let ($($state,)*) = _state;
-                // SAFETY: The invariants are uphold by the caller.
-                $(unsafe { $name::set_table($name, $state, _table); })*
+            unsafe fn set_table<'w, 's>(fetch: &mut Self::Fetch<'w, 's>, state: &'s Self::State, table: &'w Table) {
+                let ($($name,)*) = fetch;
+                let ($($state,)*) = state;
+                // SAFETY: The invariants are upheld by the caller.
+                $(unsafe { $name::set_table($name, $state, table); })*
             }
 
             #[inline(always)]
-            #[allow(clippy::unused_unit)]
             unsafe fn fetch<'w, 's>(
-                _fetch: &mut Self::Fetch<'w, 's>,
-                _entity: Entity,
-                _table_row: TableRow
-            ) -> Self::Item<'w, 's> {
-                let ($($name,)*) = _fetch;
-                // SAFETY: The invariants are uphold by the caller.
-                ($(unsafe { $name::fetch($name, _entity, _table_row) },)*)
-=======
-            unsafe fn set_table<'w>(fetch: &mut Self::Fetch<'w>, state: &Self::State, table: &'w Table) {
-                let ($($name,)*) = fetch;
-                let ($($state,)*) = state;
-                // SAFETY: The invariants are upheld by the caller.
-                $(unsafe { $name::set_table($name, $state, table); })*
-            }
-
-            #[inline(always)]
-            unsafe fn fetch<'w>(
-                fetch: &mut Self::Fetch<'w>,
+                fetch: &mut Self::Fetch<'w, 's>,
                 entity: Entity,
                 table_row: TableRow
-            ) -> Self::Item<'w> {
+            ) -> Self::Item<'w, 's> {
                 let ($($name,)*) = fetch;
                 // SAFETY: The invariants are upheld by the caller.
                 ($(unsafe { $name::fetch($name, entity, table_row) },)*)
->>>>>>> 6be11a8a
             }
 
             fn update_component_access(state: &Self::State, access: &mut FilteredAccess<ComponentId>) {
