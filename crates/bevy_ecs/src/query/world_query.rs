--- conflicted
+++ resolved
@@ -39,39 +39,14 @@
 /// [`QueryData`]: crate::query::QueryData
 /// [`QueryFilter`]: crate::query::QueryFilter
 pub unsafe trait WorldQuery {
-<<<<<<< HEAD
-    /// The item returned by this [`WorldQuery`]
-    /// For `QueryData` this will be the data retrieved by the query,
-    /// and is visible to the end user when calling e.g. `Query<Self>::get`.
-    ///
-    /// For `QueryFilter` this will be either `()`, or a `bool` indicating whether the entity should be included
-    /// or a tuple of such things.
-    /// Archetypal query filters (like `With`) set this to `()`,
-    /// as the filtering is done by selecting the archetypes to iterate over via [`WorldQuery::matches_component_set`],
-    /// while non-archetypal query filters (like `Changed`) set this to a `bool` and evaluate the filter for each entity,
-    /// after the set of possible archetypes has been narrowed down.
-    type Item<'w, 's>;
-
-    /// Per archetype/table state retrieved by this [`WorldQuery`] to compute [`Self::Item`](WorldQuery::Item) for each entity.
+    /// Per archetype/table state retrieved by this [`WorldQuery`] to compute [`Self::Item`](crate::query::QueryData::Item) for each entity.
     type Fetch<'w, 's>: Clone;
-=======
-    /// Per archetype/table state retrieved by this [`WorldQuery`] to compute [`Self::Item`](crate::query::QueryData::Item) for each entity.
-    type Fetch<'a>: Clone;
->>>>>>> 03af547c
 
     /// State used to construct a [`Self::Fetch`](WorldQuery::Fetch). This will be cached inside [`QueryState`](crate::query::QueryState),
     /// so it is best to move as much data / computation here as possible to reduce the cost of
     /// constructing [`Self::Fetch`](WorldQuery::Fetch).
     type State: Send + Sync + Sized;
 
-<<<<<<< HEAD
-    /// This function manually implements subtyping for the query items.
-    fn shrink<'wlong: 'wshort, 'wshort, 's>(
-        item: Self::Item<'wlong, 's>,
-    ) -> Self::Item<'wshort, 's>;
-
-=======
->>>>>>> 03af547c
     /// This function manually implements subtyping for the query fetches.
     fn shrink_fetch<'wlong: 'wshort, 'wshort, 's>(
         fetch: Self::Fetch<'wlong, 's>,
@@ -138,26 +113,6 @@
     /// Called when constructing a [`QueryLens`](crate::system::QueryLens) or calling [`QueryState::from_builder`](super::QueryState::from_builder)
     fn set_access(_state: &mut Self::State, _access: &FilteredAccess<ComponentId>) {}
 
-<<<<<<< HEAD
-    /// Fetch [`Self::Item`](`WorldQuery::Item`) for either the given `entity` in the current [`Table`],
-    /// or for the given `entity` in the current [`Archetype`]. This must always be called after
-    /// [`WorldQuery::set_table`] with a `table_row` in the range of the current [`Table`] or after
-    /// [`WorldQuery::set_archetype`]  with an `entity` in the current archetype.
-    /// Accesses components registered in [`WorldQuery::update_component_access`].
-    ///
-    /// # Safety
-    ///
-    /// - Must always be called _after_ [`WorldQuery::set_table`] or [`WorldQuery::set_archetype`]. `entity` and
-    ///   `table_row` must be in the range of the current table and archetype.
-    /// - There must not be simultaneous conflicting component access registered in `update_component_access`.
-    unsafe fn fetch<'w, 's>(
-        fetch: &mut Self::Fetch<'w, 's>,
-        entity: Entity,
-        table_row: TableRow,
-    ) -> Self::Item<'w, 's>;
-
-=======
->>>>>>> 03af547c
     /// Adds any component accesses used by this [`WorldQuery`] to `access`.
     ///
     /// Used to check which queries are disjoint and can run in parallel
@@ -209,22 +164,9 @@
         /// `update_component_access` adds all `With` and `Without` filters from the subqueries.
         /// This is sound because `matches_component_set` always returns `false` if any the subqueries' implementations return `false`.
         unsafe impl<$($name: WorldQuery),*> WorldQuery for ($($name,)*) {
-<<<<<<< HEAD
             type Fetch<'w, 's> = ($($name::Fetch<'w, 's>,)*);
-            type Item<'w, 's> = ($($name::Item<'w, 's>,)*);
             type State = ($($name::State,)*);
 
-            fn shrink<'wlong: 'wshort, 'wshort, 's>(item: Self::Item<'wlong, 's>) -> Self::Item<'wshort, 's> {
-                let ($($name,)*) = item;
-                ($(
-                    $name::shrink($name),
-                )*)
-            }
-=======
-            type Fetch<'w> = ($($name::Fetch<'w>,)*);
-            type State = ($($name::State,)*);
-
->>>>>>> 03af547c
 
             fn shrink_fetch<'wlong: 'wshort, 'wshort, 's>(fetch: Self::Fetch<'wlong, 's>) -> Self::Fetch<'wshort, 's> {
                 let ($($name,)*) = fetch;
@@ -263,19 +205,6 @@
                 $(unsafe { $name::set_table($name, $state, table); })*
             }
 
-<<<<<<< HEAD
-            #[inline(always)]
-            unsafe fn fetch<'w, 's>(
-                fetch: &mut Self::Fetch<'w, 's>,
-                entity: Entity,
-                table_row: TableRow
-            ) -> Self::Item<'w, 's> {
-                let ($($name,)*) = fetch;
-                // SAFETY: The invariants are upheld by the caller.
-                ($(unsafe { $name::fetch($name, entity, table_row) },)*)
-            }
-=======
->>>>>>> 03af547c
 
             fn update_component_access(state: &Self::State, access: &mut FilteredAccess<ComponentId>) {
                 let ($($name,)*) = state;
