--- conflicted
+++ resolved
@@ -642,49 +642,9 @@
         F,
         impl ExactSizeIterator<Item = Entity> + DoubleEndedIterator + FusedIterator + 'w,
     > {
-<<<<<<< HEAD
         self.sort_impl::<L>(move |keyed_query| {
             keyed_query.sort_unstable_by(|(key_1, _), (key_2, _)| compare(key_1, key_2));
         })
-=======
-        // On the first successful iteration of `QueryIterationCursor`, `archetype_entities` or `table_entities`
-        // will be set to a non-zero value. The correctness of this method relies on this.
-        // I.e. this sort method will execute if and only if `next` on `QueryIterationCursor` of a
-        // non-empty `QueryIter` has not yet been called. When empty, this sort method will not panic.
-        if !self.cursor.archetype_entities.is_empty() || !self.cursor.table_entities.is_empty() {
-            panic!("it is not valid to call sort() after next()")
-        }
-
-        let world = self.world;
-
-        let query_lens_state = self.query_state.transmute_filtered::<(L, Entity), F>(world);
-
-        // SAFETY:
-        // `self.world` has permission to access the required components.
-        // The original query iter has not been iterated on, so no items are aliased from it.
-        let query_lens = unsafe {
-            query_lens_state.iter_unchecked_manual(
-                world,
-                world.last_change_tick(),
-                world.change_tick(),
-            )
-        };
-        let mut keyed_query: Vec<_> = query_lens.collect();
-        keyed_query.sort_unstable_by(|(key_1, _), (key_2, _)| compare(key_1, key_2));
-        let entity_iter = keyed_query.into_iter().map(|(.., entity)| entity);
-        // SAFETY:
-        // `self.world` has permission to access the required components.
-        // Each lens query item is dropped before the respective actual query item is accessed.
-        unsafe {
-            QuerySortedIter::new(
-                world,
-                self.query_state,
-                entity_iter,
-                world.last_change_tick(),
-                world.change_tick(),
-            )
-        }
->>>>>>> c9fa9759
     }
 
     /// Sorts all query items into a new iterator with a key extraction function over the query lens.
