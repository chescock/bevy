--- conflicted
+++ resolved
@@ -887,15 +887,10 @@
     }
 }
 
-<<<<<<< HEAD
 impl<'w, D: QueryData, F: QueryFilter, S: QueryStateDeref<Data = D, Filter = F>> Iterator
     for QueryIter<'w, S>
 {
-    type Item = D::Item<'w>;
-=======
-impl<'w, 's, D: QueryData, F: QueryFilter> Iterator for QueryIter<'w, 's, D, F> {
     type Item = D::Item<'w, 's>;
->>>>>>> 66751f04
 
     #[inline(always)]
     fn next(&mut self) -> Option<Self::Item> {
@@ -1042,7 +1037,7 @@
                 entity,
                 location.table_row,
             )
-        }
+    }
     }
 }
 
@@ -1169,13 +1164,8 @@
         archetypes: &'w Archetypes,
         fetch: &mut D::Fetch<'w>,
         filter: &mut F::Fetch<'w>,
-<<<<<<< HEAD
         query_state: &QueryState<D, F>,
-    ) -> Option<D::Item<'w>> {
-=======
-        query_state: &'s QueryState<D, F>,
     ) -> Option<D::Item<'w, 's>> {
->>>>>>> 66751f04
         for entity_borrow in entity_iter {
             let entity = entity_borrow.entity();
             let Some(location) = entities.get(entity) else {
@@ -1993,7 +1983,7 @@
                 entity,
                 location.table_row,
             )
-        }
+    }
     }
 
     /// Get next result from the query
@@ -2473,13 +2463,8 @@
         &mut self,
         tables: &'w Tables,
         archetypes: &'w Archetypes,
-<<<<<<< HEAD
         query_state: &QueryState<D, F>,
-    ) -> Option<D::Item<'w>> {
-=======
-        query_state: &'s QueryState<D, F>,
     ) -> Option<D::Item<'w, 's>> {
->>>>>>> 66751f04
         if self.is_dense {
             loop {
                 // we are on the beginning of the query, or finished processing a table, so skip to the next
