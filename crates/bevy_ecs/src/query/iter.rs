use crate::{
    archetype::{Archetype, ArchetypeEntity, Archetypes},
    component::Tick,
    entity::{Entities, Entity},
    query::{ArchetypeFilter, DebugCheckedUnwrap, QueryState, StorageId},
    storage::{Table, TableRow, Tables},
    world::unsafe_world_cell::UnsafeWorldCell,
};
use core::{
    borrow::Borrow,
    cmp::Ordering,
    fmt::{self, Debug, Formatter},
    iter::FusedIterator,
    mem::MaybeUninit,
    ops::Range,
};

use super::{QueryData, QueryFilter, ReadOnlyQueryData, ReleaseStateQueryData};

/// An [`Iterator`] over query results of a [`Query`](crate::system::Query).
///
/// This struct is created by the [`Query::iter`](crate::system::Query::iter) and
/// [`Query::iter_mut`](crate::system::Query::iter_mut) methods.
pub struct QueryIter<'w, 's, D: QueryData, F: QueryFilter> {
    world: UnsafeWorldCell<'w>,
    tables: &'w Tables,
    archetypes: &'w Archetypes,
    query_state: &'s QueryState<D, F>,
    cursor: QueryIterationCursor<'w, 's, D, F>,
}

impl<'w, 's, D: QueryData, F: QueryFilter> QueryIter<'w, 's, D, F> {
    /// # Safety
    /// - `world` must have permission to access any of the components registered in `query_state`.
    /// - `world` must be the same one used to initialize `query_state`.
    pub(crate) unsafe fn new(
        world: UnsafeWorldCell<'w>,
        query_state: &'s QueryState<D, F>,
        last_run: Tick,
        this_run: Tick,
    ) -> Self {
        QueryIter {
            world,
            query_state,
            // SAFETY: We only access table data that has been registered in `query_state`.
            tables: unsafe { &world.storages().tables },
            archetypes: world.archetypes(),
            // SAFETY: The invariants are uphold by the caller.
            cursor: unsafe { QueryIterationCursor::init(world, query_state, last_run, this_run) },
        }
    }

    /// Creates a new separate iterator yielding the same remaining items of the current one.
    /// Advancing the new iterator will not advance the original one, which will resume at the
    /// point it was left at.
    ///
    /// Differently from [`remaining_mut`](QueryIter::remaining_mut) the new iterator does not
    /// borrow from the original one. However it can only be called from an iterator over read only
    /// items.
    ///
    /// # Example
    ///
    /// ```
    /// # use bevy_ecs::prelude::*;
    /// #
    /// # #[derive(Component)]
    /// # struct ComponentA;
    ///
    /// fn combinations(query: Query<&ComponentA>) {
    ///     let mut iter = query.iter();
    ///     while let Some(a) = iter.next() {
    ///         for b in iter.remaining() {
    ///             // Check every combination (a, b)
    ///         }
    ///     }
    /// }
    /// ```
    pub fn remaining(&self) -> QueryIter<'w, 's, D, F>
    where
        D: ReadOnlyQueryData,
    {
        QueryIter {
            world: self.world,
            tables: self.tables,
            archetypes: self.archetypes,
            query_state: self.query_state,
            cursor: self.cursor.clone(),
        }
    }

    /// Creates a new separate iterator yielding the same remaining items of the current one.
    /// Advancing the new iterator will not advance the original one, which will resume at the
    /// point it was left at.
    ///
    /// This method can be called on iterators over mutable items. However the original iterator
    /// will be borrowed while the new iterator exists and will thus not be usable in that timespan.
    ///
    /// # Example
    ///
    /// ```
    /// # use bevy_ecs::prelude::*;
    /// #
    /// # #[derive(Component)]
    /// # struct ComponentA;
    ///
    /// fn combinations(mut query: Query<&mut ComponentA>) {
    ///     let mut iter = query.iter_mut();
    ///     while let Some(a) = iter.next() {
    ///         for b in iter.remaining_mut() {
    ///             // Check every combination (a, b)
    ///         }
    ///     }
    /// }
    /// ```
    pub fn remaining_mut(&mut self) -> QueryIter<'_, 's, D, F> {
        QueryIter {
            world: self.world,
            tables: self.tables,
            archetypes: self.archetypes,
            query_state: self.query_state,
            cursor: self.cursor.reborrow(),
        }
    }

    /// Executes the equivalent of [`Iterator::fold`] over a contiguous segment
    /// from an storage.
    ///
    ///  # Safety
    ///  - `range` must be in `[0, storage::entity_count)` or None.
    #[inline]
    pub(super) unsafe fn fold_over_storage_range<B, Func>(
        &mut self,
        mut accum: B,
        func: &mut Func,
        storage: StorageId,
        range: Option<Range<usize>>,
    ) -> B
    where
        Func: FnMut(B, D::Item<'w, 's>) -> B,
    {
        if self.cursor.is_dense {
            // SAFETY: `self.cursor.is_dense` is true, so storage ids are guaranteed to be table ids.
            let table_id = unsafe { storage.table_id };
            // SAFETY: Matched table IDs are guaranteed to still exist.
            let table = unsafe { self.tables.get(table_id).debug_checked_unwrap() };

            let range = range.unwrap_or(0..table.entity_count());
            accum =
                // SAFETY:
                // - The fetched table matches both D and F
                // - caller ensures `range` is within `[0, table.entity_count)`
                // - The if block ensures that the query iteration is dense
                unsafe { self.fold_over_table_range(accum, func, table, range) };
        } else {
            // SAFETY: `self.cursor.is_dense` is false, so storage ids are guaranteed to be archetype ids.
            let archetype_id = unsafe { storage.archetype_id };
            // SAFETY: Matched archetype IDs are guaranteed to still exist.
            let archetype = unsafe { self.archetypes.get(archetype_id).debug_checked_unwrap() };
            // SAFETY: Matched table IDs are guaranteed to still exist.
            let table = unsafe { self.tables.get(archetype.table_id()).debug_checked_unwrap() };

            let range = range.unwrap_or(0..archetype.len());

            // When an archetype and its table have equal entity counts, dense iteration can be safely used.
            // this leverages cache locality to optimize performance.
            if table.entity_count() == archetype.len() {
                accum =
                // SAFETY:
                // - The fetched archetype matches both D and F
                // - The provided archetype and its' table have the same length.
                // - caller ensures `range` is within `[0, archetype.len)`
                // - The if block ensures that the query iteration is not dense.
                unsafe { self.fold_over_dense_archetype_range(accum, func, archetype,range) };
            } else {
                accum =
                // SAFETY:
                // - The fetched archetype matches both D and F
                // - caller ensures `range` is within `[0, archetype.len)`
                // - The if block ensures that the query iteration is not dense.
                unsafe { self.fold_over_archetype_range(accum, func, archetype,range) };
            }
        }
        accum
    }

    /// Executes the equivalent of [`Iterator::fold`] over a contiguous segment
    /// from an table.
    ///
    /// # Safety
    ///  - all `rows` must be in `[0, table.entity_count)`.
    ///  - `table` must match D and F
    ///  - The query iteration must be dense (i.e. `self.query_state.is_dense` must be true).
    #[inline]
    pub(super) unsafe fn fold_over_table_range<B, Func>(
        &mut self,
        mut accum: B,
        func: &mut Func,
        table: &'w Table,
        rows: Range<usize>,
    ) -> B
    where
        Func: FnMut(B, D::Item<'w, 's>) -> B,
    {
        if table.is_empty() {
            return accum;
        }
        debug_assert!(
            rows.end <= u32::MAX as usize,
            "TableRow is only valid up to u32::MAX"
        );

        D::set_table(&mut self.cursor.fetch, &self.query_state.fetch_state, table);
        F::set_table(
            &mut self.cursor.filter,
            &self.query_state.filter_state,
            table,
        );

        let entities = table.entities();
        for row in rows {
            // SAFETY: Caller assures `row` in range of the current archetype.
            let entity = unsafe { entities.get_unchecked(row) };
            let row = TableRow::from_usize(row);

            // SAFETY: set_table was called prior.
            // Caller assures `row` in range of the current archetype.
            let fetched = unsafe { !F::filter_fetch(&mut self.cursor.filter, *entity, row) };
            if fetched {
                continue;
            }

            // SAFETY: set_table was called prior.
            // Caller assures `row` in range of the current archetype.
            let item = D::fetch(&mut self.cursor.fetch, *entity, row);

            accum = func(accum, item);
        }
        accum
    }

    /// Executes the equivalent of [`Iterator::fold`] over a contiguous segment
    /// from an archetype.
    ///
    /// # Safety
    ///  - all `indices` must be in `[0, archetype.len())`.
    ///  - `archetype` must match D and F
    ///  - The query iteration must not be dense (i.e. `self.query_state.is_dense` must be false).
    #[inline]
    pub(super) unsafe fn fold_over_archetype_range<B, Func>(
        &mut self,
        mut accum: B,
        func: &mut Func,
        archetype: &'w Archetype,
        indices: Range<usize>,
    ) -> B
    where
        Func: FnMut(B, D::Item<'w, 's>) -> B,
    {
        if archetype.is_empty() {
            return accum;
        }
        let table = self.tables.get(archetype.table_id()).debug_checked_unwrap();
        D::set_archetype(
            &mut self.cursor.fetch,
            &self.query_state.fetch_state,
            archetype,
            table,
        );
        F::set_archetype(
            &mut self.cursor.filter,
            &self.query_state.filter_state,
            archetype,
            table,
        );

        let entities = archetype.entities();
        for index in indices {
            // SAFETY: Caller assures `index` in range of the current archetype.
            let archetype_entity = unsafe { entities.get_unchecked(index) };

            // SAFETY: set_archetype was called prior.
            // Caller assures `index` in range of the current archetype.
            let fetched = unsafe {
                !F::filter_fetch(
                    &mut self.cursor.filter,
                    archetype_entity.id(),
                    archetype_entity.table_row(),
                )
            };
            if fetched {
                continue;
            }

            // SAFETY: set_archetype was called prior, `index` is an archetype index in range of the current archetype
            // Caller assures `index` in range of the current archetype.
            let item = unsafe {
                D::fetch(
                    &mut self.cursor.fetch,
                    archetype_entity.id(),
                    archetype_entity.table_row(),
                )
            };

            accum = func(accum, item);
        }
        accum
    }

    /// Executes the equivalent of [`Iterator::fold`] over a contiguous segment
    /// from an archetype which has the same entity count as its table.
    ///
    /// # Safety
    ///  - all `indices` must be in `[0, archetype.len())`.
    ///  - `archetype` must match D and F
    ///  - `archetype` must have the same length with it's table.
    ///  - The query iteration must not be dense (i.e. `self.query_state.is_dense` must be false).
    #[inline]
    pub(super) unsafe fn fold_over_dense_archetype_range<B, Func>(
        &mut self,
        mut accum: B,
        func: &mut Func,
        archetype: &'w Archetype,
        rows: Range<usize>,
    ) -> B
    where
        Func: FnMut(B, D::Item<'w, 's>) -> B,
    {
        if archetype.is_empty() {
            return accum;
        }
        debug_assert!(
            rows.end <= u32::MAX as usize,
            "TableRow is only valid up to u32::MAX"
        );
        let table = self.tables.get(archetype.table_id()).debug_checked_unwrap();
        debug_assert!(
            archetype.len() == table.entity_count(),
            "archetype and it's table must have the same length. "
        );

        D::set_archetype(
            &mut self.cursor.fetch,
            &self.query_state.fetch_state,
            archetype,
            table,
        );
        F::set_archetype(
            &mut self.cursor.filter,
            &self.query_state.filter_state,
            archetype,
            table,
        );
        let entities = table.entities();
        for row in rows {
            // SAFETY: Caller assures `row` in range of the current archetype.
            let entity = unsafe { *entities.get_unchecked(row) };
            let row = TableRow::from_usize(row);

            // SAFETY: set_table was called prior.
            // Caller assures `row` in range of the current archetype.
            let filter_matched = unsafe { F::filter_fetch(&mut self.cursor.filter, entity, row) };
            if !filter_matched {
                continue;
            }

            // SAFETY: set_table was called prior.
            // Caller assures `row` in range of the current archetype.
            let item = D::fetch(&mut self.cursor.fetch, entity, row);

            accum = func(accum, item);
        }
        accum
    }

    /// Sorts all query items into a new iterator, using the query lens as a key.
    ///
    /// This sort is stable (i.e., does not reorder equal elements).
    ///
    /// This uses [`slice::sort`] internally.
    ///
    /// Defining the lens works like [`transmute_lens`](crate::system::Query::transmute_lens).
    /// This includes the allowed parameter type changes listed under [allowed transmutes].
    /// However, the lens uses the filter of the original query when present.
    ///
    /// The sort is not cached across system runs.
    ///
    /// [allowed transmutes]: crate::system::Query#allowed-transmutes
    ///
    /// # Panics
    ///
    /// This will panic if `next` has been called on `QueryIter` before, unless the underlying `Query` is empty.
    ///
    /// # Examples
    /// ```rust
    /// # use bevy_ecs::prelude::*;
    /// # use std::{ops::{Deref, DerefMut}, iter::Sum};
    /// #
    /// # #[derive(Component)]
    /// # struct PartMarker;
    /// #
    /// # #[derive(Component, PartialEq, Eq, PartialOrd, Ord)]
    /// # struct PartIndex(usize);
    /// #
    /// # #[derive(Component, Clone, Copy)]
    /// # struct PartValue(f32);
    /// #
    /// # impl Deref for PartValue {
    /// #     type Target = f32;
    /// #
    /// #     fn deref(&self) -> &Self::Target {
    /// #         &self.0
    /// #     }
    /// # }
    /// #
    /// # #[derive(Component)]
    /// # struct ParentValue(f32);
    /// #
    /// # impl Deref for ParentValue {
    /// #     type Target = f32;
    /// #
    /// #     fn deref(&self) -> &Self::Target {
    /// #         &self.0
    /// #     }
    /// # }
    /// #
    /// # impl DerefMut for ParentValue {
    /// #     fn deref_mut(&mut self) -> &mut Self::Target {
    /// #         &mut self.0
    /// #     }
    /// # }
    /// #
    /// # #[derive(Component, Debug, PartialEq, Eq, PartialOrd, Ord)]
    /// # struct Length(usize);
    /// #
    /// # #[derive(Component, Debug, PartialEq, Eq, PartialOrd, Ord)]
    /// # struct Width(usize);
    /// #
    /// # #[derive(Component, Debug, PartialEq, Eq, PartialOrd, Ord)]
    /// # struct Height(usize);
    /// #
    /// # #[derive(Component, PartialEq, Eq, PartialOrd, Ord)]
    /// # struct ParentEntity(Entity);
    /// #
    /// # #[derive(Component, Clone, Copy)]
    /// # struct ChildPartCount(usize);
    /// #
    /// # impl Deref for ChildPartCount {
    /// #     type Target = usize;
    /// #
    /// #     fn deref(&self) -> &Self::Target {
    /// #         &self.0
    /// #     }
    /// # }
    /// # let mut world = World::new();
    /// // We can ensure that a query always returns in the same order.
    /// fn system_1(query: Query<(Entity, &PartIndex)>) {
    ///     let parts: Vec<(Entity, &PartIndex)> = query.iter().sort::<&PartIndex>().collect();
    /// }
    ///
    /// // We can freely rearrange query components in the key.
    /// fn system_2(query: Query<(&Length, &Width, &Height), With<PartMarker>>) {
    ///     for (length, width, height) in query.iter().sort::<(&Height, &Length, &Width)>() {
    ///         println!("height: {height:?}, width: {width:?}, length: {length:?}")
    ///     }
    /// }
    ///
    /// // We can sort by Entity without including it in the original Query.
    /// // Here, we match iteration orders between query iterators.
    /// fn system_3(
    ///     part_query: Query<(&PartValue, &ParentEntity)>,
    ///     mut parent_query: Query<(&ChildPartCount, &mut ParentValue)>,
    /// ) {
    ///     let part_values = &mut part_query
    ///         .into_iter()
    ///         .sort::<&ParentEntity>()
    ///         .map(|(&value, parent_entity)| *value);
    ///
    ///     for (&child_count, mut parent_value) in parent_query.iter_mut().sort::<Entity>() {
    ///         **parent_value = part_values.take(*child_count).sum();
    ///     }
    /// }
    /// #
    /// # let mut schedule = Schedule::default();
    /// # schedule.add_systems((system_1, system_2, system_3));
    /// # schedule.run(&mut world);
    /// ```
    pub fn sort<L: ReadOnlyQueryData<Item<'w, 'static>: Ord> + ReleaseStateQueryData + 'w>(
        self,
    ) -> QuerySortedIter<
        'w,
        's,
        D,
        F,
        impl ExactSizeIterator<Item = Entity> + DoubleEndedIterator + FusedIterator + 'w,
    > {
        // On the first successful iteration of `QueryIterationCursor`, `archetype_entities` or `table_entities`
        // will be set to a non-zero value. The correctness of this method relies on this.
        // I.e. this sort method will execute if and only if `next` on `QueryIterationCursor` of a
        // non-empty `QueryIter` has not yet been called. When empty, this sort method will not panic.
        if !self.cursor.archetype_entities.is_empty() || !self.cursor.table_entities.is_empty() {
            panic!("it is not valid to call sort() after next()")
        }

        let world = self.world;

        let query_lens_state = self.query_state.transmute_filtered::<(L, Entity), F>(world);

        // SAFETY:
        // `self.world` has permission to access the required components.
        // The original query iter has not been iterated on, so no items are aliased from it.
        let query_lens = unsafe {
            query_lens_state.iter_unchecked_manual(
                world,
                world.last_change_tick(),
                world.change_tick(),
            )
        };
        let mut keyed_query: Vec<_> = query_lens
            .map(|(key, entity)| (L::release_state(key), NeutralOrd(entity)))
            .collect();
        keyed_query.sort();
        let entity_iter = keyed_query.into_iter().map(|(.., entity)| entity.0);
        // SAFETY:
        // `self.world` has permission to access the required components.
        // Each lens query item is dropped before the respective actual query item is accessed.
        unsafe {
            QuerySortedIter::new(
                world,
                self.query_state,
                entity_iter,
                world.last_change_tick(),
                world.change_tick(),
            )
        }
    }

    /// Sorts all query items into a new iterator, using the query lens as a key.
    ///
    /// This sort is unstable (i.e., may reorder equal elements).
    ///
    /// This uses [`slice::sort_unstable`] internally.
    ///
    /// Defining the lens works like [`transmute_lens`](crate::system::Query::transmute_lens).
    /// This includes the allowed parameter type changes listed under [allowed transmutes]..
    /// However, the lens uses the filter of the original query when present.
    ///
    /// The sort is not cached across system runs.
    ///
    /// [allowed transmutes]: crate::system::Query#allowed-transmutes
    ///
    /// # Panics
    ///
    /// This will panic if `next` has been called on `QueryIter` before, unless the underlying `Query` is empty.
    ///
    /// # Example
    /// ```
    /// # use bevy_ecs::prelude::*;
    /// #
    /// # let mut world = World::new();
    /// #
    /// # #[derive(Component)]
    /// # struct PartMarker;
    /// #
    /// #[derive(Component, PartialEq, Eq, PartialOrd, Ord)]
    /// enum Flying {
    ///     Enabled,
    ///     Disabled
    /// };
    ///
    /// // We perform an unstable sort by a Component with few values.
    /// fn system_1(query: Query<&Flying, With<PartMarker>>) {
    ///     let part_values: Vec<&Flying> = query.iter().sort_unstable::<&Flying>().collect();
    /// }
    /// #
    /// # let mut schedule = Schedule::default();
    /// # schedule.add_systems((system_1));
    /// # schedule.run(&mut world);
    /// ```
    pub fn sort_unstable<
        L: ReadOnlyQueryData<Item<'w, 'static>: Ord> + ReleaseStateQueryData + 'w,
    >(
        self,
    ) -> QuerySortedIter<
        'w,
        's,
        D,
        F,
        impl ExactSizeIterator<Item = Entity> + DoubleEndedIterator + FusedIterator + 'w,
    > {
        // On the first successful iteration of `QueryIterationCursor`, `archetype_entities` or `table_entities`
        // will be set to a non-zero value. The correctness of this method relies on this.
        // I.e. this sort method will execute if and only if `next` on `QueryIterationCursor` of a
        // non-empty `QueryIter` has not yet been called. When empty, this sort method will not panic.
        if !self.cursor.archetype_entities.is_empty() || !self.cursor.table_entities.is_empty() {
            panic!("it is not valid to call sort() after next()")
        }

        let world = self.world;

        let query_lens_state = self.query_state.transmute_filtered::<(L, Entity), F>(world);

        // SAFETY:
        // `self.world` has permission to access the required components.
        // The original query iter has not been iterated on, so no items are aliased from it.
        let query_lens = unsafe {
            query_lens_state.iter_unchecked_manual(
                world,
                world.last_change_tick(),
                world.change_tick(),
            )
        };
        let mut keyed_query: Vec<_> = query_lens
            .map(|(key, entity)| (L::release_state(key), NeutralOrd(entity)))
            .collect();
        keyed_query.sort_unstable();
        let entity_iter = keyed_query.into_iter().map(|(.., entity)| entity.0);
        // SAFETY:
        // `self.world` has permission to access the required components.
        // Each lens query item is dropped before the respective actual query item is accessed.
        unsafe {
            QuerySortedIter::new(
                world,
                self.query_state,
                entity_iter,
                world.last_change_tick(),
                world.change_tick(),
            )
        }
    }

    /// Sorts all query items into a new iterator with a comparator function over the query lens.
    ///
    /// This sort is stable (i.e., does not reorder equal elements).
    ///
    /// This uses [`slice::sort_by`] internally.
    ///
    /// Defining the lens works like [`transmute_lens`](crate::system::Query::transmute_lens).
    /// This includes the allowed parameter type changes listed under [allowed transmutes].
    /// However, the lens uses the filter of the original query when present.
    ///
    /// The sort is not cached across system runs.
    ///
    /// [allowed transmutes]: crate::system::Query#allowed-transmutes
    ///
    /// # Panics
    ///
    /// This will panic if `next` has been called on `QueryIter` before, unless the underlying `Query` is empty.
    ///
    /// # Example
    /// ```
    /// # use bevy_ecs::prelude::*;
    /// # use std::ops::Deref;
    /// #
    /// # impl Deref for PartValue {
    /// #     type Target = f32;
    /// #
    /// #     fn deref(&self) -> &Self::Target {
    /// #         &self.0
    /// #     }
    /// # }
    /// #
    /// # let mut world = World::new();
    /// #
    /// #[derive(Component)]
    /// struct PartValue(f32);
    ///
    /// // We can use a cmp function on components do not implement Ord.
    /// fn system_1(query: Query<&PartValue>) {
    ///     // Sort part values according to `f32::total_comp`.
    ///     let part_values: Vec<&PartValue> = query
    ///         .iter()
    ///         .sort_by::<&PartValue>(|value_1, value_2| value_1.total_cmp(*value_2))
    ///         .collect();
    /// }
    /// #
    /// # let mut schedule = Schedule::default();
    /// # schedule.add_systems((system_1));
    /// # schedule.run(&mut world);
    /// ```
    pub fn sort_by<L: ReadOnlyQueryData + ReleaseStateQueryData + 'w>(
        self,
        mut compare: impl FnMut(&L::Item<'w, 'static>, &L::Item<'w, 'static>) -> Ordering,
    ) -> QuerySortedIter<
        'w,
        's,
        D,
        F,
        impl ExactSizeIterator<Item = Entity> + DoubleEndedIterator + FusedIterator + 'w,
    > {
        // On the first successful iteration of `QueryIterationCursor`, `archetype_entities` or `table_entities`
        // will be set to a non-zero value. The correctness of this method relies on this.
        // I.e. this sort method will execute if and only if `next` on `QueryIterationCursor` of a
        // non-empty `QueryIter` has not yet been called. When empty, this sort method will not panic.
        if !self.cursor.archetype_entities.is_empty() || !self.cursor.table_entities.is_empty() {
            panic!("it is not valid to call sort() after next()")
        }

        let world = self.world;

        let query_lens_state = self.query_state.transmute_filtered::<(L, Entity), F>(world);

        // SAFETY:
        // `self.world` has permission to access the required components.
        // The original query iter has not been iterated on, so no items are aliased from it.
        let query_lens = unsafe {
            query_lens_state.iter_unchecked_manual(
                world,
                world.last_change_tick(),
                world.change_tick(),
            )
        };
        let mut keyed_query: Vec<_> = query_lens.map(<(L, Entity)>::release_state).collect();
        keyed_query.sort_by(|(key_1, _), (key_2, _)| compare(key_1, key_2));
        let entity_iter = keyed_query.into_iter().map(|(.., entity)| entity);
        // SAFETY:
        // `self.world` has permission to access the required components.
        // Each lens query item is dropped before the respective actual query item is accessed.
        unsafe {
            QuerySortedIter::new(
                world,
                self.query_state,
                entity_iter,
                world.last_change_tick(),
                world.change_tick(),
            )
        }
    }

    /// Sorts all query items into a new iterator with a comparator function over the query lens.
    ///
    /// This sort is unstable (i.e., may reorder equal elements).
    ///
    /// This uses [`slice::sort_unstable_by`] internally.
    ///
    /// Defining the lens works like [`transmute_lens`](crate::system::Query::transmute_lens).
    /// This includes the allowed parameter type changes listed under [allowed transmutes].
    /// However, the lens uses the filter of the original query when present.
    ///
    /// The sort is not cached across system runs.
    ///
    /// [allowed transmutes]: crate::system::Query#allowed-transmutes
    ///
    /// # Panics
    ///
    /// This will panic if `next` has been called on `QueryIter` before, unless the underlying `Query` is empty.
    pub fn sort_unstable_by<L: ReadOnlyQueryData + ReleaseStateQueryData + 'w>(
        self,
        mut compare: impl FnMut(&L::Item<'w, 'static>, &L::Item<'w, 'static>) -> Ordering,
    ) -> QuerySortedIter<
        'w,
        's,
        D,
        F,
        impl ExactSizeIterator<Item = Entity> + DoubleEndedIterator + FusedIterator + 'w,
    > {
        // On the first successful iteration of `QueryIterationCursor`, `archetype_entities` or `table_entities`
        // will be set to a non-zero value. The correctness of this method relies on this.
        // I.e. this sort method will execute if and only if `next` on `QueryIterationCursor` of a
        // non-empty `QueryIter` has not yet been called. When empty, this sort method will not panic.
        if !self.cursor.archetype_entities.is_empty() || !self.cursor.table_entities.is_empty() {
            panic!("it is not valid to call sort() after next()")
        }

        let world = self.world;

        let query_lens_state = self.query_state.transmute_filtered::<(L, Entity), F>(world);

        // SAFETY:
        // `self.world` has permission to access the required components.
        // The original query iter has not been iterated on, so no items are aliased from it.
        let query_lens = unsafe {
            query_lens_state.iter_unchecked_manual(
                world,
                world.last_change_tick(),
                world.change_tick(),
            )
        };
        let mut keyed_query: Vec<_> = query_lens.map(<(L, Entity)>::release_state).collect();
        keyed_query.sort_by(|(key_1, _), (key_2, _)| compare(key_1, key_2));
        let entity_iter = keyed_query.into_iter().map(|(.., entity)| entity);
        // SAFETY:
        // `self.world` has permission to access the required components.
        // Each lens query item is dropped before the respective actual query item is accessed.
        unsafe {
            QuerySortedIter::new(
                world,
                self.query_state,
                entity_iter,
                world.last_change_tick(),
                world.change_tick(),
            )
        }
    }

    /// Sorts all query items into a new iterator with a key extraction function over the query lens.
    ///
    /// This sort is stable (i.e., does not reorder equal elements).
    ///
    /// This uses [`slice::sort_by_key`] internally.
    ///
    /// Defining the lens works like [`transmute_lens`](crate::system::Query::transmute_lens).
    /// This includes the allowed parameter type changes listed under [allowed transmutes].
    /// However, the lens uses the filter of the original query when present.
    ///
    /// The sort is not cached across system runs.
    ///
    /// [allowed transmutes]: crate::system::Query#allowed-transmutes
    ///
    /// # Panics
    ///
    /// This will panic if `next` has been called on `QueryIter` before, unless the underlying `Query` is empty.
    ///
    /// # Example
    /// ```
    /// # use bevy_ecs::prelude::*;
    /// # use std::ops::Deref;
    /// #
    /// # #[derive(Component)]
    /// # struct PartMarker;
    /// #
    /// # impl Deref for PartValue {
    /// #     type Target = f32;
    /// #
    /// #     fn deref(&self) -> &Self::Target {
    /// #         &self.0
    /// #     }
    /// # }
    /// #
    /// # let mut world = World::new();
    /// #
    /// #[derive(Component)]
    /// struct AvailableMarker;
    ///
    /// #[derive(Component, PartialEq, Eq, PartialOrd, Ord)]
    /// enum Rarity {
    ///   Common,
    ///   Rare,
    ///   Epic,
    ///   Legendary
    /// };
    ///
    /// #[derive(Component)]
    /// struct PartValue(f32);
    ///
    /// // We can sort with the internals of components that do not implement Ord.
    /// fn system_1(query: Query<(Entity, &PartValue)>) {
    ///     // Sort by the sines of the part values.
    ///     let parts: Vec<(Entity, &PartValue)> = query
    ///         .iter()
    ///         .sort_by_key::<&PartValue, _>(|value| value.sin() as usize)
    ///         .collect();
    /// }
    ///
    /// // We can define our own custom comparison functions over an EntityRef.
    /// fn system_2(query: Query<EntityRef, With<PartMarker>>) {
    ///     // Sort by whether parts are available and their rarity.
    ///     // We want the available legendaries to come first, so we reverse the iterator.
    ///     let parts: Vec<EntityRef> = query.iter()
    ///         .sort_by_key::<EntityRef, _>(|entity_ref| {
    ///             (
    ///                 entity_ref.contains::<AvailableMarker>(),
    ///                 entity_ref.get::<Rarity>()
    ///             )
    ///         })
    ///         .rev()
    ///         .collect();
    /// }
    /// # let mut schedule = Schedule::default();
    /// # schedule.add_systems((system_1, system_2));
    /// # schedule.run(&mut world);
    /// ```
    pub fn sort_by_key<L: ReadOnlyQueryData + ReleaseStateQueryData + 'w, K>(
        self,
        mut f: impl FnMut(&L::Item<'w, 'static>) -> K,
    ) -> QuerySortedIter<
        'w,
        's,
        D,
        F,
        impl ExactSizeIterator<Item = Entity> + DoubleEndedIterator + FusedIterator + 'w,
    >
    where
        K: Ord,
    {
        // On the first successful iteration of `QueryIterationCursor`, `archetype_entities` or `table_entities`
        // will be set to a non-zero value. The correctness of this method relies on this.
        // I.e. this sort method will execute if and only if `next` on `QueryIterationCursor` of a
        // non-empty `QueryIter` has not yet been called. When empty, this sort method will not panic.
        if !self.cursor.archetype_entities.is_empty() || !self.cursor.table_entities.is_empty() {
            panic!("it is not valid to call sort() after next()")
        }

        let world = self.world;

        let query_lens_state = self.query_state.transmute_filtered::<(L, Entity), F>(world);

        // SAFETY:
        // `self.world` has permission to access the required components.
        // The original query iter has not been iterated on, so no items are aliased from it.
        let query_lens = unsafe {
            query_lens_state.iter_unchecked_manual(
                world,
                world.last_change_tick(),
                world.change_tick(),
            )
        };
        let mut keyed_query: Vec<_> = query_lens.map(<(L, Entity)>::release_state).collect();
        keyed_query.sort_by_key(|(lens, _)| f(lens));
        let entity_iter = keyed_query.into_iter().map(|(.., entity)| entity);
        // SAFETY:
        // `self.world` has permission to access the required components.
        // Each lens query item is dropped before the respective actual query item is accessed.
        unsafe {
            QuerySortedIter::new(
                world,
                self.query_state,
                entity_iter,
                world.last_change_tick(),
                world.change_tick(),
            )
        }
    }

    /// Sorts all query items into a new iterator with a key extraction function over the query lens.
    ///
    /// This sort is unstable (i.e., may reorder equal elements).
    ///
    /// This uses [`slice::sort_unstable_by_key`] internally.
    ///
    /// Defining the lens works like [`transmute_lens`](crate::system::Query::transmute_lens).
    /// This includes the allowed parameter type changes listed under [allowed transmutes].
    /// However, the lens uses the filter of the original query when present.
    ///
    /// The sort is not cached across system runs.
    ///
    /// [allowed transmutes]: crate::system::Query#allowed-transmutes
    ///
    /// # Panics
    ///
    /// This will panic if `next` has been called on `QueryIter` before, unless the underlying `Query` is empty.
    pub fn sort_unstable_by_key<L: ReadOnlyQueryData + ReleaseStateQueryData + 'w, K>(
        self,
        mut f: impl FnMut(&L::Item<'w, 'static>) -> K,
    ) -> QuerySortedIter<
        'w,
        's,
        D,
        F,
        impl ExactSizeIterator<Item = Entity> + DoubleEndedIterator + FusedIterator + 'w,
    >
    where
        K: Ord,
    {
        // On the first successful iteration of `QueryIterationCursor`, `archetype_entities` or `table_entities`
        // will be set to a non-zero value. The correctness of this method relies on this.
        // I.e. this sort method will execute if and only if `next` on `QueryIterationCursor` of a
        // non-empty `QueryIter` has not yet been called. When empty, this sort method will not panic.
        if !self.cursor.archetype_entities.is_empty() || !self.cursor.table_entities.is_empty() {
            panic!("it is not valid to call sort() after next()")
        }

        let world = self.world;

        let query_lens_state = self.query_state.transmute_filtered::<(L, Entity), F>(world);

        // SAFETY:
        // `self.world` has permission to access the required components.
        // The original query iter has not been iterated on, so no items are aliased from it.
        let query_lens = unsafe {
            query_lens_state.iter_unchecked_manual(
                world,
                world.last_change_tick(),
                world.change_tick(),
            )
        };
        let mut keyed_query: Vec<_> = query_lens.map(<(L, Entity)>::release_state).collect();
        keyed_query.sort_unstable_by_key(|(lens, _)| f(lens));
        let entity_iter = keyed_query.into_iter().map(|(.., entity)| entity);
        // SAFETY:
        // `self.world` has permission to access the required components.
        // Each lens query item is dropped before the respective actual query item is accessed.
        unsafe {
            QuerySortedIter::new(
                world,
                self.query_state,
                entity_iter,
                world.last_change_tick(),
                world.change_tick(),
            )
        }
    }

    /// Sort all query items into a new iterator with a key extraction function over the query lens.
    ///
    /// This sort is stable (i.e., does not reorder equal elements).
    ///
    /// This uses [`slice::sort_by_cached_key`] internally.
    ///
    /// Defining the lens works like [`transmute_lens`](crate::system::Query::transmute_lens).
    /// This includes the allowed parameter type changes listed under [allowed transmutes].
    /// However, the lens uses the filter of the original query when present.
    ///
    /// The sort is not cached across system runs.
    ///
    /// [allowed transmutes]: crate::system::Query#allowed-transmutes
    ///
    /// # Panics
    ///
    /// This will panic if `next` has been called on `QueryIter` before, unless the underlying `Query` is empty.
<<<<<<< HEAD
    ///
    pub fn sort_by_cached_key<L: ReadOnlyQueryData + ReleaseStateQueryData + 'w, K>(
=======
    pub fn sort_by_cached_key<L: ReadOnlyQueryData + 'w, K>(
>>>>>>> df23b937
        self,
        mut f: impl FnMut(&L::Item<'w, 'static>) -> K,
    ) -> QuerySortedIter<
        'w,
        's,
        D,
        F,
        impl ExactSizeIterator<Item = Entity> + DoubleEndedIterator + FusedIterator + 'w,
    >
    where
        K: Ord,
    {
        // On the first successful iteration of `QueryIterationCursor`, `archetype_entities` or `table_entities`
        // will be set to a non-zero value. The correctness of this method relies on this.
        // I.e. this sort method will execute if and only if `next` on `QueryIterationCursor` of a
        // non-empty `QueryIter` has not yet been called. When empty, this sort method will not panic.
        if !self.cursor.archetype_entities.is_empty() || !self.cursor.table_entities.is_empty() {
            panic!("it is not valid to call sort() after next()")
        }

        let world = self.world;

        let query_lens_state = self.query_state.transmute_filtered::<(L, Entity), F>(world);

        // SAFETY:
        // `self.world` has permission to access the required components.
        // The original query iter has not been iterated on, so no items are aliased from it.
        let query_lens = unsafe {
            query_lens_state.iter_unchecked_manual(
                world,
                world.last_change_tick(),
                world.change_tick(),
            )
        };
        let mut keyed_query: Vec<_> = query_lens.map(<(L, Entity)>::release_state).collect();
        keyed_query.sort_by_cached_key(|(lens, _)| f(lens));
        let entity_iter = keyed_query.into_iter().map(|(.., entity)| entity);
        // SAFETY:
        // `self.world` has permission to access the required components.
        // Each lens query item is dropped before the respective actual query item is accessed.
        unsafe {
            QuerySortedIter::new(
                world,
                self.query_state,
                entity_iter,
                world.last_change_tick(),
                world.change_tick(),
            )
        }
    }
}

impl<'w, 's, D: QueryData, F: QueryFilter> Iterator for QueryIter<'w, 's, D, F> {
    type Item = D::Item<'w, 's>;

    #[inline(always)]
    fn next(&mut self) -> Option<Self::Item> {
        // SAFETY:
        // `tables` and `archetypes` belong to the same world that the cursor was initialized for.
        // `query_state` is the state that was passed to `QueryIterationCursor::init`.
        unsafe {
            self.cursor
                .next(self.tables, self.archetypes, self.query_state)
        }
    }

    fn size_hint(&self) -> (usize, Option<usize>) {
        let max_size = self.cursor.max_remaining(self.tables, self.archetypes);
        let archetype_query = F::IS_ARCHETYPAL;
        let min_size = if archetype_query { max_size } else { 0 };
        (min_size, Some(max_size))
    }

    #[inline]
    fn fold<B, Func>(mut self, init: B, mut func: Func) -> B
    where
        Func: FnMut(B, Self::Item) -> B,
    {
        let mut accum = init;
        // Empty any remaining uniterated values from the current table/archetype
        while self.cursor.current_row != self.cursor.current_len {
            let Some(item) = self.next() else { break };
            accum = func(accum, item);
        }

        for id in self.cursor.storage_id_iter.clone().copied() {
            // SAFETY:
            // - The range(None) is equivalent to [0, storage.entity_count)
            accum = unsafe { self.fold_over_storage_range(accum, &mut func, id, None) };
        }
        accum
    }
}

// This is correct as [`QueryIter`] always returns `None` once exhausted.
impl<'w, 's, D: QueryData, F: QueryFilter> FusedIterator for QueryIter<'w, 's, D, F> {}

impl<'w, 's, D: QueryData, F: QueryFilter> Debug for QueryIter<'w, 's, D, F> {
    fn fmt(&self, f: &mut Formatter<'_>) -> fmt::Result {
        f.debug_struct("QueryIter").finish()
    }
}

/// An [`Iterator`] over sorted query results of a [`Query`](crate::system::Query).
///
/// This struct is created by the [`QueryIter::sort`], [`QueryIter::sort_unstable`],
/// [`QueryIter::sort_by`], [`QueryIter::sort_unstable_by`], [`QueryIter::sort_by_key`],
/// [`QueryIter::sort_unstable_by_key`], and [`QueryIter::sort_by_cached_key`] methods.
pub struct QuerySortedIter<'w, 's, D: QueryData, F: QueryFilter, I>
where
    I: Iterator<Item = Entity>,
{
    entity_iter: I,
    entities: &'w Entities,
    tables: &'w Tables,
    archetypes: &'w Archetypes,
    fetch: D::Fetch<'w, 's>,
    query_state: &'s QueryState<D, F>,
}

impl<'w, 's, D: QueryData, F: QueryFilter, I: Iterator> QuerySortedIter<'w, 's, D, F, I>
where
    I: Iterator<Item = Entity>,
{
    /// # Safety
    /// - `world` must have permission to access any of the components registered in `query_state`.
    /// - `world` must be the same one used to initialize `query_state`.
    /// - `entity_list` must only contain unique entities or be empty.
    pub(crate) unsafe fn new<EntityList: IntoIterator<IntoIter = I>>(
        world: UnsafeWorldCell<'w>,
        query_state: &'s QueryState<D, F>,
        entity_list: EntityList,
        last_run: Tick,
        this_run: Tick,
    ) -> QuerySortedIter<'w, 's, D, F, I> {
        let fetch = D::init_fetch(world, &query_state.fetch_state, last_run, this_run);
        QuerySortedIter {
            query_state,
            entities: world.entities(),
            archetypes: world.archetypes(),
            // SAFETY: We only access table data that has been registered in `query_state`.
            // This means `world` has permission to access the data we use.
            tables: &world.storages().tables,
            fetch,
            entity_iter: entity_list.into_iter(),
        }
    }

    /// # Safety
    /// `entity` must stem from `self.entity_iter`, and not have been passed before.
    #[inline(always)]
    unsafe fn fetch_next(&mut self, entity: Entity) -> D::Item<'w, 's> {
        let (location, archetype, table);
        // SAFETY:
        // `tables` and `archetypes` belong to the same world that the [`QueryIter`]
        // was initialized for.
        unsafe {
            location = self.entities.get(entity).debug_checked_unwrap();
            archetype = self
                .archetypes
                .get(location.archetype_id)
                .debug_checked_unwrap();
            table = self.tables.get(location.table_id).debug_checked_unwrap();
        }

        // SAFETY: `archetype` is from the world that `fetch` was created for,
        // `fetch_state` is the state that `fetch` was initialized with
        unsafe {
            D::set_archetype(
                &mut self.fetch,
                &self.query_state.fetch_state,
                archetype,
                table,
            );
        }

        // The entity list has already been filtered by the query lens, so we forego filtering here.
        // SAFETY:
        // - set_archetype was called prior, `location.archetype_row` is an archetype index in range of the current archetype
        // - fetch is only called once for each entity.
        unsafe { D::fetch(&mut self.fetch, entity, location.table_row) }
    }
}

impl<'w, 's, D: QueryData, F: QueryFilter, I: Iterator> Iterator
    for QuerySortedIter<'w, 's, D, F, I>
where
    I: Iterator<Item = Entity>,
{
    type Item = D::Item<'w, 's>;

    #[inline(always)]
    fn next(&mut self) -> Option<Self::Item> {
        let entity = self.entity_iter.next()?;
        // SAFETY: `entity` is passed from `entity_iter` the first time.
        unsafe { self.fetch_next(entity).into() }
    }

    fn size_hint(&self) -> (usize, Option<usize>) {
        self.entity_iter.size_hint()
    }
}

impl<'w, 's, D: QueryData, F: QueryFilter, I: Iterator> DoubleEndedIterator
    for QuerySortedIter<'w, 's, D, F, I>
where
    I: DoubleEndedIterator<Item = Entity>,
{
    #[inline(always)]
    fn next_back(&mut self) -> Option<Self::Item> {
        let entity = self.entity_iter.next_back()?;
        // SAFETY: `entity` is passed from `entity_iter` the first time.
        unsafe { self.fetch_next(entity).into() }
    }
}

impl<'w, 's, D: QueryData, F: QueryFilter, I: Iterator> ExactSizeIterator
    for QuerySortedIter<'w, 's, D, F, I>
where
    I: ExactSizeIterator<Item = Entity>,
{
}

// This is correct as [`QuerySortedIter`] returns `None` once exhausted if `entity_iter` does.
impl<'w, 's, D: QueryData, F: QueryFilter, I: Iterator> FusedIterator
    for QuerySortedIter<'w, 's, D, F, I>
where
    I: FusedIterator<Item = Entity>,
{
}

impl<'w, 's, D: QueryData, F: QueryFilter, I: Iterator<Item = Entity>> Debug
    for QuerySortedIter<'w, 's, D, F, I>
{
    fn fmt(&self, f: &mut Formatter<'_>) -> fmt::Result {
        f.debug_struct("QuerySortedIter").finish()
    }
}

/// An [`Iterator`] over the query items generated from an iterator of [`Entity`]s.
///
/// Items are returned in the order of the provided iterator.
/// Entities that don't match the query are skipped.
///
/// This struct is created by the [`Query::iter_many`](crate::system::Query::iter_many) and [`Query::iter_many_mut`](crate::system::Query::iter_many_mut) methods.
pub struct QueryManyIter<'w, 's, D: QueryData, F: QueryFilter, I: Iterator<Item: Borrow<Entity>>> {
    entity_iter: I,
    entities: &'w Entities,
    tables: &'w Tables,
    archetypes: &'w Archetypes,
    fetch: D::Fetch<'w, 's>,
    filter: F::Fetch<'w, 's>,
    query_state: &'s QueryState<D, F>,
}

impl<'w, 's, D: QueryData, F: QueryFilter, I: Iterator<Item: Borrow<Entity>>>
    QueryManyIter<'w, 's, D, F, I>
{
    /// # Safety
    /// - `world` must have permission to access any of the components registered in `query_state`.
    /// - `world` must be the same one used to initialize `query_state`.
    pub(crate) unsafe fn new<EntityList: IntoIterator<IntoIter = I>>(
        world: UnsafeWorldCell<'w>,
        query_state: &'s QueryState<D, F>,
        entity_list: EntityList,
        last_run: Tick,
        this_run: Tick,
    ) -> QueryManyIter<'w, 's, D, F, I> {
        let fetch = D::init_fetch(world, &query_state.fetch_state, last_run, this_run);
        let filter = F::init_fetch(world, &query_state.filter_state, last_run, this_run);
        QueryManyIter {
            query_state,
            entities: world.entities(),
            archetypes: world.archetypes(),
            // SAFETY: We only access table data that has been registered in `query_state`.
            // This means `world` has permission to access the data we use.
            tables: &world.storages().tables,
            fetch,
            filter,
            entity_iter: entity_list.into_iter(),
        }
    }

    /// # Safety
    /// All arguments must stem from the same valid `QueryManyIter`.
    ///
    /// The lifetime here is not restrictive enough for Fetch with &mut access,
    /// as calling `fetch_next_aliased_unchecked` multiple times can produce multiple
    /// references to the same component, leading to unique reference aliasing.
    ///
    /// It is always safe for shared access.
    #[inline(always)]
    unsafe fn fetch_next_aliased_unchecked(
        entity_iter: impl Iterator<Item: Borrow<Entity>>,
        entities: &'w Entities,
        tables: &'w Tables,
        archetypes: &'w Archetypes,
        fetch: &mut D::Fetch<'w, 's>,
        filter: &mut F::Fetch<'w, 's>,
        query_state: &'s QueryState<D, F>,
    ) -> Option<D::Item<'w, 's>> {
        for entity in entity_iter {
            let entity = *entity.borrow();
            let Some(location) = entities.get(entity) else {
                continue;
            };

            if !query_state
                .matched_archetypes
                .contains(location.archetype_id.index())
            {
                continue;
            }

            let archetype = archetypes.get(location.archetype_id).debug_checked_unwrap();
            let table = tables.get(location.table_id).debug_checked_unwrap();

            // SAFETY: `archetype` is from the world that `fetch/filter` were created for,
            // `fetch_state`/`filter_state` are the states that `fetch/filter` were initialized with
            unsafe {
                D::set_archetype(fetch, &query_state.fetch_state, archetype, table);
            }
            // SAFETY: `table` is from the world that `fetch/filter` were created for,
            // `fetch_state`/`filter_state` are the states that `fetch/filter` were initialized with
            unsafe {
                F::set_archetype(filter, &query_state.filter_state, archetype, table);
            }

            // SAFETY: set_archetype was called prior.
            // `location.archetype_row` is an archetype index row in range of the current archetype, because if it was not, the match above would have `continue`d
            if unsafe { F::filter_fetch(filter, entity, location.table_row) } {
                // SAFETY:
                // - set_archetype was called prior, `location.archetype_row` is an archetype index in range of the current archetype
                // - fetch is only called once for each entity.
                return Some(unsafe { D::fetch(fetch, entity, location.table_row) });
            }
        }
        None
    }

    /// Get next result from the query
    #[inline(always)]
    pub fn fetch_next(&mut self) -> Option<D::Item<'_, 's>> {
        // SAFETY:
        // All arguments stem from self.
        // We are limiting the returned reference to self,
        // making sure this method cannot be called multiple times without getting rid
        // of any previously returned unique references first, thus preventing aliasing.
        unsafe {
            Self::fetch_next_aliased_unchecked(
                &mut self.entity_iter,
                self.entities,
                self.tables,
                self.archetypes,
                &mut self.fetch,
                &mut self.filter,
                self.query_state,
            )
            .map(D::shrink)
        }
    }
}

impl<'w, 's, D: QueryData, F: QueryFilter, I: DoubleEndedIterator<Item: Borrow<Entity>>>
    QueryManyIter<'w, 's, D, F, I>
{
    /// Get next result from the back of the query
    #[inline(always)]
    pub fn fetch_next_back(&mut self) -> Option<D::Item<'_, 's>> {
        // SAFETY:
        // All arguments stem from self.
        // We are limiting the returned reference to self,
        // making sure this method cannot be called multiple times without getting rid
        // of any previously returned unique references first, thus preventing aliasing.
        unsafe {
            Self::fetch_next_aliased_unchecked(
                self.entity_iter.by_ref().rev(),
                self.entities,
                self.tables,
                self.archetypes,
                &mut self.fetch,
                &mut self.filter,
                self.query_state,
            )
            .map(D::shrink)
        }
    }
}

impl<'w, 's, D: ReadOnlyQueryData, F: QueryFilter, I: Iterator<Item: Borrow<Entity>>> Iterator
    for QueryManyIter<'w, 's, D, F, I>
{
    type Item = D::Item<'w, 's>;

    #[inline(always)]
    fn next(&mut self) -> Option<Self::Item> {
        // SAFETY:
        // All arguments stem from self.
        // It is safe to alias for ReadOnlyWorldQuery.
        unsafe {
            Self::fetch_next_aliased_unchecked(
                &mut self.entity_iter,
                self.entities,
                self.tables,
                self.archetypes,
                &mut self.fetch,
                &mut self.filter,
                self.query_state,
            )
        }
    }

    fn size_hint(&self) -> (usize, Option<usize>) {
        let (_, max_size) = self.entity_iter.size_hint();
        (0, max_size)
    }
}

impl<
        'w,
        's,
        D: ReadOnlyQueryData,
        F: QueryFilter,
        I: DoubleEndedIterator<Item: Borrow<Entity>>,
    > DoubleEndedIterator for QueryManyIter<'w, 's, D, F, I>
{
    #[inline(always)]
    fn next_back(&mut self) -> Option<Self::Item> {
        // SAFETY:
        // All arguments stem from self.
        // It is safe to alias for ReadOnlyWorldQuery.
        unsafe {
            Self::fetch_next_aliased_unchecked(
                self.entity_iter.by_ref().rev(),
                self.entities,
                self.tables,
                self.archetypes,
                &mut self.fetch,
                &mut self.filter,
                self.query_state,
            )
        }
    }
}

// This is correct as [`QueryManyIter`] always returns `None` once exhausted.
impl<'w, 's, D: ReadOnlyQueryData, F: QueryFilter, I: Iterator<Item: Borrow<Entity>>> FusedIterator
    for QueryManyIter<'w, 's, D, F, I>
{
}

impl<'w, 's, D: QueryData, F: QueryFilter, I: Iterator<Item: Borrow<Entity>>> Debug
    for QueryManyIter<'w, 's, D, F, I>
{
    fn fmt(&self, f: &mut Formatter<'_>) -> fmt::Result {
        f.debug_struct("QueryManyIter").finish()
    }
}

/// An iterator over `K`-sized combinations of query items without repetition.
///
/// A combination is an arrangement of a collection of items where order does not matter.
///
/// `K` is the number of items that make up each subset, and the number of items returned by the iterator.
/// `N` is the number of total entities output by the query.
///
/// For example, given the list [1, 2, 3, 4], where `K` is 2, the combinations without repeats are
/// [1, 2], [1, 3], [1, 4], [2, 3], [2, 4], [3, 4].
/// And in this case, `N` would be defined as 4 since the size of the input list is 4.
///
/// The number of combinations depend on how `K` relates to the number of entities matching the [`Query`]:
/// - if `K = N`, only one combination exists,
/// - if `K < N`, there are <sub>N</sub>C<sub>K</sub> combinations (see the [performance section] of `Query`),
/// - if `K > N`, there are no combinations.
///
/// The output combination is not guaranteed to have any order of iteration.
///
/// # Usage
///
/// This type is returned by calling [`Query::iter_combinations`] or [`Query::iter_combinations_mut`].
///
/// It implements [`Iterator`] only if it iterates over read-only query items ([learn more]).
///
/// In the case of mutable query items, it can be iterated by calling [`fetch_next`] in a `while let` loop.
///
/// # Examples
///
/// The following example shows how to traverse the iterator when the query items are read-only.
///
/// ```
/// # use bevy_ecs::prelude::*;
/// # #[derive(Component)]
/// # struct ComponentA;
/// #
/// fn some_system(query: Query<&ComponentA>) {
///     for [a1, a2] in query.iter_combinations() {
///         // ...
///     }
/// }
/// ```
///
/// The following example shows how `fetch_next` should be called with a `while let` loop to traverse the iterator when the query items are mutable.
///
/// ```
/// # use bevy_ecs::prelude::*;
/// # #[derive(Component)]
/// # struct ComponentA;
/// #
/// fn some_system(mut query: Query<&mut ComponentA>) {
///     let mut combinations = query.iter_combinations_mut();
///     while let Some([a1, a2]) = combinations.fetch_next() {
///         // ...
///     }
/// }
/// ```
///
/// [`fetch_next`]: Self::fetch_next
/// [learn more]: Self#impl-Iterator
/// [performance section]: crate::system::Query#performance
/// [`Query`]: crate::system::Query
/// [`Query::iter_combinations`]: crate::system::Query::iter_combinations
/// [`Query::iter_combinations_mut`]: crate::system::Query::iter_combinations_mut
pub struct QueryCombinationIter<'w, 's, D: QueryData, F: QueryFilter, const K: usize> {
    tables: &'w Tables,
    archetypes: &'w Archetypes,
    query_state: &'s QueryState<D, F>,
    cursors: [QueryIterationCursor<'w, 's, D, F>; K],
}

impl<'w, 's, D: QueryData, F: QueryFilter, const K: usize> QueryCombinationIter<'w, 's, D, F, K> {
    /// # Safety
    /// - `world` must have permission to access any of the components registered in `query_state`.
    /// - `world` must be the same one used to initialize `query_state`.
    pub(crate) unsafe fn new(
        world: UnsafeWorldCell<'w>,
        query_state: &'s QueryState<D, F>,
        last_run: Tick,
        this_run: Tick,
    ) -> Self {
        assert!(K != 0, "K should not equal to zero");
        // Initialize array with cursors.
        // There is no FromIterator on arrays, so instead initialize it manually with MaybeUninit

        let mut array: MaybeUninit<[QueryIterationCursor<'w, 's, D, F>; K]> = MaybeUninit::uninit();
        let ptr = array
            .as_mut_ptr()
            .cast::<QueryIterationCursor<'w, 's, D, F>>();
        ptr.write(QueryIterationCursor::init(
            world,
            query_state,
            last_run,
            this_run,
        ));
        for slot in (1..K).map(|offset| ptr.add(offset)) {
            slot.write(QueryIterationCursor::init_empty(
                world,
                query_state,
                last_run,
                this_run,
            ));
        }

        QueryCombinationIter {
            query_state,
            // SAFETY: We only access table data that has been registered in `query_state`.
            tables: unsafe { &world.storages().tables },
            archetypes: world.archetypes(),
            cursors: array.assume_init(),
        }
    }

    /// # Safety
    /// The lifetime here is not restrictive enough for Fetch with &mut access,
    /// as calling `fetch_next_aliased_unchecked` multiple times can produce multiple
    /// references to the same component, leading to unique reference aliasing.
    /// .
    /// It is always safe for shared access.
    #[inline]
    unsafe fn fetch_next_aliased_unchecked(&mut self) -> Option<[D::Item<'w, 's>; K]> {
        // PERF: can speed up the following code using `cursor.remaining()` instead of `next_item.is_none()`
        // when D::IS_ARCHETYPAL && F::IS_ARCHETYPAL
        //
        // let `i` be the index of `c`, the last cursor in `self.cursors` that
        // returns `K-i` or more elements.
        // Make cursor in index `j` for all `j` in `[i, K)` a copy of `c` advanced `j-i+1` times.
        // If no such `c` exists, return `None`
        'outer: for i in (0..K).rev() {
            match self.cursors[i].next(self.tables, self.archetypes, self.query_state) {
                Some(_) => {
                    for j in (i + 1)..K {
                        self.cursors[j] = self.cursors[j - 1].clone();
                        match self.cursors[j].next(self.tables, self.archetypes, self.query_state) {
                            Some(_) => {}
                            None if i > 0 => continue 'outer,
                            None => return None,
                        }
                    }
                    break;
                }
                None if i > 0 => continue,
                None => return None,
            }
        }

        let mut values = MaybeUninit::<[D::Item<'w, 's>; K]>::uninit();

        let ptr = values.as_mut_ptr().cast::<D::Item<'w, 's>>();
        for (offset, cursor) in self.cursors.iter_mut().enumerate() {
            ptr.add(offset).write(cursor.peek_last().unwrap());
        }

        Some(values.assume_init())
    }

    /// Get next combination of queried components
    #[inline]
    pub fn fetch_next(&mut self) -> Option<[D::Item<'_, 's>; K]> {
        // SAFETY: we are limiting the returned reference to self,
        // making sure this method cannot be called multiple times without getting rid
        // of any previously returned unique references first, thus preventing aliasing.
        unsafe {
            self.fetch_next_aliased_unchecked()
                .map(|array| array.map(D::shrink))
        }
    }
}

// Iterator type is intentionally implemented only for read-only access.
// Doing so for mutable references would be unsound, because calling `next`
// multiple times would allow multiple owned references to the same data to exist.
impl<'w, 's, D: ReadOnlyQueryData, F: QueryFilter, const K: usize> Iterator
    for QueryCombinationIter<'w, 's, D, F, K>
{
    type Item = [D::Item<'w, 's>; K];

    #[inline]
    fn next(&mut self) -> Option<Self::Item> {
        // Safety: it is safe to alias for ReadOnlyWorldQuery
        unsafe { QueryCombinationIter::fetch_next_aliased_unchecked(self) }
    }

    fn size_hint(&self) -> (usize, Option<usize>) {
        // binomial coefficient: (n ; k) = n! / k!(n-k)! = (n*n-1*...*n-k+1) / k!
        // See https://en.wikipedia.org/wiki/Binomial_coefficient
        // See https://blog.plover.com/math/choose.html for implementation
        // It was chosen to reduce overflow potential.
        fn choose(n: usize, k: usize) -> Option<usize> {
            if k > n || n == 0 {
                return Some(0);
            }
            let k = k.min(n - k);
            let ks = 1..=k;
            let ns = (n - k + 1..=n).rev();
            ks.zip(ns)
                .try_fold(1_usize, |acc, (k, n)| Some(acc.checked_mul(n)? / k))
        }
        // sum_i=0..k choose(cursors[i].remaining, k-i)
        let max_combinations = self
            .cursors
            .iter()
            .enumerate()
            .try_fold(0, |acc, (i, cursor)| {
                let n = cursor.max_remaining(self.tables, self.archetypes);
                Some(acc + choose(n, K - i)?)
            });

        let archetype_query = F::IS_ARCHETYPAL;
        let known_max = max_combinations.unwrap_or(usize::MAX);
        let min_combinations = if archetype_query { known_max } else { 0 };
        (min_combinations, max_combinations)
    }
}

impl<'w, 's, D: QueryData, F: QueryFilter> ExactSizeIterator for QueryIter<'w, 's, D, F>
where
    F: ArchetypeFilter,
{
    fn len(&self) -> usize {
        self.size_hint().0
    }
}

// This is correct as [`QueryCombinationIter`] always returns `None` once exhausted.
impl<'w, 's, D: ReadOnlyQueryData, F: QueryFilter, const K: usize> FusedIterator
    for QueryCombinationIter<'w, 's, D, F, K>
{
}

impl<'w, 's, D: QueryData, F: QueryFilter, const K: usize> Debug
    for QueryCombinationIter<'w, 's, D, F, K>
{
    fn fmt(&self, f: &mut Formatter<'_>) -> fmt::Result {
        f.debug_struct("QueryCombinationIter").finish()
    }
}

struct QueryIterationCursor<'w, 's, D: QueryData, F: QueryFilter> {
    // whether the query iteration is dense or not. Mirrors QueryState's `is_dense` field.
    is_dense: bool,
    storage_id_iter: core::slice::Iter<'s, StorageId>,
    table_entities: &'w [Entity],
    archetype_entities: &'w [ArchetypeEntity],
    fetch: D::Fetch<'w, 's>,
    filter: F::Fetch<'w, 's>,
    // length of the table or length of the archetype, depending on whether both `D`'s and `F`'s fetches are dense
    current_len: usize,
    // either table row or archetype index, depending on whether both `D`'s and `F`'s fetches are dense
    current_row: usize,
}

impl<D: QueryData, F: QueryFilter> Clone for QueryIterationCursor<'_, '_, D, F> {
    fn clone(&self) -> Self {
        Self {
            is_dense: self.is_dense,
            storage_id_iter: self.storage_id_iter.clone(),
            table_entities: self.table_entities,
            archetype_entities: self.archetype_entities,
            fetch: self.fetch.clone(),
            filter: self.filter.clone(),
            current_len: self.current_len,
            current_row: self.current_row,
        }
    }
}

impl<'w, 's, D: QueryData, F: QueryFilter> QueryIterationCursor<'w, 's, D, F> {
    /// # Safety
    /// - `world` must have permission to access any of the components registered in `query_state`.
    /// - `world` must be the same one used to initialize `query_state`.
    unsafe fn init_empty(
        world: UnsafeWorldCell<'w>,
        query_state: &'s QueryState<D, F>,
        last_run: Tick,
        this_run: Tick,
    ) -> Self {
        QueryIterationCursor {
            storage_id_iter: [].iter(),
            ..Self::init(world, query_state, last_run, this_run)
        }
    }

    /// # Safety
    /// - `world` must have permission to access any of the components registered in `query_state`.
    /// - `world` must be the same one used to initialize `query_state`.
    unsafe fn init(
        world: UnsafeWorldCell<'w>,
        query_state: &'s QueryState<D, F>,
        last_run: Tick,
        this_run: Tick,
    ) -> Self {
        let fetch = D::init_fetch(world, &query_state.fetch_state, last_run, this_run);
        let filter = F::init_fetch(world, &query_state.filter_state, last_run, this_run);
        QueryIterationCursor {
            fetch,
            filter,
            table_entities: &[],
            archetype_entities: &[],
            storage_id_iter: query_state.matched_storage_ids.iter(),
            is_dense: query_state.is_dense,
            current_len: 0,
            current_row: 0,
        }
    }

    fn reborrow(&mut self) -> QueryIterationCursor<'_, 's, D, F> {
        QueryIterationCursor {
            is_dense: self.is_dense,
            fetch: D::shrink_fetch(self.fetch.clone()),
            filter: F::shrink_fetch(self.filter.clone()),
            table_entities: self.table_entities,
            archetype_entities: self.archetype_entities,
            storage_id_iter: self.storage_id_iter.clone(),
            current_len: self.current_len,
            current_row: self.current_row,
        }
    }

    /// Retrieve item returned from most recent `next` call again.
    ///
    /// # Safety
    /// The result of `next` and any previous calls to `peek_last` with this row must have been
    /// dropped to prevent aliasing mutable references.
    #[inline]
    unsafe fn peek_last(&mut self) -> Option<D::Item<'w, 's>> {
        if self.current_row > 0 {
            let index = self.current_row - 1;
            if self.is_dense {
                // SAFETY: This must have been called previously in `next` as `current_row > 0`
                let entity = unsafe { self.table_entities.get_unchecked(index) };
                // SAFETY:
                //  - `set_table` must have been called previously either in `next` or before it.
                //  - `*entity` and `index` are in the current table.
                unsafe {
                    Some(D::fetch(
                        &mut self.fetch,
                        *entity,
                        TableRow::from_usize(index),
                    ))
                }
            } else {
                // SAFETY: This must have been called previously in `next` as `current_row > 0`
                let archetype_entity = unsafe { self.archetype_entities.get_unchecked(index) };
                // SAFETY:
                //  - `set_archetype` must have been called previously either in `next` or before it.
                //  - `archetype_entity.id()` and `archetype_entity.table_row()` are in the current archetype.
                unsafe {
                    Some(D::fetch(
                        &mut self.fetch,
                        archetype_entity.id(),
                        archetype_entity.table_row(),
                    ))
                }
            }
        } else {
            None
        }
    }

    /// How many values will this cursor return at most?
    ///
    /// Note that if `F::IS_ARCHETYPAL`, the return value
    /// will be **the exact count of remaining values**.
    fn max_remaining(&self, tables: &'w Tables, archetypes: &'w Archetypes) -> usize {
        let ids = self.storage_id_iter.clone();
        let remaining_matched: usize = if self.is_dense {
            // SAFETY: The if check ensures that storage_id_iter stores TableIds
            unsafe { ids.map(|id| tables[id.table_id].entity_count()).sum() }
        } else {
            // SAFETY: The if check ensures that storage_id_iter stores ArchetypeIds
            unsafe { ids.map(|id| archetypes[id.archetype_id].len()).sum() }
        };
        remaining_matched + self.current_len - self.current_row
    }

    // NOTE: If you are changing query iteration code, remember to update the following places, where relevant:
    // QueryIter, QueryIterationCursor, QuerySortedIter, QueryManyIter, QueryCombinationIter, QueryState::par_fold_init_unchecked_manual
    /// # Safety
    /// `tables` and `archetypes` must belong to the same world that the [`QueryIterationCursor`]
    /// was initialized for.
    /// `query_state` must be the same [`QueryState`] that was passed to `init` or `init_empty`.
    #[inline(always)]
    unsafe fn next(
        &mut self,
        tables: &'w Tables,
        archetypes: &'w Archetypes,
        query_state: &'s QueryState<D, F>,
    ) -> Option<D::Item<'w, 's>> {
        if self.is_dense {
            loop {
                // we are on the beginning of the query, or finished processing a table, so skip to the next
                if self.current_row == self.current_len {
                    let table_id = self.storage_id_iter.next()?.table_id;
                    let table = tables.get(table_id).debug_checked_unwrap();
                    if table.is_empty() {
                        continue;
                    }
                    // SAFETY: `table` is from the world that `fetch/filter` were created for,
                    // `fetch_state`/`filter_state` are the states that `fetch/filter` were initialized with
                    unsafe {
                        D::set_table(&mut self.fetch, &query_state.fetch_state, table);
                        F::set_table(&mut self.filter, &query_state.filter_state, table);
                    }
                    self.table_entities = table.entities();
                    self.current_len = table.entity_count();
                    self.current_row = 0;
                }

                // SAFETY: set_table was called prior.
                // `current_row` is a table row in range of the current table, because if it was not, then the above would have been executed.
                let entity = unsafe { self.table_entities.get_unchecked(self.current_row) };
                let row = TableRow::from_usize(self.current_row);
                if !F::filter_fetch(&mut self.filter, *entity, row) {
                    self.current_row += 1;
                    continue;
                }

                // SAFETY:
                // - set_table was called prior.
                // - `current_row` must be a table row in range of the current table,
                //   because if it was not, then the above would have been executed.
                // - fetch is only called once for each `entity`.
                let item = unsafe { D::fetch(&mut self.fetch, *entity, row) };

                self.current_row += 1;
                return Some(item);
            }
        } else {
            loop {
                if self.current_row == self.current_len {
                    let archetype_id = self.storage_id_iter.next()?.archetype_id;
                    let archetype = archetypes.get(archetype_id).debug_checked_unwrap();
                    if archetype.is_empty() {
                        continue;
                    }
                    let table = tables.get(archetype.table_id()).debug_checked_unwrap();
                    // SAFETY: `archetype` and `tables` are from the world that `fetch/filter` were created for,
                    // `fetch_state`/`filter_state` are the states that `fetch/filter` were initialized with
                    unsafe {
                        D::set_archetype(
                            &mut self.fetch,
                            &query_state.fetch_state,
                            archetype,
                            table,
                        );
                        F::set_archetype(
                            &mut self.filter,
                            &query_state.filter_state,
                            archetype,
                            table,
                        );
                    }
                    self.archetype_entities = archetype.entities();
                    self.current_len = archetype.len();
                    self.current_row = 0;
                }

                // SAFETY: set_archetype was called prior.
                // `current_row` is an archetype index row in range of the current archetype, because if it was not, then the if above would have been executed.
                let archetype_entity =
                    unsafe { self.archetype_entities.get_unchecked(self.current_row) };
                if !F::filter_fetch(
                    &mut self.filter,
                    archetype_entity.id(),
                    archetype_entity.table_row(),
                ) {
                    self.current_row += 1;
                    continue;
                }

                // SAFETY:
                // - set_archetype was called prior.
                // - `current_row` must be an archetype index row in range of the current archetype,
                //   because if it was not, then the if above would have been executed.
                // - fetch is only called once for each `archetype_entity`.
                let item = unsafe {
                    D::fetch(
                        &mut self.fetch,
                        archetype_entity.id(),
                        archetype_entity.table_row(),
                    )
                };
                self.current_row += 1;
                return Some(item);
            }
        }
    }
}

// A wrapper struct that gives its data a neutral ordering.
#[derive(Copy, Clone)]
struct NeutralOrd<T>(T);

impl<T> PartialEq for NeutralOrd<T> {
    fn eq(&self, _other: &Self) -> bool {
        true
    }
}

impl<T> Eq for NeutralOrd<T> {}

#[allow(clippy::non_canonical_partial_ord_impl)]
impl<T> PartialOrd for NeutralOrd<T> {
    fn partial_cmp(&self, _other: &Self) -> Option<Ordering> {
        Some(Ordering::Equal)
    }
}

impl<T> Ord for NeutralOrd<T> {
    fn cmp(&self, _other: &Self) -> Ordering {
        Ordering::Equal
    }
}

#[cfg(test)]
mod tests {
    #[allow(unused_imports)]
    use crate::component::Component;
    #[allow(unused_imports)]
    use crate::entity::Entity;
    #[allow(unused_imports)]
    use crate::prelude::World;
    #[allow(unused_imports)]
    use crate::{self as bevy_ecs};

    #[derive(Component, Debug, PartialEq, PartialOrd, Clone, Copy)]
    struct A(f32);
    #[derive(Component, Debug, Eq, PartialEq, Clone, Copy)]
    #[component(storage = "SparseSet")]
    struct Sparse(usize);

    #[allow(clippy::unnecessary_sort_by)]
    #[test]
    fn query_sorts() {
        let mut world = World::new();

        let mut query = world.query::<Entity>();

        let sort = query.iter(&world).sort::<Entity>().collect::<Vec<_>>();

        let sort_unstable = query
            .iter(&world)
            .sort_unstable::<Entity>()
            .collect::<Vec<_>>();

        let sort_by = query
            .iter(&world)
            .sort_by::<Entity>(Ord::cmp)
            .collect::<Vec<_>>();

        let sort_unstable_by = query
            .iter(&world)
            .sort_unstable_by::<Entity>(Ord::cmp)
            .collect::<Vec<_>>();

        let sort_by_key = query
            .iter(&world)
            .sort_by_key::<Entity, _>(|&e| e)
            .collect::<Vec<_>>();

        let sort_unstable_by_key = query
            .iter(&world)
            .sort_unstable_by_key::<Entity, _>(|&e| e)
            .collect::<Vec<_>>();

        let sort_by_cached_key = query
            .iter(&world)
            .sort_by_cached_key::<Entity, _>(|&e| e)
            .collect::<Vec<_>>();

        let mut sort_v2 = query.iter(&world).collect::<Vec<_>>();
        sort_v2.sort();

        let mut sort_unstable_v2 = query.iter(&world).collect::<Vec<_>>();
        sort_unstable_v2.sort_unstable();

        let mut sort_by_v2 = query.iter(&world).collect::<Vec<_>>();
        sort_by_v2.sort_by(Ord::cmp);

        let mut sort_unstable_by_v2 = query.iter(&world).collect::<Vec<_>>();
        sort_unstable_by_v2.sort_unstable_by(Ord::cmp);

        let mut sort_by_key_v2 = query.iter(&world).collect::<Vec<_>>();
        sort_by_key_v2.sort_by_key(|&e| e);

        let mut sort_unstable_by_key_v2 = query.iter(&world).collect::<Vec<_>>();
        sort_unstable_by_key_v2.sort_unstable_by_key(|&e| e);

        let mut sort_by_cached_key_v2 = query.iter(&world).collect::<Vec<_>>();
        sort_by_cached_key_v2.sort_by_cached_key(|&e| e);

        assert_eq!(sort, sort_v2);
        assert_eq!(sort_unstable, sort_unstable_v2);
        assert_eq!(sort_by, sort_by_v2);
        assert_eq!(sort_unstable_by, sort_unstable_by_v2);
        assert_eq!(sort_by_key, sort_by_key_v2);
        assert_eq!(sort_unstable_by_key, sort_unstable_by_key_v2);
        assert_eq!(sort_by_cached_key, sort_by_cached_key_v2);
    }

    #[test]
    #[should_panic]
    fn query_sort_after_next() {
        let mut world = World::new();
        world.spawn((A(0.),));
        world.spawn((A(1.1),));
        world.spawn((A(2.22),));

        {
            let mut query = world.query::<&A>();
            let mut iter = query.iter(&world);
            println!(
                "archetype_entities: {} table_entities: {} current_len: {} current_row: {}",
                iter.cursor.archetype_entities.len(),
                iter.cursor.table_entities.len(),
                iter.cursor.current_len,
                iter.cursor.current_row
            );
            _ = iter.next();
            println!(
                "archetype_entities: {} table_entities: {} current_len: {} current_row: {}",
                iter.cursor.archetype_entities.len(),
                iter.cursor.table_entities.len(),
                iter.cursor.current_len,
                iter.cursor.current_row
            );
            println!("{}", iter.sort::<Entity>().len());
        }
    }

    #[test]
    #[should_panic]
    fn query_sort_after_next_dense() {
        let mut world = World::new();
        world.spawn((Sparse(11),));
        world.spawn((Sparse(22),));
        world.spawn((Sparse(33),));

        {
            let mut query = world.query::<&Sparse>();
            let mut iter = query.iter(&world);
            println!(
                "before_next_call: archetype_entities: {} table_entities: {} current_len: {} current_row: {}",
                iter.cursor.archetype_entities.len(),
                iter.cursor.table_entities.len(),
                iter.cursor.current_len,
                iter.cursor.current_row
            );
            _ = iter.next();
            println!(
                "after_next_call: archetype_entities: {} table_entities: {} current_len: {} current_row: {}",
                iter.cursor.archetype_entities.len(),
                iter.cursor.table_entities.len(),
                iter.cursor.current_len,
                iter.cursor.current_row
            );
            println!("{}", iter.sort::<Entity>().len());
        }
    }

    #[test]
    fn empty_query_sort_after_next_does_not_panic() {
        let mut world = World::new();
        {
            let mut query = world.query::<(&A, &Sparse)>();
            let mut iter = query.iter(&world);
            println!(
                "before_next_call: archetype_entities: {} table_entities: {} current_len: {} current_row: {}",
                iter.cursor.archetype_entities.len(),
                iter.cursor.table_entities.len(),
                iter.cursor.current_len,
                iter.cursor.current_row
            );
            _ = iter.next();
            println!(
                "after_next_call: archetype_entities: {} table_entities: {} current_len: {} current_row: {}",
                iter.cursor.archetype_entities.len(),
                iter.cursor.table_entities.len(),
                iter.cursor.current_len,
                iter.cursor.current_row
            );
            println!("{}", iter.sort::<Entity>().len());
        }
    }

    #[test]
    fn query_iter_cursor_state_non_empty_after_next() {
        let mut world = World::new();
        world.spawn((A(0.), Sparse(11)));
        world.spawn((A(1.1), Sparse(22)));
        world.spawn((A(2.22), Sparse(33)));
        {
            let mut query = world.query::<(&A, &Sparse)>();
            let mut iter = query.iter(&world);
            println!(
                "before_next_call: archetype_entities: {} table_entities: {} current_len: {} current_row: {}",
                iter.cursor.archetype_entities.len(),
                iter.cursor.table_entities.len(),
                iter.cursor.current_len,
                iter.cursor.current_row
            );
            assert!(iter.cursor.table_entities.len() | iter.cursor.archetype_entities.len() == 0);
            _ = iter.next();
            println!(
                "after_next_call: archetype_entities: {} table_entities: {} current_len: {} current_row: {}",
                iter.cursor.archetype_entities.len(),
                iter.cursor.table_entities.len(),
                iter.cursor.current_len,
                iter.cursor.current_row
            );
            assert!(
                (
                    iter.cursor.table_entities.len(),
                    iter.cursor.archetype_entities.len()
                ) != (0, 0)
            );
        }
    }
}<|MERGE_RESOLUTION|>--- conflicted
+++ resolved
@@ -1007,12 +1007,7 @@
     /// # Panics
     ///
     /// This will panic if `next` has been called on `QueryIter` before, unless the underlying `Query` is empty.
-<<<<<<< HEAD
-    ///
     pub fn sort_by_cached_key<L: ReadOnlyQueryData + ReleaseStateQueryData + 'w, K>(
-=======
-    pub fn sort_by_cached_key<L: ReadOnlyQueryData + 'w, K>(
->>>>>>> df23b937
         self,
         mut f: impl FnMut(&L::Item<'w, 'static>) -> K,
     ) -> QuerySortedIter<
