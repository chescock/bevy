use crate::{
    archetype::{Archetype, Archetypes},
    bundle::Bundle,
    change_detection::{MaybeThinSlicePtrLocation, Ticks, TicksMut},
    component::{Component, ComponentId, Components, StorageType, Tick},
    entity::{Entities, Entity, EntityLocation},
    query::{Access, DebugCheckedUnwrap, FilteredAccess, WorldQuery},
    storage::{ComponentSparseSet, Table, TableRow},
    world::{
        unsafe_world_cell::UnsafeWorldCell, EntityMut, EntityMutExcept, EntityRef, EntityRefExcept,
        FilteredEntityMut, FilteredEntityRef, Mut, Ref, World,
    },
};
use bevy_ptr::{ThinSlicePtr, UnsafeCellDeref};
use bevy_utils::all_tuples;
use core::{cell::UnsafeCell, marker::PhantomData};
use smallvec::SmallVec;

/// Types that can be fetched from a [`World`] using a [`Query`].
///
/// There are many types that natively implement this trait:
///
/// - **Component references. (&T and &mut T)**
///   Fetches a component by reference (immutably or mutably).
/// - **`QueryData` tuples.**
///   If every element of a tuple implements `QueryData`, then the tuple itself also implements the same trait.
///   This enables a single `Query` to access multiple components.
///   Due to the current lack of variadic generics in Rust, the trait has been implemented for tuples from 0 to 15 elements,
///   but nesting of tuples allows infinite `WorldQuery`s.
/// - **[`Entity`].**
///   Gets the identifier of the queried entity.
/// - **[`EntityLocation`].**
///   Gets the location metadata of the queried entity.
/// - **[`EntityRef`].**
///   Read-only access to arbitrary components on the queried entity.
/// - **[`EntityMut`].**
///   Mutable access to arbitrary components on the queried entity.
/// - **[`&Archetype`](Archetype).**
///   Read-only access to the archetype-level metadata of the queried entity.
/// - **[`Option`].**
///   By default, a world query only tests entities that have the matching component types.
///   Wrapping it into an `Option` will increase the query search space, and it will return `None` if an entity doesn't satisfy the `WorldQuery`.
/// - **[`AnyOf`].**
///   Equivalent to wrapping each world query inside it into an `Option`.
/// - **[`Ref`].**
///   Similar to change detection filters but it is used as a query fetch parameter.
///   It exposes methods to check for changes to the wrapped component.
/// - **[`Has`].**
///   Returns a bool indicating whether the entity has the specified component.
///
/// Implementing the trait manually can allow for a fundamentally new type of behavior.
///
/// # Trait derivation
///
/// Query design can be easily structured by deriving `QueryData` for custom types.
/// Despite the added complexity, this approach has several advantages over using `QueryData` tuples.
/// The most relevant improvements are:
///
/// - Reusability across multiple systems.
/// - There is no need to destructure a tuple since all fields are named.
/// - Subqueries can be composed together to create a more complex query.
/// - Methods can be implemented for the query items.
/// - There is no hardcoded limit on the number of elements.
///
/// This trait can only be derived for structs, if each field also implements `QueryData`.
///
/// ```
/// # use bevy_ecs::prelude::*;
/// use bevy_ecs::query::QueryData;
/// #
/// # #[derive(Component)]
/// # struct ComponentA;
/// # #[derive(Component)]
/// # struct ComponentB;
///
/// #[derive(QueryData)]
/// struct MyQuery {
///     entity: Entity,
///     // It is required that all reference lifetimes are explicitly annotated, just like in any
///     // struct. Each lifetime should be 'static.
///     component_a: &'static ComponentA,
///     component_b: &'static ComponentB,
/// }
///
/// fn my_system(query: Query<MyQuery>) {
///     for q in &query {
///         q.component_a;
///     }
/// }
/// # bevy_ecs::system::assert_is_system(my_system);
/// ```
///
/// ## Macro expansion
///
/// Expanding the macro will declare one or three additional structs, depending on whether or not the struct is marked as mutable.
/// For a struct named `X`, the additional structs will be:
///
/// |Struct name|`mutable` only|Description|
/// |:---:|:---:|---|
/// |`XItem`|---|The type of the query item for `X`|
/// |`XReadOnlyItem`|✓|The type of the query item for `XReadOnly`|
/// |`XReadOnly`|✓|[`ReadOnly`] variant of `X`|
///
/// ## Adding mutable references
///
/// Simply adding mutable references to a derived `QueryData` will result in a compilation error:
///
/// ```compile_fail
/// # use bevy_ecs::prelude::*;
/// # use bevy_ecs::query::QueryData;
/// #
/// # #[derive(Component)]
/// # struct ComponentA;
/// #
/// #[derive(QueryData)]
/// struct CustomQuery {
///     component_a: &'static mut ComponentA,
/// }
/// ```
///
/// To grant mutable access to components, the struct must be marked with the `#[query_data(mutable)]` attribute.
/// This will also create three more structs that will be used for accessing the query immutably (see table above).
///
/// ```
/// # use bevy_ecs::prelude::*;
/// # use bevy_ecs::query::QueryData;
/// #
/// # #[derive(Component)]
/// # struct ComponentA;
/// #
/// #[derive(QueryData)]
/// #[query_data(mutable)]
/// struct CustomQuery {
///     component_a: &'static mut ComponentA,
/// }
/// ```
///
/// ## Adding methods to query items
///
/// It is possible to add methods to query items in order to write reusable logic about related components.
/// This will often make systems more readable because low level logic is moved out from them.
/// It is done by adding `impl` blocks with methods for the `-Item` or `-ReadOnlyItem` generated structs.
///
/// ```
/// # use bevy_ecs::prelude::*;
/// # use bevy_ecs::query::QueryData;
/// #
/// #[derive(Component)]
/// struct Health(f32);
///
/// #[derive(Component)]
/// struct Buff(f32);
///
/// #[derive(QueryData)]
/// #[query_data(mutable)]
/// struct HealthQuery {
///     health: &'static mut Health,
///     buff: Option<&'static mut Buff>,
/// }
///
/// // `HealthQueryItem` is only available when accessing the query with mutable methods.
/// impl<'w, 's> HealthQueryItem<'w, 's> {
///     fn damage(&mut self, value: f32) {
///         self.health.0 -= value;
///     }
///
///     fn total(&self) -> f32 {
///         self.health.0 + self.buff.as_deref().map_or(0.0, |Buff(buff)| *buff)
///     }
/// }
///
/// // `HealthQueryReadOnlyItem` is only available when accessing the query with immutable methods.
/// impl<'w, 's> HealthQueryReadOnlyItem<'w, 's> {
///     fn total(&self) -> f32 {
///         self.health.0 + self.buff.map_or(0.0, |Buff(buff)| *buff)
///     }
/// }
///
/// fn my_system(mut health_query: Query<HealthQuery>) {
///     // The item returned by the iterator is of type `HealthQueryReadOnlyItem`.
///     for health in health_query.iter() {
///         println!("Total: {}", health.total());
///     }
///     // The item returned by the iterator is of type `HealthQueryItem`.
///     for mut health in &mut health_query {
///         health.damage(1.0);
///         println!("Total (mut): {}", health.total());
///     }
/// }
/// # bevy_ecs::system::assert_is_system(my_system);
/// ```
///
/// ## Deriving traits for query items
///
/// The `QueryData` derive macro does not automatically implement the traits of the struct to the query item types.
/// Something similar can be done by using the `#[query_data(derive(...))]` attribute.
/// This will apply the listed derivable traits to the query item structs.
///
/// ```
/// # use bevy_ecs::prelude::*;
/// # use bevy_ecs::query::QueryData;
/// #
/// # #[derive(Component, Debug)]
/// # struct ComponentA;
/// #
/// #[derive(QueryData)]
/// #[query_data(mutable, derive(Debug))]
/// struct CustomQuery {
///     component_a: &'static ComponentA,
/// }
///
/// // This function statically checks that `T` implements `Debug`.
/// fn assert_debug<T: std::fmt::Debug>() {}
///
/// assert_debug::<CustomQueryItem>();
/// assert_debug::<CustomQueryReadOnlyItem>();
/// ```
///
/// ## Query composition
///
/// It is possible to use any `QueryData` as a field of another one.
/// This means that a `QueryData` can also be used as a subquery, potentially in multiple places.
///
/// ```
/// # use bevy_ecs::prelude::*;
/// # use bevy_ecs::query::QueryData;
/// #
/// # #[derive(Component)]
/// # struct ComponentA;
/// # #[derive(Component)]
/// # struct ComponentB;
/// # #[derive(Component)]
/// # struct ComponentC;
/// #
/// #[derive(QueryData)]
/// struct SubQuery {
///     component_a: &'static ComponentA,
///     component_b: &'static ComponentB,
/// }
///
/// #[derive(QueryData)]
/// struct MyQuery {
///     subquery: SubQuery,
///     component_c: &'static ComponentC,
/// }
/// ```
///
/// # Generic Queries
///
/// When writing generic code, it is often necessary to use [`PhantomData`]
/// to constrain type parameters. Since `QueryData` is implemented for all
/// `PhantomData<T>` types, this pattern can be used with this macro.
///
/// ```
/// # use bevy_ecs::{prelude::*, query::QueryData};
/// # use std::marker::PhantomData;
/// #[derive(QueryData)]
/// pub struct GenericQuery<T> {
///     id: Entity,
///     marker: PhantomData<T>,
/// }
/// # fn my_system(q: Query<GenericQuery<()>>) {}
/// # bevy_ecs::system::assert_is_system(my_system);
/// ```
///
/// # Safety
///
/// Component access of `Self::ReadOnly` must be a subset of `Self`
/// and `Self::ReadOnly` must match exactly the same archetypes/tables as `Self`
///
/// [`Query`]: crate::system::Query
/// [`ReadOnly`]: Self::ReadOnly
#[diagnostic::on_unimplemented(
    message = "`{Self}` is not valid to request as data in a `Query`",
    label = "invalid `Query` data"
)]
pub unsafe trait QueryData: WorldQuery {
    /// The read-only variant of this [`QueryData`], which satisfies the [`ReadOnlyQueryData`] trait.
    type ReadOnly: ReadOnlyQueryData<State = <Self as WorldQuery>::State>;
}

/// A [`QueryData`] that is read only.
///
/// # Safety
///
/// This must only be implemented for read-only [`QueryData`]'s.
pub unsafe trait ReadOnlyQueryData: QueryData<ReadOnly = Self> {}

/// The item type returned when a [`WorldQuery`] is iterated over
pub type QueryItem<'w, 's, Q> = <Q as WorldQuery>::Item<'w, 's>;
/// The read-only variant of the item type returned when a [`QueryData`] is iterated over immutably
pub type ROQueryItem<'w, 's, D> = QueryItem<'w, 's, <D as QueryData>::ReadOnly>;

/// A [`QueryData`] that does not borrow from its [`QueryState`](crate::query::QueryState).
pub trait ReleaseStateQueryData: QueryData {
    /// Releases the borrow from the query state by converting an item to have a `'static` state lifetime.
    fn release_state<'w>(item: Self::Item<'w, '_>) -> Self::Item<'w, 'static>;
}

/// SAFETY:
/// `update_component_access` and `update_archetype_component_access` do nothing.
/// This is sound because `fetch` does not access components.
unsafe impl WorldQuery for Entity {
    type Item<'w, 's> = Entity;
    type Fetch<'w, 's> = ();
    type State = ();

    fn shrink<'wlong: 'wshort, 'wshort, 's>(
        item: Self::Item<'wlong, 's>,
    ) -> Self::Item<'wshort, 's> {
        item
    }

    fn shrink_fetch<'wlong: 'wshort, 'wshort, 's>(
        _: Self::Fetch<'wlong, 's>,
    ) -> Self::Fetch<'wshort, 's> {
    }

    unsafe fn init_fetch<'w, 's>(
        _world: UnsafeWorldCell<'w>,
        _state: &'s Self::State,
        _last_run: Tick,
        _this_run: Tick,
    ) -> Self::Fetch<'w, 's> {
    }

    const IS_DENSE: bool = true;

    #[inline]
    unsafe fn set_archetype<'w, 's>(
        _fetch: &mut Self::Fetch<'w, 's>,
        _state: &'s Self::State,
        _archetype: &'w Archetype,
        _table: &Table,
    ) {
    }

    #[inline]
    unsafe fn set_table<'w, 's>(
        _fetch: &mut Self::Fetch<'w, 's>,
        _state: &'s Self::State,
        _table: &'w Table,
    ) {
    }

    #[inline(always)]
    unsafe fn fetch<'w, 's>(
        _fetch: &mut Self::Fetch<'w, 's>,
        entity: Entity,
        _table_row: TableRow,
    ) -> Self::Item<'w, 's> {
        entity
    }

    fn update_component_access(_state: &Self::State, _access: &mut FilteredAccess<ComponentId>) {}

    fn init_state(_world: &mut World) {}

    fn get_state(_components: &Components) -> Option<()> {
        Some(())
    }

    fn matches_component_set(
        _state: &Self::State,
        _set_contains_id: &impl Fn(ComponentId) -> bool,
    ) -> bool {
        true
    }
}

/// SAFETY: `Self` is the same as `Self::ReadOnly`
unsafe impl QueryData for Entity {
    type ReadOnly = Self;
}

/// SAFETY: access is read only
unsafe impl ReadOnlyQueryData for Entity {}

impl ReleaseStateQueryData for Entity {
    fn release_state<'w>(item: Self::Item<'w, '_>) -> Self::Item<'w, 'static> {
        item
    }
}

/// SAFETY:
/// `update_component_access` and `update_archetype_component_access` do nothing.
/// This is sound because `fetch` does not access components.
unsafe impl WorldQuery for EntityLocation {
    type Item<'w, 's> = EntityLocation;
    type Fetch<'w, 's> = &'w Entities;
    type State = ();

    fn shrink<'wlong: 'wshort, 'wshort, 's>(
        item: Self::Item<'wlong, 's>,
    ) -> Self::Item<'wshort, 's> {
        item
    }

    fn shrink_fetch<'wlong: 'wshort, 'wshort, 's>(
        fetch: Self::Fetch<'wlong, 's>,
    ) -> Self::Fetch<'wshort, 's> {
        fetch
    }

    unsafe fn init_fetch<'w, 's>(
        world: UnsafeWorldCell<'w>,
        _state: &'s Self::State,
        _last_run: Tick,
        _this_run: Tick,
    ) -> Self::Fetch<'w, 's> {
        world.entities()
    }

    // This is set to true to avoid forcing archetypal iteration in compound queries, is likely to be slower
    // in most practical use case.
    const IS_DENSE: bool = true;

    #[inline]
    unsafe fn set_archetype<'w, 's>(
        _fetch: &mut Self::Fetch<'w, 's>,
        _state: &'s Self::State,
        _archetype: &'w Archetype,
        _table: &Table,
    ) {
    }

    #[inline]
    unsafe fn set_table<'w, 's>(
        _fetch: &mut Self::Fetch<'w, 's>,
        _state: &'s Self::State,
        _table: &'w Table,
    ) {
    }

    #[inline(always)]
    unsafe fn fetch<'w, 's>(
        fetch: &mut Self::Fetch<'w, 's>,
        entity: Entity,
        _table_row: TableRow,
    ) -> Self::Item<'w, 's> {
        // SAFETY: `fetch` must be called with an entity that exists in the world
        unsafe { fetch.get(entity).debug_checked_unwrap() }
    }

    fn update_component_access(_state: &Self::State, _access: &mut FilteredAccess<ComponentId>) {}

    fn init_state(_world: &mut World) {}

    fn get_state(_components: &Components) -> Option<()> {
        Some(())
    }

    fn matches_component_set(
        _state: &Self::State,
        _set_contains_id: &impl Fn(ComponentId) -> bool,
    ) -> bool {
        true
    }
}

/// SAFETY: `Self` is the same as `Self::ReadOnly`
unsafe impl QueryData for EntityLocation {
    type ReadOnly = Self;
}

/// SAFETY: access is read only
unsafe impl ReadOnlyQueryData for EntityLocation {}

impl ReleaseStateQueryData for EntityLocation {
    fn release_state<'w>(item: Self::Item<'w, '_>) -> Self::Item<'w, 'static> {
        item
    }
}

/// SAFETY:
/// `fetch` accesses all components in a readonly way.
/// This is sound because `update_component_access` and `update_archetype_component_access` set read access for all components and panic when appropriate.
/// Filters are unchanged.
unsafe impl<'a> WorldQuery for EntityRef<'a> {
    type Item<'w, 's> = EntityRef<'w>;
    type Fetch<'w, 's> = UnsafeWorldCell<'w>;
    type State = ();

    fn shrink<'wlong: 'wshort, 'wshort, 's>(
        item: Self::Item<'wlong, 's>,
    ) -> Self::Item<'wshort, 's> {
        item
    }

    fn shrink_fetch<'wlong: 'wshort, 'wshort, 's>(
        fetch: Self::Fetch<'wlong, 's>,
    ) -> Self::Fetch<'wshort, 's> {
        fetch
    }

    unsafe fn init_fetch<'w, 's>(
        world: UnsafeWorldCell<'w>,
        _state: &'s Self::State,
        _last_run: Tick,
        _this_run: Tick,
    ) -> Self::Fetch<'w, 's> {
        world
    }

    const IS_DENSE: bool = true;

    #[inline]
    unsafe fn set_archetype<'w, 's>(
        _fetch: &mut Self::Fetch<'w, 's>,
        _state: &'s Self::State,
        _archetype: &'w Archetype,
        _table: &Table,
    ) {
    }

    #[inline]
    unsafe fn set_table<'w, 's>(
        _fetch: &mut Self::Fetch<'w, 's>,
        _state: &'s Self::State,
        _table: &'w Table,
    ) {
    }

    #[inline(always)]
    unsafe fn fetch<'w, 's>(
        world: &mut Self::Fetch<'w, 's>,
        entity: Entity,
        _table_row: TableRow,
    ) -> Self::Item<'w, 's> {
        // SAFETY: `fetch` must be called with an entity that exists in the world
        let cell = unsafe { world.get_entity(entity).debug_checked_unwrap() };
        // SAFETY: Read-only access to every component has been registered.
        unsafe { EntityRef::new(cell) }
    }

    fn update_component_access(_state: &Self::State, access: &mut FilteredAccess<ComponentId>) {
        assert!(
            !access.access().has_any_component_write(),
            "EntityRef conflicts with a previous access in this query. Shared access cannot coincide with exclusive access.",
        );
        access.read_all_components();
    }

    fn init_state(_world: &mut World) {}

    fn get_state(_components: &Components) -> Option<()> {
        Some(())
    }

    fn matches_component_set(
        _state: &Self::State,
        _set_contains_id: &impl Fn(ComponentId) -> bool,
    ) -> bool {
        true
    }
}

/// SAFETY: `Self` is the same as `Self::ReadOnly`
unsafe impl<'a> QueryData for EntityRef<'a> {
    type ReadOnly = Self;
}

/// SAFETY: access is read only
unsafe impl ReadOnlyQueryData for EntityRef<'_> {}

impl ReleaseStateQueryData for EntityRef<'_> {
    fn release_state<'w>(item: Self::Item<'w, '_>) -> Self::Item<'w, 'static> {
        item
    }
}

/// SAFETY: The accesses of `Self::ReadOnly` are a subset of the accesses of `Self`
unsafe impl<'a> WorldQuery for EntityMut<'a> {
    type Item<'w, 's> = EntityMut<'w>;
    type Fetch<'w, 's> = UnsafeWorldCell<'w>;
    type State = ();

    fn shrink<'wlong: 'wshort, 'wshort, 's>(
        item: Self::Item<'wlong, 's>,
    ) -> Self::Item<'wshort, 's> {
        item
    }

    fn shrink_fetch<'wlong: 'wshort, 'wshort, 's>(
        fetch: Self::Fetch<'wlong, 's>,
    ) -> Self::Fetch<'wshort, 's> {
        fetch
    }

    unsafe fn init_fetch<'w, 's>(
        world: UnsafeWorldCell<'w>,
        _state: &'s Self::State,
        _last_run: Tick,
        _this_run: Tick,
    ) -> Self::Fetch<'w, 's> {
        world
    }

    const IS_DENSE: bool = true;

    #[inline]
    unsafe fn set_archetype<'w, 's>(
        _fetch: &mut Self::Fetch<'w, 's>,
        _state: &'s Self::State,
        _archetype: &'w Archetype,
        _table: &Table,
    ) {
    }

    #[inline]
    unsafe fn set_table<'w, 's>(
        _fetch: &mut Self::Fetch<'w, 's>,
        _state: &'s Self::State,
        _table: &'w Table,
    ) {
    }

    #[inline(always)]
    unsafe fn fetch<'w, 's>(
        world: &mut Self::Fetch<'w, 's>,
        entity: Entity,
        _table_row: TableRow,
    ) -> Self::Item<'w, 's> {
        // SAFETY: `fetch` must be called with an entity that exists in the world
        let cell = unsafe { world.get_entity(entity).debug_checked_unwrap() };
        // SAFETY: mutable access to every component has been registered.
        unsafe { EntityMut::new(cell) }
    }

    fn update_component_access(_state: &Self::State, access: &mut FilteredAccess<ComponentId>) {
        assert!(
            !access.access().has_any_component_read(),
            "EntityMut conflicts with a previous access in this query. Exclusive access cannot coincide with any other accesses.",
        );
        access.write_all_components();
    }

    fn init_state(_world: &mut World) {}

    fn get_state(_components: &Components) -> Option<()> {
        Some(())
    }

    fn matches_component_set(
        _state: &Self::State,
        _set_contains_id: &impl Fn(ComponentId) -> bool,
    ) -> bool {
        true
    }
}

/// SAFETY: access of `EntityRef` is a subset of `EntityMut`
unsafe impl<'a> QueryData for EntityMut<'a> {
    type ReadOnly = EntityRef<'a>;
}

impl ReleaseStateQueryData for EntityMut<'_> {
    fn release_state<'w>(item: Self::Item<'w, '_>) -> Self::Item<'w, 'static> {
        item
    }
}

/// SAFETY: The accesses of `Self::ReadOnly` are a subset of the accesses of `Self`
unsafe impl<'a> WorldQuery for FilteredEntityRef<'a> {
    type Fetch<'w, 's> = (UnsafeWorldCell<'w>, Access<ComponentId>);
    type Item<'w, 's> = FilteredEntityRef<'w>;
    type State = FilteredAccess<ComponentId>;

    fn shrink<'wlong: 'wshort, 'wshort, 's>(
        item: Self::Item<'wlong, 's>,
    ) -> Self::Item<'wshort, 's> {
        item
    }

    fn shrink_fetch<'wlong: 'wshort, 'wshort, 's>(
        fetch: Self::Fetch<'wlong, 's>,
    ) -> Self::Fetch<'wshort, 's> {
        fetch
    }

    const IS_DENSE: bool = false;

    unsafe fn init_fetch<'w, 's>(
        world: UnsafeWorldCell<'w>,
        _state: &'s Self::State,
        _last_run: Tick,
        _this_run: Tick,
    ) -> Self::Fetch<'w, 's> {
        let mut access = Access::default();
        access.read_all_components();
        (world, access)
    }

    #[inline]
    unsafe fn set_archetype<'w, 's>(
        fetch: &mut Self::Fetch<'w, 's>,
        state: &'s Self::State,
        _: &'w Archetype,
        _table: &Table,
    ) {
        fetch.1.clone_from(&state.access);
    }

    #[inline]
    unsafe fn set_table<'w, 's>(
        fetch: &mut Self::Fetch<'w, 's>,
        state: &'s Self::State,
        _: &'w Table,
    ) {
        fetch.1.clone_from(&state.access);
    }

    #[inline]
    fn set_access<'w>(state: &mut Self::State, access: &FilteredAccess<ComponentId>) {
        state.clone_from(access);
        state.access_mut().clear_writes();
    }

    #[inline(always)]
    unsafe fn fetch<'w, 's>(
        (world, access): &mut Self::Fetch<'w, 's>,
        entity: Entity,
        _table_row: TableRow,
    ) -> Self::Item<'w, 's> {
        // SAFETY: `fetch` must be called with an entity that exists in the world
        let cell = unsafe { world.get_entity(entity).debug_checked_unwrap() };
        // SAFETY: mutable access to every component has been registered.
        unsafe { FilteredEntityRef::new(cell, access.clone()) }
    }

    fn update_component_access(
        state: &Self::State,
        filtered_access: &mut FilteredAccess<ComponentId>,
    ) {
        assert!(
            filtered_access.access().is_compatible(&state.access),
            "FilteredEntityRef conflicts with a previous access in this query. Exclusive access cannot coincide with any other accesses.",
        );
        filtered_access.access.extend(&state.access);
    }

    fn init_state(_world: &mut World) -> Self::State {
        FilteredAccess::default()
    }

    fn get_state(_components: &Components) -> Option<Self::State> {
        Some(FilteredAccess::default())
    }

    fn matches_component_set(
        _state: &Self::State,
        _set_contains_id: &impl Fn(ComponentId) -> bool,
    ) -> bool {
        true
    }
}

/// SAFETY: `Self` is the same as `Self::ReadOnly`
unsafe impl<'a> QueryData for FilteredEntityRef<'a> {
    type ReadOnly = Self;
}

/// SAFETY: Access is read-only.
unsafe impl ReadOnlyQueryData for FilteredEntityRef<'_> {}

/// SAFETY: The accesses of `Self::ReadOnly` are a subset of the accesses of `Self`
unsafe impl<'a> WorldQuery for FilteredEntityMut<'a> {
    type Fetch<'w, 's> = (UnsafeWorldCell<'w>, Access<ComponentId>);
    type Item<'w, 's> = FilteredEntityMut<'w>;
    type State = FilteredAccess<ComponentId>;

    fn shrink<'wlong: 'wshort, 'wshort, 's>(
        item: Self::Item<'wlong, 's>,
    ) -> Self::Item<'wshort, 's> {
        item
    }

    fn shrink_fetch<'wlong: 'wshort, 'wshort, 's>(
        fetch: Self::Fetch<'wlong, 's>,
    ) -> Self::Fetch<'wshort, 's> {
        fetch
    }

    const IS_DENSE: bool = false;

    unsafe fn init_fetch<'w, 's>(
        world: UnsafeWorldCell<'w>,
        _state: &'s Self::State,
        _last_run: Tick,
        _this_run: Tick,
    ) -> Self::Fetch<'w, 's> {
        let mut access = Access::default();
        access.write_all_components();
        (world, access)
    }

    #[inline]
    unsafe fn set_archetype<'w, 's>(
        fetch: &mut Self::Fetch<'w, 's>,
        state: &'s Self::State,
        _: &'w Archetype,
        _table: &Table,
    ) {
        fetch.1.clone_from(&state.access);
    }

    #[inline]
    unsafe fn set_table<'w, 's>(
        fetch: &mut Self::Fetch<'w, 's>,
        state: &'s Self::State,
        _: &'w Table,
    ) {
        fetch.1.clone_from(&state.access);
    }

    #[inline]
    fn set_access<'w>(state: &mut Self::State, access: &FilteredAccess<ComponentId>) {
        state.clone_from(access);
    }

    #[inline(always)]
    unsafe fn fetch<'w, 's>(
        (world, access): &mut Self::Fetch<'w, 's>,
        entity: Entity,
        _table_row: TableRow,
    ) -> Self::Item<'w, 's> {
        // SAFETY: `fetch` must be called with an entity that exists in the world
        let cell = unsafe { world.get_entity(entity).debug_checked_unwrap() };
        // SAFETY: mutable access to every component has been registered.
        unsafe { FilteredEntityMut::new(cell, access.clone()) }
    }

    fn update_component_access(
        state: &Self::State,
        filtered_access: &mut FilteredAccess<ComponentId>,
    ) {
        assert!(
            filtered_access.access().is_compatible(&state.access),
            "FilteredEntityMut conflicts with a previous access in this query. Exclusive access cannot coincide with any other accesses.",
        );
        filtered_access.access.extend(&state.access);
    }

    fn init_state(_world: &mut World) -> Self::State {
        FilteredAccess::default()
    }

    fn get_state(_components: &Components) -> Option<Self::State> {
        Some(FilteredAccess::default())
    }

    fn matches_component_set(
        _state: &Self::State,
        _set_contains_id: &impl Fn(ComponentId) -> bool,
    ) -> bool {
        true
    }
}

/// SAFETY: access of `FilteredEntityRef` is a subset of `FilteredEntityMut`
unsafe impl<'a> QueryData for FilteredEntityMut<'a> {
    type ReadOnly = FilteredEntityRef<'a>;
}

/// SAFETY: `EntityRefExcept` guards access to all components in the bundle `B`
/// and populates `Access` values so that queries that conflict with this access
/// are rejected.
unsafe impl<'a, B> WorldQuery for EntityRefExcept<'a, B>
where
    B: Bundle,
{
    type Fetch<'w, 's> = UnsafeWorldCell<'w>;
    type Item<'w, 's> = EntityRefExcept<'w, B>;
    type State = SmallVec<[ComponentId; 4]>;

    fn shrink<'wlong: 'wshort, 'wshort, 's>(
        item: Self::Item<'wlong, 's>,
    ) -> Self::Item<'wshort, 's> {
        item
    }

    fn shrink_fetch<'wlong: 'wshort, 'wshort, 's>(
        fetch: Self::Fetch<'wlong, 's>,
    ) -> Self::Fetch<'wshort, 's> {
        fetch
    }

    unsafe fn init_fetch<'w, 's>(
        world: UnsafeWorldCell<'w>,
        _: &'s Self::State,
        _: Tick,
        _: Tick,
    ) -> Self::Fetch<'w, 's> {
        world
    }

    const IS_DENSE: bool = true;

    unsafe fn set_archetype<'w, 's>(
        _: &mut Self::Fetch<'w, 's>,
        _: &'s Self::State,
        _: &'w Archetype,
        _: &'w Table,
    ) {
    }

    unsafe fn set_table<'w, 's>(_: &mut Self::Fetch<'w, 's>, _: &'s Self::State, _: &'w Table) {}

    unsafe fn fetch<'w, 's>(
        world: &mut Self::Fetch<'w, 's>,
        entity: Entity,
        _: TableRow,
    ) -> Self::Item<'w, 's> {
        let cell = world.get_entity(entity).unwrap();
        EntityRefExcept::new(cell)
    }

    fn update_component_access(
        state: &Self::State,
        filtered_access: &mut FilteredAccess<ComponentId>,
    ) {
        let mut my_access = Access::new();
        my_access.read_all_components();
        for id in state {
            my_access.remove_component_read(*id);
        }

        let access = filtered_access.access_mut();
        assert!(
            access.is_compatible(&my_access),
            "`EntityRefExcept<{}>` conflicts with a previous access in this query.",
            core::any::type_name::<B>(),
        );
        access.extend(&my_access);
    }

    fn init_state(world: &mut World) -> Self::State {
        Self::get_state(world.components()).unwrap()
    }

    fn get_state(components: &Components) -> Option<Self::State> {
        let mut ids = SmallVec::new();
        B::get_component_ids(components, &mut |maybe_id| {
            if let Some(id) = maybe_id {
                ids.push(id);
            }
        });
        Some(ids)
    }

    fn matches_component_set(_: &Self::State, _: &impl Fn(ComponentId) -> bool) -> bool {
        true
    }
}

/// SAFETY: `Self` is the same as `Self::ReadOnly`.
unsafe impl<'a, B> QueryData for EntityRefExcept<'a, B>
where
    B: Bundle,
{
    type ReadOnly = Self;
}

/// SAFETY: `EntityRefExcept` enforces read-only access to its contained
/// components.
unsafe impl<'a, B> ReadOnlyQueryData for EntityRefExcept<'a, B> where B: Bundle {}

/// SAFETY: `EntityMutExcept` guards access to all components in the bundle `B`
/// and populates `Access` values so that queries that conflict with this access
/// are rejected.
unsafe impl<'a, B> WorldQuery for EntityMutExcept<'a, B>
where
    B: Bundle,
{
    type Fetch<'w, 's> = UnsafeWorldCell<'w>;
    type Item<'w, 's> = EntityMutExcept<'w, B>;
    type State = SmallVec<[ComponentId; 4]>;

    fn shrink<'wlong: 'wshort, 'wshort, 's>(
        item: Self::Item<'wlong, 's>,
    ) -> Self::Item<'wshort, 's> {
        item
    }

    fn shrink_fetch<'wlong: 'wshort, 'wshort, 's>(
        fetch: Self::Fetch<'wlong, 's>,
    ) -> Self::Fetch<'wshort, 's> {
        fetch
    }

    unsafe fn init_fetch<'w, 's>(
        world: UnsafeWorldCell<'w>,
        _: &'s Self::State,
        _: Tick,
        _: Tick,
    ) -> Self::Fetch<'w, 's> {
        world
    }

    const IS_DENSE: bool = true;

    unsafe fn set_archetype<'w, 's>(
        _: &mut Self::Fetch<'w, 's>,
        _: &'s Self::State,
        _: &'w Archetype,
        _: &'w Table,
    ) {
    }

    unsafe fn set_table<'w, 's>(_: &mut Self::Fetch<'w, 's>, _: &'s Self::State, _: &'w Table) {}

    unsafe fn fetch<'w, 's>(
        world: &mut Self::Fetch<'w, 's>,
        entity: Entity,
        _: TableRow,
    ) -> Self::Item<'w, 's> {
        let cell = world.get_entity(entity).unwrap();
        EntityMutExcept::new(cell)
    }

    fn update_component_access(
        state: &Self::State,
        filtered_access: &mut FilteredAccess<ComponentId>,
    ) {
        let mut my_access = Access::new();
        my_access.write_all_components();
        for id in state {
            my_access.remove_component_read(*id);
        }

        let access = filtered_access.access_mut();
        assert!(
            access.is_compatible(&my_access),
            "`EntityMutExcept<{}>` conflicts with a previous access in this query.",
            core::any::type_name::<B>()
        );
        access.extend(&my_access);
    }

    fn init_state(world: &mut World) -> Self::State {
        Self::get_state(world.components()).unwrap()
    }

    fn get_state(components: &Components) -> Option<Self::State> {
        let mut ids = SmallVec::new();
        B::get_component_ids(components, &mut |maybe_id| {
            if let Some(id) = maybe_id {
                ids.push(id);
            }
        });
        Some(ids)
    }

    fn matches_component_set(_: &Self::State, _: &impl Fn(ComponentId) -> bool) -> bool {
        true
    }
}

/// SAFETY: All accesses that `EntityRefExcept` provides are also accesses that
/// `EntityMutExcept` provides.
unsafe impl<'a, B> QueryData for EntityMutExcept<'a, B>
where
    B: Bundle,
{
    type ReadOnly = EntityRefExcept<'a, B>;
}

/// SAFETY:
/// `update_component_access` and `update_archetype_component_access` do nothing.
/// This is sound because `fetch` does not access components.
unsafe impl WorldQuery for &Archetype {
    type Item<'w, 's> = &'w Archetype;
    type Fetch<'w, 's> = (&'w Entities, &'w Archetypes);
    type State = ();

    fn shrink<'wlong: 'wshort, 'wshort, 's>(
        item: Self::Item<'wlong, 's>,
    ) -> Self::Item<'wshort, 's> {
        item
    }

    fn shrink_fetch<'wlong: 'wshort, 'wshort, 's>(
        fetch: Self::Fetch<'wlong, 's>,
    ) -> Self::Fetch<'wshort, 's> {
        fetch
    }

    unsafe fn init_fetch<'w, 's>(
        world: UnsafeWorldCell<'w>,
        _state: &'s Self::State,
        _last_run: Tick,
        _this_run: Tick,
    ) -> Self::Fetch<'w, 's> {
        (world.entities(), world.archetypes())
    }

    // This could probably be a non-dense query and just set a Option<&Archetype> fetch value in
    // set_archetypes, but forcing archetypal iteration is likely to be slower in any compound query.
    const IS_DENSE: bool = true;

    #[inline]
    unsafe fn set_archetype<'w, 's>(
        _fetch: &mut Self::Fetch<'w, 's>,
        _state: &'s Self::State,
        _archetype: &'w Archetype,
        _table: &Table,
    ) {
    }

    #[inline]
    unsafe fn set_table<'w, 's>(
        _fetch: &mut Self::Fetch<'w, 's>,
        _state: &'s Self::State,
        _table: &'w Table,
    ) {
    }

    #[inline(always)]
    unsafe fn fetch<'w, 's>(
        fetch: &mut Self::Fetch<'w, 's>,
        entity: Entity,
        _table_row: TableRow,
    ) -> Self::Item<'w, 's> {
        let (entities, archetypes) = *fetch;
        // SAFETY: `fetch` must be called with an entity that exists in the world
        let location = unsafe { entities.get(entity).debug_checked_unwrap() };
        // SAFETY: The assigned archetype for a living entity must always be valid.
        unsafe { archetypes.get(location.archetype_id).debug_checked_unwrap() }
    }

    fn update_component_access(_state: &Self::State, _access: &mut FilteredAccess<ComponentId>) {}

    fn init_state(_world: &mut World) {}

    fn get_state(_components: &Components) -> Option<()> {
        Some(())
    }

    fn matches_component_set(
        _state: &Self::State,
        _set_contains_id: &impl Fn(ComponentId) -> bool,
    ) -> bool {
        true
    }
}

/// SAFETY: `Self` is the same as `Self::ReadOnly`
unsafe impl QueryData for &Archetype {
    type ReadOnly = Self;
}

/// SAFETY: access is read only
unsafe impl ReadOnlyQueryData for &Archetype {}

impl ReleaseStateQueryData for &Archetype {
    fn release_state<'w>(item: Self::Item<'w, '_>) -> Self::Item<'w, 'static> {
        item
    }
}

#[doc(hidden)]
pub struct ReadFetch<'w, T: Component> {
    components: StorageSwitch<
        T,
        // T::STORAGE_TYPE = StorageType::Table
        Option<ThinSlicePtr<'w, UnsafeCell<T>>>,
        // T::STORAGE_TYPE = StorageType::SparseSet
        &'w ComponentSparseSet,
    >,
}

impl<T: Component> Clone for ReadFetch<'_, T> {
    fn clone(&self) -> Self {
        *self
    }
}
impl<T: Component> Copy for ReadFetch<'_, T> {}

/// SAFETY:
/// `fetch` accesses a single component in a readonly way.
/// This is sound because `update_component_access` and `update_archetype_component_access` add read access for that component and panic when appropriate.
/// `update_component_access` adds a `With` filter for a component.
/// This is sound because `matches_component_set` returns whether the set contains that component.
unsafe impl<T: Component> WorldQuery for &T {
    type Item<'w, 's> = &'w T;
    type Fetch<'w, 's> = ReadFetch<'w, T>;
    type State = ComponentId;

    fn shrink<'wlong: 'wshort, 'wshort, 's>(
        item: Self::Item<'wlong, 's>,
    ) -> Self::Item<'wshort, 's> {
        item
    }

    fn shrink_fetch<'wlong: 'wshort, 'wshort, 's>(
        fetch: Self::Fetch<'wlong, 's>,
    ) -> Self::Fetch<'wshort, 's> {
        fetch
    }

    #[inline]
    unsafe fn init_fetch<'w, 's>(
        world: UnsafeWorldCell<'w>,
        &component_id: &ComponentId,
        _last_run: Tick,
        _this_run: Tick,
    ) -> ReadFetch<'w, T> {
        ReadFetch {
            components: StorageSwitch::new(
                || None,
                || {
                    // SAFETY: The underlying type associated with `component_id` is `T`,
                    // which we are allowed to access since we registered it in `update_archetype_component_access`.
                    // Note that we do not actually access any components in this function, we just get a shared
                    // reference to the sparse set, which is used to access the components in `Self::fetch`.
                    unsafe {
                        world
                            .storages()
                            .sparse_sets
                            .get(component_id)
                            .debug_checked_unwrap()
                    }
                },
            ),
        }
    }

    const IS_DENSE: bool = {
        match T::STORAGE_TYPE {
            StorageType::Table => true,
            StorageType::SparseSet => false,
        }
    };

    #[inline]
    unsafe fn set_archetype<'w>(
        fetch: &mut ReadFetch<'w, T>,
        component_id: &ComponentId,
        _archetype: &'w Archetype,
        table: &'w Table,
    ) {
        if Self::IS_DENSE {
            // SAFETY: `set_archetype`'s safety rules are a super set of the `set_table`'s ones.
            unsafe {
                Self::set_table(fetch, component_id, table);
            }
        }
    }

    #[inline]
    unsafe fn set_table<'w>(
        fetch: &mut ReadFetch<'w, T>,
        &component_id: &ComponentId,
        table: &'w Table,
    ) {
        let table_data = Some(
            table
                .get_data_slice_for(component_id)
                .debug_checked_unwrap()
                .into(),
        );
        // SAFETY: set_table is only called when T::STORAGE_TYPE = StorageType::Table
        unsafe { fetch.components.set_table(table_data) };
    }

    #[inline(always)]
    unsafe fn fetch<'w, 's>(
        fetch: &mut Self::Fetch<'w, 's>,
        entity: Entity,
        table_row: TableRow,
<<<<<<< HEAD
    ) -> Self::Item<'w, 's> {
        match T::STORAGE_TYPE {
            StorageType::Table => {
                // SAFETY: STORAGE_TYPE = Table
                let table = unsafe { fetch.table_components.debug_checked_unwrap() };
=======
    ) -> Self::Item<'w> {
        fetch.components.extract(
            |table| {
                // SAFETY: set_table was previously called
                let table = unsafe { table.debug_checked_unwrap() };
>>>>>>> df23b937
                // SAFETY: Caller ensures `table_row` is in range.
                let item = unsafe { table.get(table_row.as_usize()) };
                item.deref()
            },
            |sparse_set| {
                // SAFETY: Caller ensures `entity` is in range.
                let item = unsafe { sparse_set.get(entity).debug_checked_unwrap() };
                item.deref()
            },
        )
    }

    fn update_component_access(
        &component_id: &ComponentId,
        access: &mut FilteredAccess<ComponentId>,
    ) {
        assert!(
            !access.access().has_component_write(component_id),
            "&{} conflicts with a previous access in this query. Shared access cannot coincide with exclusive access.",
            core::any::type_name::<T>(),
        );
        access.add_component_read(component_id);
    }

    fn init_state(world: &mut World) -> ComponentId {
        world.register_component::<T>()
    }

    fn get_state(components: &Components) -> Option<Self::State> {
        components.component_id::<T>()
    }

    fn matches_component_set(
        &state: &ComponentId,
        set_contains_id: &impl Fn(ComponentId) -> bool,
    ) -> bool {
        set_contains_id(state)
    }
}

/// SAFETY: `Self` is the same as `Self::ReadOnly`
unsafe impl<T: Component> QueryData for &T {
    type ReadOnly = Self;
}

/// SAFETY: access is read only
unsafe impl<T: Component> ReadOnlyQueryData for &T {}

impl<T: Component> ReleaseStateQueryData for &T {
    fn release_state<'w>(item: Self::Item<'w, '_>) -> Self::Item<'w, 'static> {
        item
    }
}

#[doc(hidden)]
pub struct RefFetch<'w, T: Component> {
    components: StorageSwitch<
        T,
        // T::STORAGE_TYPE = StorageType::Table
        Option<(
            ThinSlicePtr<'w, UnsafeCell<T>>,
            ThinSlicePtr<'w, UnsafeCell<Tick>>,
            ThinSlicePtr<'w, UnsafeCell<Tick>>,
            MaybeThinSlicePtrLocation<'w>,
        )>,
        // T::STORAGE_TYPE = StorageType::SparseSet
        &'w ComponentSparseSet,
    >,
    last_run: Tick,
    this_run: Tick,
}

impl<T: Component> Clone for RefFetch<'_, T> {
    fn clone(&self) -> Self {
        *self
    }
}
impl<T: Component> Copy for RefFetch<'_, T> {}

/// SAFETY:
/// `fetch` accesses a single component in a readonly way.
/// This is sound because `update_component_access` and `update_archetype_component_access` add read access for that component and panic when appropriate.
/// `update_component_access` adds a `With` filter for a component.
/// This is sound because `matches_component_set` returns whether the set contains that component.
unsafe impl<'__w, T: Component> WorldQuery for Ref<'__w, T> {
    type Item<'w, 's> = Ref<'w, T>;
    type Fetch<'w, 's> = RefFetch<'w, T>;
    type State = ComponentId;

    fn shrink<'wlong: 'wshort, 'wshort, 's>(
        item: Self::Item<'wlong, 's>,
    ) -> Self::Item<'wshort, 's> {
        item
    }

    fn shrink_fetch<'wlong: 'wshort, 'wshort, 's>(
        fetch: Self::Fetch<'wlong, 's>,
    ) -> Self::Fetch<'wshort, 's> {
        fetch
    }

    #[inline]
    unsafe fn init_fetch<'w, 's>(
        world: UnsafeWorldCell<'w>,
        &component_id: &ComponentId,
        last_run: Tick,
        this_run: Tick,
    ) -> RefFetch<'w, T> {
        RefFetch {
            components: StorageSwitch::new(
                || None,
                || {
                    // SAFETY: The underlying type associated with `component_id` is `T`,
                    // which we are allowed to access since we registered it in `update_archetype_component_access`.
                    // Note that we do not actually access any components in this function, we just get a shared
                    // reference to the sparse set, which is used to access the components in `Self::fetch`.
                    unsafe {
                        world
                            .storages()
                            .sparse_sets
                            .get(component_id)
                            .debug_checked_unwrap()
                    }
                },
            ),
            last_run,
            this_run,
        }
    }

    const IS_DENSE: bool = {
        match T::STORAGE_TYPE {
            StorageType::Table => true,
            StorageType::SparseSet => false,
        }
    };

    #[inline]
    unsafe fn set_archetype<'w>(
        fetch: &mut RefFetch<'w, T>,
        component_id: &ComponentId,
        _archetype: &'w Archetype,
        table: &'w Table,
    ) {
        if Self::IS_DENSE {
            // SAFETY: `set_archetype`'s safety rules are a super set of the `set_table`'s ones.
            unsafe {
                Self::set_table(fetch, component_id, table);
            }
        }
    }

    #[inline]
    unsafe fn set_table<'w>(
        fetch: &mut RefFetch<'w, T>,
        &component_id: &ComponentId,
        table: &'w Table,
    ) {
        let column = table.get_column(component_id).debug_checked_unwrap();
        let table_data = Some((
            column.get_data_slice(table.entity_count()).into(),
            column.get_added_ticks_slice(table.entity_count()).into(),
            column.get_changed_ticks_slice(table.entity_count()).into(),
            #[cfg(feature = "track_change_detection")]
            column.get_changed_by_slice(table.entity_count()).into(),
            #[cfg(not(feature = "track_change_detection"))]
            (),
        ));
        // SAFETY: set_table is only called when T::STORAGE_TYPE = StorageType::Table
        unsafe { fetch.components.set_table(table_data) };
    }

    #[inline(always)]
    unsafe fn fetch<'w, 's>(
        fetch: &mut Self::Fetch<'w, 's>,
        entity: Entity,
        table_row: TableRow,
<<<<<<< HEAD
    ) -> Self::Item<'w, 's> {
        match T::STORAGE_TYPE {
            StorageType::Table => {
                // SAFETY: STORAGE_TYPE = Table
=======
    ) -> Self::Item<'w> {
        fetch.components.extract(
            |table| {
                // SAFETY: set_table was previously called
>>>>>>> df23b937
                let (table_components, added_ticks, changed_ticks, _callers) =
                    unsafe { table.debug_checked_unwrap() };

                // SAFETY: The caller ensures `table_row` is in range.
                let component = unsafe { table_components.get(table_row.as_usize()) };
                // SAFETY: The caller ensures `table_row` is in range.
                let added = unsafe { added_ticks.get(table_row.as_usize()) };
                // SAFETY: The caller ensures `table_row` is in range.
                let changed = unsafe { changed_ticks.get(table_row.as_usize()) };
                // SAFETY: The caller ensures `table_row` is in range.
                #[cfg(feature = "track_change_detection")]
                let caller = unsafe { _callers.get(table_row.as_usize()) };

                Ref {
                    value: component.deref(),
                    ticks: Ticks {
                        added: added.deref(),
                        changed: changed.deref(),
                        this_run: fetch.this_run,
                        last_run: fetch.last_run,
                    },
                    #[cfg(feature = "track_change_detection")]
                    changed_by: caller.deref(),
                }
            },
            |sparse_set| {
                // SAFETY: The caller ensures `entity` is in range.
                let (component, ticks, _caller) =
                    unsafe { sparse_set.get_with_ticks(entity).debug_checked_unwrap() };

                Ref {
                    value: component.deref(),
                    ticks: Ticks::from_tick_cells(ticks, fetch.last_run, fetch.this_run),
                    #[cfg(feature = "track_change_detection")]
                    changed_by: _caller.deref(),
                }
            },
        )
    }

    fn update_component_access(
        &component_id: &ComponentId,
        access: &mut FilteredAccess<ComponentId>,
    ) {
        assert!(
            !access.access().has_component_write(component_id),
            "&{} conflicts with a previous access in this query. Shared access cannot coincide with exclusive access.",
            core::any::type_name::<T>(),
        );
        access.add_component_read(component_id);
    }

    fn init_state(world: &mut World) -> ComponentId {
        world.register_component::<T>()
    }

    fn get_state(components: &Components) -> Option<Self::State> {
        components.component_id::<T>()
    }

    fn matches_component_set(
        &state: &ComponentId,
        set_contains_id: &impl Fn(ComponentId) -> bool,
    ) -> bool {
        set_contains_id(state)
    }
}

/// SAFETY: `Self` is the same as `Self::ReadOnly`
unsafe impl<'__w, T: Component> QueryData for Ref<'__w, T> {
    type ReadOnly = Self;
}

/// SAFETY: access is read only
unsafe impl<'__w, T: Component> ReadOnlyQueryData for Ref<'__w, T> {}

impl<T: Component> ReleaseStateQueryData for Ref<'_, T> {
    fn release_state<'w>(item: Self::Item<'w, '_>) -> Self::Item<'w, 'static> {
        item
    }
}

#[doc(hidden)]
pub struct WriteFetch<'w, T: Component> {
    components: StorageSwitch<
        T,
        // T::STORAGE_TYPE = StorageType::Table
        Option<(
            ThinSlicePtr<'w, UnsafeCell<T>>,
            ThinSlicePtr<'w, UnsafeCell<Tick>>,
            ThinSlicePtr<'w, UnsafeCell<Tick>>,
            MaybeThinSlicePtrLocation<'w>,
        )>,
        // T::STORAGE_TYPE = StorageType::SparseSet
        &'w ComponentSparseSet,
    >,
    last_run: Tick,
    this_run: Tick,
}

impl<T: Component> Clone for WriteFetch<'_, T> {
    fn clone(&self) -> Self {
        *self
    }
}
impl<T: Component> Copy for WriteFetch<'_, T> {}

/// SAFETY:
/// `fetch` accesses a single component mutably.
/// This is sound because `update_component_access` and `update_archetype_component_access` add write access for that component and panic when appropriate.
/// `update_component_access` adds a `With` filter for a component.
/// This is sound because `matches_component_set` returns whether the set contains that component.
unsafe impl<'__w, T: Component> WorldQuery for &'__w mut T {
    type Item<'w, 's> = Mut<'w, T>;
    type Fetch<'w, 's> = WriteFetch<'w, T>;
    type State = ComponentId;

    fn shrink<'wlong: 'wshort, 'wshort, 's>(
        item: Self::Item<'wlong, 's>,
    ) -> Self::Item<'wshort, 's> {
        item
    }

    fn shrink_fetch<'wlong: 'wshort, 'wshort, 's>(
        fetch: Self::Fetch<'wlong, 's>,
    ) -> Self::Fetch<'wshort, 's> {
        fetch
    }

    #[inline]
    unsafe fn init_fetch<'w, 's>(
        world: UnsafeWorldCell<'w>,
        &component_id: &ComponentId,
        last_run: Tick,
        this_run: Tick,
    ) -> WriteFetch<'w, T> {
        WriteFetch {
            components: StorageSwitch::new(
                || None,
                || {
                    // SAFETY: The underlying type associated with `component_id` is `T`,
                    // which we are allowed to access since we registered it in `update_archetype_component_access`.
                    // Note that we do not actually access any components in this function, we just get a shared
                    // reference to the sparse set, which is used to access the components in `Self::fetch`.
                    unsafe {
                        world
                            .storages()
                            .sparse_sets
                            .get(component_id)
                            .debug_checked_unwrap()
                    }
                },
            ),
            last_run,
            this_run,
        }
    }

    const IS_DENSE: bool = {
        match T::STORAGE_TYPE {
            StorageType::Table => true,
            StorageType::SparseSet => false,
        }
    };

    #[inline]
    unsafe fn set_archetype<'w>(
        fetch: &mut WriteFetch<'w, T>,
        component_id: &ComponentId,
        _archetype: &'w Archetype,
        table: &'w Table,
    ) {
        if Self::IS_DENSE {
            // SAFETY: `set_archetype`'s safety rules are a super set of the `set_table`'s ones.
            unsafe {
                Self::set_table(fetch, component_id, table);
            }
        }
    }

    #[inline]
    unsafe fn set_table<'w>(
        fetch: &mut WriteFetch<'w, T>,
        &component_id: &ComponentId,
        table: &'w Table,
    ) {
        let column = table.get_column(component_id).debug_checked_unwrap();
        let table_data = Some((
            column.get_data_slice(table.entity_count()).into(),
            column.get_added_ticks_slice(table.entity_count()).into(),
            column.get_changed_ticks_slice(table.entity_count()).into(),
            #[cfg(feature = "track_change_detection")]
            column.get_changed_by_slice(table.entity_count()).into(),
            #[cfg(not(feature = "track_change_detection"))]
            (),
        ));
        // SAFETY: set_table is only called when T::STORAGE_TYPE = StorageType::Table
        unsafe { fetch.components.set_table(table_data) };
    }

    #[inline(always)]
    unsafe fn fetch<'w, 's>(
        fetch: &mut Self::Fetch<'w, 's>,
        entity: Entity,
        table_row: TableRow,
<<<<<<< HEAD
    ) -> Self::Item<'w, 's> {
        match T::STORAGE_TYPE {
            StorageType::Table => {
                // SAFETY: STORAGE_TYPE = Table
=======
    ) -> Self::Item<'w> {
        fetch.components.extract(
            |table| {
                // SAFETY: set_table was previously called
>>>>>>> df23b937
                let (table_components, added_ticks, changed_ticks, _callers) =
                    unsafe { table.debug_checked_unwrap() };

                // SAFETY: The caller ensures `table_row` is in range.
                let component = unsafe { table_components.get(table_row.as_usize()) };
                // SAFETY: The caller ensures `table_row` is in range.
                let added = unsafe { added_ticks.get(table_row.as_usize()) };
                // SAFETY: The caller ensures `table_row` is in range.
                let changed = unsafe { changed_ticks.get(table_row.as_usize()) };
                // SAFETY: The caller ensures `table_row` is in range.
                #[cfg(feature = "track_change_detection")]
                let caller = unsafe { _callers.get(table_row.as_usize()) };

                Mut {
                    value: component.deref_mut(),
                    ticks: TicksMut {
                        added: added.deref_mut(),
                        changed: changed.deref_mut(),
                        this_run: fetch.this_run,
                        last_run: fetch.last_run,
                    },
                    #[cfg(feature = "track_change_detection")]
                    changed_by: caller.deref_mut(),
                }
            },
            |sparse_set| {
                // SAFETY: The caller ensures `entity` is in range.
                let (component, ticks, _caller) =
                    unsafe { sparse_set.get_with_ticks(entity).debug_checked_unwrap() };

                Mut {
                    value: component.assert_unique().deref_mut(),
                    ticks: TicksMut::from_tick_cells(ticks, fetch.last_run, fetch.this_run),
                    #[cfg(feature = "track_change_detection")]
                    changed_by: _caller.deref_mut(),
                }
            },
        )
    }

    fn update_component_access(
        &component_id: &ComponentId,
        access: &mut FilteredAccess<ComponentId>,
    ) {
        assert!(
            !access.access().has_component_read(component_id),
            "&mut {} conflicts with a previous access in this query. Mutable component access must be unique.",
            core::any::type_name::<T>(),
        );
        access.add_component_write(component_id);
    }

    fn init_state(world: &mut World) -> ComponentId {
        world.register_component::<T>()
    }

    fn get_state(components: &Components) -> Option<Self::State> {
        components.component_id::<T>()
    }

    fn matches_component_set(
        &state: &ComponentId,
        set_contains_id: &impl Fn(ComponentId) -> bool,
    ) -> bool {
        set_contains_id(state)
    }
}

/// SAFETY: access of `&T` is a subset of `&mut T`
unsafe impl<'__w, T: Component> QueryData for &'__w mut T {
    type ReadOnly = &'__w T;
}

impl<T: Component> ReleaseStateQueryData for &mut T {
    fn release_state<'w>(item: Self::Item<'w, '_>) -> Self::Item<'w, 'static> {
        item
    }
}

/// When `Mut<T>` is used in a query, it will be converted to `Ref<T>` when transformed into its read-only form, providing access to change detection methods.
///
/// By contrast `&mut T` will result in a `Mut<T>` item in mutable form to record mutations, but result in a bare `&T` in read-only form.
///
/// SAFETY:
/// `fetch` accesses a single component mutably.
/// This is sound because `update_component_access` and `update_archetype_component_access` add write access for that component and panic when appropriate.
/// `update_component_access` adds a `With` filter for a component.
/// This is sound because `matches_component_set` returns whether the set contains that component.
unsafe impl<'__w, T: Component> WorldQuery for Mut<'__w, T> {
    type Item<'w, 's> = Mut<'w, T>;
    type Fetch<'w, 's> = WriteFetch<'w, T>;
    type State = ComponentId;

    // Forwarded to `&mut T`
    fn shrink<'wlong: 'wshort, 'wshort, 's>(
        item: Self::Item<'wlong, 's>,
    ) -> Self::Item<'wshort, 's> {
        <&mut T as WorldQuery>::shrink(item)
    }

    fn shrink_fetch<'wlong: 'wshort, 'wshort, 's>(
        fetch: Self::Fetch<'wlong, 's>,
    ) -> Self::Fetch<'wshort, 's> {
        fetch
    }

    #[inline]
    // Forwarded to `&mut T`
    unsafe fn init_fetch<'w, 's>(
        world: UnsafeWorldCell<'w>,
        state: &ComponentId,
        last_run: Tick,
        this_run: Tick,
    ) -> WriteFetch<'w, T> {
        <&mut T as WorldQuery>::init_fetch(world, state, last_run, this_run)
    }

    // Forwarded to `&mut T`
    const IS_DENSE: bool = <&mut T as WorldQuery>::IS_DENSE;

    #[inline]
    // Forwarded to `&mut T`
    unsafe fn set_archetype<'w>(
        fetch: &mut WriteFetch<'w, T>,
        state: &ComponentId,
        archetype: &'w Archetype,
        table: &'w Table,
    ) {
        <&mut T as WorldQuery>::set_archetype(fetch, state, archetype, table);
    }

    #[inline]
    // Forwarded to `&mut T`
    unsafe fn set_table<'w>(fetch: &mut WriteFetch<'w, T>, state: &ComponentId, table: &'w Table) {
        <&mut T as WorldQuery>::set_table(fetch, state, table);
    }

    #[inline(always)]
    // Forwarded to `&mut T`
    unsafe fn fetch<'w, 's>(
        // Rust complains about lifetime bounds not matching the trait if I directly use `WriteFetch<'w, T>` right here.
        // But it complains nowhere else in the entire trait implementation.
        fetch: &mut Self::Fetch<'w, 's>,
        entity: Entity,
        table_row: TableRow,
    ) -> Self::Item<'w, 's> {
        <&mut T as WorldQuery>::fetch(fetch, entity, table_row)
    }

    // NOT forwarded to `&mut T`
    fn update_component_access(
        &component_id: &ComponentId,
        access: &mut FilteredAccess<ComponentId>,
    ) {
        // Update component access here instead of in `<&mut T as WorldQuery>` to avoid erroneously referencing
        // `&mut T` in error message.
        assert!(
            !access.access().has_component_read(component_id),
            "Mut<{}> conflicts with a previous access in this query. Mutable component access mut be unique.",
            core::any::type_name::<T>(),
        );
        access.add_component_write(component_id);
    }

    // Forwarded to `&mut T`
    fn init_state(world: &mut World) -> ComponentId {
        <&mut T as WorldQuery>::init_state(world)
    }

    // Forwarded to `&mut T`
    fn get_state(components: &Components) -> Option<ComponentId> {
        <&mut T as WorldQuery>::get_state(components)
    }

    // Forwarded to `&mut T`
    fn matches_component_set(
        state: &ComponentId,
        set_contains_id: &impl Fn(ComponentId) -> bool,
    ) -> bool {
        <&mut T as WorldQuery>::matches_component_set(state, set_contains_id)
    }
}

// SAFETY: access of `Ref<T>` is a subset of `Mut<T>`
unsafe impl<'__w, T: Component> QueryData for Mut<'__w, T> {
    type ReadOnly = Ref<'__w, T>;
}

impl<T: Component> ReleaseStateQueryData for Mut<'_, T> {
    fn release_state<'w>(item: Self::Item<'w, '_>) -> Self::Item<'w, 'static> {
        item
    }
}

#[doc(hidden)]
pub struct OptionFetch<'w, 's, T: WorldQuery> {
    fetch: T::Fetch<'w, 's>,
    matches: bool,
}

impl<T: WorldQuery> Clone for OptionFetch<'_, '_, T> {
    fn clone(&self) -> Self {
        Self {
            fetch: self.fetch.clone(),
            matches: self.matches,
        }
    }
}

/// SAFETY:
/// `fetch` might access any components that `T` accesses.
/// This is sound because `update_component_access` and `update_archetype_component_access` add the same accesses as `T`.
/// Filters are unchanged.
unsafe impl<T: WorldQuery> WorldQuery for Option<T> {
    type Item<'w, 's> = Option<T::Item<'w, 's>>;
    type Fetch<'w, 's> = OptionFetch<'w, 's, T>;
    type State = T::State;

    fn shrink<'wlong: 'wshort, 'wshort, 's>(
        item: Self::Item<'wlong, 's>,
    ) -> Self::Item<'wshort, 's> {
        item.map(T::shrink)
    }

    fn shrink_fetch<'wlong: 'wshort, 'wshort, 's>(
        fetch: Self::Fetch<'wlong, 's>,
    ) -> Self::Fetch<'wshort, 's> {
        OptionFetch {
            fetch: T::shrink_fetch(fetch.fetch),
            matches: fetch.matches,
        }
    }

    #[inline]
    unsafe fn init_fetch<'w, 's>(
        world: UnsafeWorldCell<'w>,
        state: &'s T::State,
        last_run: Tick,
        this_run: Tick,
    ) -> OptionFetch<'w, 's, T> {
        OptionFetch {
            // SAFETY: The invariants are uphold by the caller.
            fetch: unsafe { T::init_fetch(world, state, last_run, this_run) },
            matches: false,
        }
    }

    const IS_DENSE: bool = T::IS_DENSE;

    #[inline]
    unsafe fn set_archetype<'w, 's>(
        fetch: &mut OptionFetch<'w, 's, T>,
        state: &'s T::State,
        archetype: &'w Archetype,
        table: &'w Table,
    ) {
        fetch.matches = T::matches_component_set(state, &|id| archetype.contains(id));
        if fetch.matches {
            // SAFETY: The invariants are uphold by the caller.
            unsafe {
                T::set_archetype(&mut fetch.fetch, state, archetype, table);
            }
        }
    }

    #[inline]
    unsafe fn set_table<'w, 's>(
        fetch: &mut OptionFetch<'w, 's, T>,
        state: &'s T::State,
        table: &'w Table,
    ) {
        fetch.matches = T::matches_component_set(state, &|id| table.has_column(id));
        if fetch.matches {
            // SAFETY: The invariants are uphold by the caller.
            unsafe {
                T::set_table(&mut fetch.fetch, state, table);
            }
        }
    }

    #[inline(always)]
    unsafe fn fetch<'w, 's>(
        fetch: &mut Self::Fetch<'w, 's>,
        entity: Entity,
        table_row: TableRow,
    ) -> Self::Item<'w, 's> {
        fetch
            .matches
            // SAFETY: The invariants are uphold by the caller.
            .then(|| unsafe { T::fetch(&mut fetch.fetch, entity, table_row) })
    }

    fn update_component_access(state: &T::State, access: &mut FilteredAccess<ComponentId>) {
        // FilteredAccess::add_[write,read] adds the component to the `with` filter.
        // Those methods are called on `access` in `T::update_component_access`.
        // But in `Option<T>`, we specifically don't filter on `T`,
        // since `(Option<T>, &OtherComponent)` should be a valid item, even
        // if `Option<T>` is `None`.
        //
        // We pass a clone of the `FilteredAccess` to `T`, and only update the `Access`
        // using `extend_access` so that we can apply `T`'s component_access
        // without updating the `with` filters of `access`.
        let mut intermediate = access.clone();
        T::update_component_access(state, &mut intermediate);
        access.extend_access(&intermediate);
    }

    fn init_state(world: &mut World) -> T::State {
        T::init_state(world)
    }

    fn get_state(components: &Components) -> Option<Self::State> {
        T::get_state(components)
    }

    fn matches_component_set(
        _state: &T::State,
        _set_contains_id: &impl Fn(ComponentId) -> bool,
    ) -> bool {
        true
    }
}

// SAFETY: defers to soundness of `T: WorldQuery` impl
unsafe impl<T: QueryData> QueryData for Option<T> {
    type ReadOnly = Option<T::ReadOnly>;
}

/// SAFETY: [`OptionFetch`] is read only because `T` is read only
unsafe impl<T: ReadOnlyQueryData> ReadOnlyQueryData for Option<T> {}

/// Returns a bool that describes if an entity has the component `T`.
///
/// This can be used in a [`Query`](crate::system::Query) if you want to know whether or not entities
/// have the component `T`  but don't actually care about the component's value.
///
/// # Footguns
///
/// Note that a `Query<Has<T>>` will match all existing entities.
/// Beware! Even if it matches all entities, it doesn't mean that `query.get(entity)`
/// will always return `Ok(bool)`.
///
/// In the case of a non-existent entity, such as a despawned one, it will return `Err`.
/// A workaround is to replace `query.get(entity).unwrap()` by
/// `query.get(entity).unwrap_or_default()`.
///
/// # Examples
///
/// ```
/// # use bevy_ecs::component::Component;
/// # use bevy_ecs::query::Has;
/// # use bevy_ecs::system::IntoSystem;
/// # use bevy_ecs::system::Query;
/// #
/// # #[derive(Component)]
/// # struct IsHungry;
/// # #[derive(Component)]
/// # struct Name { name: &'static str };
/// #
/// fn food_entity_system(query: Query<(&Name, Has<IsHungry>) >) {
///     for (name, is_hungry) in &query {
///         if is_hungry{
///             println!("{} would like some food.", name.name);
///         } else {
///             println!("{} has had sufficient.", name.name);
///         }
///     }
/// }
/// # bevy_ecs::system::assert_is_system(food_entity_system);
/// ```
///
/// ```
/// # use bevy_ecs::component::Component;
/// # use bevy_ecs::query::Has;
/// # use bevy_ecs::system::IntoSystem;
/// # use bevy_ecs::system::Query;
/// #
/// # #[derive(Component)]
/// # struct Alpha{has_beta: bool};
/// # #[derive(Component)]
/// # struct Beta { has_alpha: bool };
/// #
/// // Unlike `Option<&T>`, `Has<T>` is compatible with `&mut T`
/// // as it does not actually access any data.
/// fn alphabet_entity_system(mut alphas: Query<(&mut Alpha, Has<Beta>)>, mut betas: Query<(&mut Beta, Has<Alpha>)>) {
///     for (mut alpha, has_beta) in alphas.iter_mut() {
///         alpha.has_beta = has_beta;
///     }
///     for (mut beta, has_alpha) in betas.iter_mut() {
///         beta.has_alpha = has_alpha;
///     }
/// }
/// # bevy_ecs::system::assert_is_system(alphabet_entity_system);
/// ```
pub struct Has<T>(PhantomData<T>);

impl<T> core::fmt::Debug for Has<T> {
    fn fmt(&self, f: &mut core::fmt::Formatter<'_>) -> Result<(), core::fmt::Error> {
        write!(f, "Has<{}>", core::any::type_name::<T>())
    }
}

/// SAFETY:
/// `update_component_access` and `update_archetype_component_access` do nothing.
/// This is sound because `fetch` does not access components.
unsafe impl<T: Component> WorldQuery for Has<T> {
    type Item<'w, 's> = bool;
    type Fetch<'w, 's> = bool;
    type State = ComponentId;

    fn shrink<'wlong: 'wshort, 'wshort, 's>(
        item: Self::Item<'wlong, 's>,
    ) -> Self::Item<'wshort, 's> {
        item
    }

    fn shrink_fetch<'wlong: 'wshort, 'wshort, 's>(
        fetch: Self::Fetch<'wlong, 's>,
    ) -> Self::Fetch<'wshort, 's> {
        fetch
    }

    #[inline]
    unsafe fn init_fetch<'w, 's>(
        _world: UnsafeWorldCell<'w>,
        _state: &'s Self::State,
        _last_run: Tick,
        _this_run: Tick,
    ) -> Self::Fetch<'w, 's> {
        false
    }

    const IS_DENSE: bool = {
        match T::STORAGE_TYPE {
            StorageType::Table => true,
            StorageType::SparseSet => false,
        }
    };

    #[inline]
    unsafe fn set_archetype<'w, 's>(
        fetch: &mut Self::Fetch<'w, 's>,
        state: &'s Self::State,
        archetype: &'w Archetype,
        _table: &Table,
    ) {
        *fetch = archetype.contains(*state);
    }

    #[inline]
    unsafe fn set_table<'w, 's>(
        fetch: &mut Self::Fetch<'w, 's>,
        state: &'s Self::State,
        table: &'w Table,
    ) {
        *fetch = table.has_column(*state);
    }

    #[inline(always)]
    unsafe fn fetch<'w, 's>(
        fetch: &mut Self::Fetch<'w, 's>,
        _entity: Entity,
        _table_row: TableRow,
    ) -> Self::Item<'w, 's> {
        *fetch
    }

    fn update_component_access(
        &component_id: &Self::State,
        access: &mut FilteredAccess<ComponentId>,
    ) {
        access.access_mut().add_archetypal(component_id);
    }

    fn init_state(world: &mut World) -> ComponentId {
        world.register_component::<T>()
    }

    fn get_state(components: &Components) -> Option<Self::State> {
        components.component_id::<T>()
    }

    fn matches_component_set(
        _state: &Self::State,
        _set_contains_id: &impl Fn(ComponentId) -> bool,
    ) -> bool {
        // `Has<T>` always matches
        true
    }
}

/// SAFETY: `Self` is the same as `Self::ReadOnly`
unsafe impl<T: Component> QueryData for Has<T> {
    type ReadOnly = Self;
}

/// SAFETY: [`Has`] is read only
unsafe impl<T: Component> ReadOnlyQueryData for Has<T> {}

impl<T: Component> ReleaseStateQueryData for Has<T> {
    fn release_state<'w>(item: Self::Item<'w, '_>) -> Self::Item<'w, 'static> {
        item
    }
}

/// The `AnyOf` query parameter fetches entities with any of the component types included in T.
///
/// `Query<AnyOf<(&A, &B, &mut C)>>` is equivalent to `Query<(Option<&A>, Option<&B>, Option<&mut C>), Or<(With<A>, With<B>, With<C>)>>`.
/// Each of the components in `T` is returned as an `Option`, as with `Option<A>` queries.
/// Entities are guaranteed to have at least one of the components in `T`.
pub struct AnyOf<T>(PhantomData<T>);

macro_rules! impl_tuple_query_data {
    ($(#[$meta:meta])* $(($name: ident, $item: ident)),*) => {

        #[allow(non_snake_case)]
        #[allow(clippy::unused_unit)]
        $(#[$meta])*
        // SAFETY: defers to soundness `$name: WorldQuery` impl
        unsafe impl<$($name: QueryData),*> QueryData for ($($name,)*) {
            type ReadOnly = ($($name::ReadOnly,)*);
        }

        /// SAFETY: each item in the tuple is read only
        unsafe impl<$($name: ReadOnlyQueryData),*> ReadOnlyQueryData for ($($name,)*) {}

        #[allow(clippy::unused_unit)]
        impl<$($name: ReleaseStateQueryData),*> ReleaseStateQueryData for ($($name,)*) {
            fn release_state<'w>(($($item,)*): Self::Item<'w, '_>) -> Self::Item<'w, 'static> {
                ($($name::release_state($item),)*)
            }
        }
    };
}

macro_rules! impl_anytuple_fetch {
    ($(($name: ident, $state: ident, $item: ident)),*) => {

        #[allow(non_snake_case)]
        #[allow(clippy::unused_unit)]
        /// SAFETY:
        /// `fetch` accesses are a subset of the subqueries' accesses
        /// This is sound because `update_component_access` and `update_archetype_component_access` adds accesses according to the implementations of all the subqueries.
        /// `update_component_access` replaces the filters with a disjunction where every element is a conjunction of the previous filters and the filters of one of the subqueries.
        /// This is sound because `matches_component_set` returns a disjunction of the results of the subqueries' implementations.
        unsafe impl<$($name: WorldQuery),*> WorldQuery for AnyOf<($($name,)*)> {
            type Fetch<'w, 's> = ($(($name::Fetch<'w, 's>, bool),)*);
            type Item<'w, 's> = ($(Option<$name::Item<'w, 's>>,)*);
            type State = ($($name::State,)*);

            fn shrink<'wlong: 'wshort, 'wshort, 's>(item: Self::Item<'wlong, 's>) -> Self::Item<'wshort, 's> {
                let ($($name,)*) = item;
                ($(
                    $name.map($name::shrink),
                )*)
            }
            fn shrink_fetch<'wlong: 'wshort, 'wshort, 's>(fetch: Self::Fetch<'wlong, 's>) -> Self::Fetch<'wshort, 's> {
                let ($($name,)*) = fetch;
                ($(
                    ($name::shrink_fetch($name.0), $name.1),
                )*)
            }

            #[inline]
            #[allow(clippy::unused_unit)]
            unsafe fn init_fetch<'w, 's>(_world: UnsafeWorldCell<'w>, state: &'s Self::State, _last_run: Tick, _this_run: Tick) -> Self::Fetch<'w, 's> {
                let ($($name,)*) = state;
                 // SAFETY: The invariants are uphold by the caller.
                ($(( unsafe { $name::init_fetch(_world, $name, _last_run, _this_run) }, false),)*)
            }

            const IS_DENSE: bool = true $(&& $name::IS_DENSE)*;

            #[inline]
            unsafe fn set_archetype<'w, 's>(
                _fetch: &mut Self::Fetch<'w, 's>,
                _state: &'s Self::State,
                _archetype: &'w Archetype,
                _table: &'w Table
            ) {
                let ($($name,)*) = _fetch;
                let ($($state,)*) = _state;
                $(
                    $name.1 = $name::matches_component_set($state, &|id| _archetype.contains(id));
                    if $name.1 {
                         // SAFETY: The invariants are uphold by the caller.
                        unsafe { $name::set_archetype(&mut $name.0, $state, _archetype, _table); }
                    }
                )*
            }

            #[inline]
            unsafe fn set_table<'w, 's>(_fetch: &mut Self::Fetch<'w, 's>, _state: &'s Self::State, _table: &'w Table) {
                let ($($name,)*) = _fetch;
                let ($($state,)*) = _state;
                $(
                    $name.1 = $name::matches_component_set($state, &|id| _table.has_column(id));
                    if $name.1 {
                         // SAFETY: The invariants are required to be upheld by the caller.
                        unsafe { $name::set_table(&mut $name.0, $state, _table); }
                    }
                )*
            }

            #[inline(always)]
            #[allow(clippy::unused_unit)]
            unsafe fn fetch<'w, 's>(
                _fetch: &mut Self::Fetch<'w, 's>,
                _entity: Entity,
                _table_row: TableRow
            ) -> Self::Item<'w, 's> {
                let ($($name,)*) = _fetch;
                ($(
                    // SAFETY: The invariants are required to be upheld by the caller.
                    $name.1.then(|| unsafe { $name::fetch(&mut $name.0, _entity, _table_row) }),
                )*)
            }

            fn update_component_access(state: &Self::State, access: &mut FilteredAccess<ComponentId>) {
                // update the filters (Or<(With<$name>,)>)
                let ($($name,)*) = state;

                let mut _new_access = FilteredAccess::matches_nothing();

                $(
                    // Create an intermediate because `access`'s value needs to be preserved
                    // for the next query data, and `_new_access` has to be modified only by `append_or` to it,
                    // which only updates the `filter_sets`, not the `access`.
                    let mut intermediate = access.clone();
                    $name::update_component_access($name, &mut intermediate);
                    _new_access.append_or(&intermediate);
                )*

                // Of the accumulated `_new_access` we only care about the filter sets, not the access.
                access.filter_sets = _new_access.filter_sets;

                // For the access we instead delegate to a tuple of `Option`s.
                // This has essentially the same semantics of `AnyOf`, except that it doesn't
                // require at least one of them to be `Some`.
                // We however solve this by setting explicitly the `filter_sets` above.
                // Also note that Option<T> updates the `access` but not the `filter_sets`.
                <($(Option<$name>,)*)>::update_component_access(state, access);

            }
            #[allow(unused_variables)]
            fn init_state(world: &mut World) -> Self::State {
                ($($name::init_state(world),)*)
            }
            #[allow(unused_variables)]
            fn get_state(components: &Components) -> Option<Self::State> {
                Some(($($name::get_state(components)?,)*))
            }

            fn matches_component_set(_state: &Self::State, _set_contains_id: &impl Fn(ComponentId) -> bool) -> bool {
                let ($($name,)*) = _state;
                false $(|| $name::matches_component_set($name, _set_contains_id))*
            }
        }

        #[allow(non_snake_case)]
        #[allow(clippy::unused_unit)]
        // SAFETY: defers to soundness of `$name: WorldQuery` impl
        unsafe impl<$($name: QueryData),*> QueryData for AnyOf<($($name,)*)> {
            type ReadOnly = AnyOf<($($name::ReadOnly,)*)>;
        }

        /// SAFETY: each item in the tuple is read only
        unsafe impl<$($name: ReadOnlyQueryData),*> ReadOnlyQueryData for AnyOf<($($name,)*)> {}

        #[allow(clippy::unused_unit)]
        impl<$($name: ReleaseStateQueryData),*> ReleaseStateQueryData for AnyOf<($($name,)*)> {
            fn release_state<'w>(($($item,)*): Self::Item<'w, '_>) -> Self::Item<'w, 'static> {
                ($($item.map(|$item| $name::release_state($item)),)*)
            }
        }
    };
}

all_tuples!(
    #[doc(fake_variadic)]
    impl_tuple_query_data,
    0,
    15,
    F,
    i
);
all_tuples!(impl_anytuple_fetch, 0, 15, F, S, i);

/// [`WorldQuery`] used to nullify queries by turning `Query<D>` into `Query<NopWorldQuery<D>>`
///
/// This will rarely be useful to consumers of `bevy_ecs`.
pub(crate) struct NopWorldQuery<D: QueryData>(PhantomData<D>);

/// SAFETY:
/// `update_component_access` and `update_archetype_component_access` do nothing.
/// This is sound because `fetch` does not access components.
unsafe impl<D: QueryData> WorldQuery for NopWorldQuery<D> {
    type Item<'w, 's> = ();
    type Fetch<'w, 's> = ();
    type State = D::State;

    fn shrink<'wlong: 'wshort, 'wshort, 's>(
        _item: Self::Item<'wlong, 's>,
    ) -> Self::Item<'wshort, 's> {
    }

    fn shrink_fetch<'wlong: 'wshort, 'wshort, 's>(
        _fetch: Self::Fetch<'wlong, 's>,
    ) -> Self::Fetch<'wshort, 's> {
    }

    #[inline(always)]
    unsafe fn init_fetch(
        _world: UnsafeWorldCell,
        _state: &D::State,
        _last_run: Tick,
        _this_run: Tick,
    ) {
    }

    const IS_DENSE: bool = D::IS_DENSE;

    #[inline(always)]
    unsafe fn set_archetype(
        _fetch: &mut (),
        _state: &D::State,
        _archetype: &Archetype,
        _tables: &Table,
    ) {
    }

    #[inline(always)]
    unsafe fn set_table<'w>(_fetch: &mut (), _state: &D::State, _table: &Table) {}

    #[inline(always)]
    unsafe fn fetch<'w, 's>(
        _fetch: &mut Self::Fetch<'w, 's>,
        _entity: Entity,
        _table_row: TableRow,
    ) -> Self::Item<'w, 's> {
    }

    fn update_component_access(_state: &D::State, _access: &mut FilteredAccess<ComponentId>) {}

    fn init_state(world: &mut World) -> Self::State {
        D::init_state(world)
    }

    fn get_state(components: &Components) -> Option<Self::State> {
        D::get_state(components)
    }

    fn matches_component_set(
        state: &Self::State,
        set_contains_id: &impl Fn(ComponentId) -> bool,
    ) -> bool {
        D::matches_component_set(state, set_contains_id)
    }
}

/// SAFETY: `Self::ReadOnly` is `Self`
unsafe impl<D: QueryData> QueryData for NopWorldQuery<D> {
    type ReadOnly = Self;
}

/// SAFETY: `NopFetch` never accesses any data
unsafe impl<D: QueryData> ReadOnlyQueryData for NopWorldQuery<D> {}

impl<D: QueryData> ReleaseStateQueryData for NopWorldQuery<D> {
    fn release_state<'w>(_item: Self::Item<'w, '_>) -> Self::Item<'w, 'static> {}
}

/// SAFETY:
/// `update_component_access` and `update_archetype_component_access` do nothing.
/// This is sound because `fetch` does not access components.
unsafe impl<T: ?Sized> WorldQuery for PhantomData<T> {
    type Item<'w, 's> = ();
    type Fetch<'w, 's> = ();

    type State = ();

    fn shrink<'wlong: 'wshort, 'wshort, 's>(
        _item: Self::Item<'wlong, 's>,
    ) -> Self::Item<'wshort, 's> {
    }

    fn shrink_fetch<'wlong: 'wshort, 'wshort, 's>(
        _fetch: Self::Fetch<'wlong, 's>,
    ) -> Self::Fetch<'wshort, 's> {
    }

    unsafe fn init_fetch<'w, 's>(
        _world: UnsafeWorldCell<'w>,
        _state: &'s Self::State,
        _last_run: Tick,
        _this_run: Tick,
    ) -> Self::Fetch<'w, 's> {
    }

    // `PhantomData` does not match any components, so all components it matches
    // are stored in a Table (vacuous truth).
    const IS_DENSE: bool = true;

    unsafe fn set_archetype<'w, 's>(
        _fetch: &mut Self::Fetch<'w, 's>,
        _state: &'s Self::State,
        _archetype: &'w Archetype,
        _table: &'w Table,
    ) {
    }

    unsafe fn set_table<'w, 's>(
        _fetch: &mut Self::Fetch<'w, 's>,
        _state: &'s Self::State,
        _table: &'w Table,
    ) {
    }

    unsafe fn fetch<'w, 's>(
        _fetch: &mut Self::Fetch<'w, 's>,
        _entity: Entity,
        _table_row: TableRow,
    ) -> Self::Item<'w, 's> {
    }

    fn update_component_access(_state: &Self::State, _access: &mut FilteredAccess<ComponentId>) {}

    fn init_state(_world: &mut World) -> Self::State {}

    fn get_state(_components: &Components) -> Option<Self::State> {
        Some(())
    }

    fn matches_component_set(
        _state: &Self::State,
        _set_contains_id: &impl Fn(ComponentId) -> bool,
    ) -> bool {
        true
    }
}

/// SAFETY: `Self::ReadOnly` is `Self`
unsafe impl<T: ?Sized> QueryData for PhantomData<T> {
    type ReadOnly = Self;
}

/// SAFETY: `PhantomData` never accesses any world data.
unsafe impl<T: ?Sized> ReadOnlyQueryData for PhantomData<T> {}

<<<<<<< HEAD
impl<T: ?Sized> ReleaseStateQueryData for PhantomData<T> {
    fn release_state<'w>(_item: Self::Item<'w, '_>) -> Self::Item<'w, 'static> {}
}

=======
/// A compile-time checked union of two different types that differs based on the
/// [`StorageType`] of a given component.
pub(super) union StorageSwitch<C: Component, T: Copy, S: Copy> {
    /// The table variant. Requires the component to be a table component.
    table: T,
    /// The sparse set variant. Requires the component to be a sparse set component.
    sparse_set: S,
    _marker: PhantomData<C>,
}

impl<C: Component, T: Copy, S: Copy> StorageSwitch<C, T, S> {
    /// Creates a new [`StorageSwitch`] using the given closures to initialize
    /// the variant corresponding to the component's [`StorageType`].
    pub fn new(table: impl FnOnce() -> T, sparse_set: impl FnOnce() -> S) -> Self {
        match C::STORAGE_TYPE {
            StorageType::Table => Self { table: table() },
            StorageType::SparseSet => Self {
                sparse_set: sparse_set(),
            },
        }
    }

    /// Creates a new [`StorageSwitch`] using a table variant.
    ///
    /// # Panics
    ///
    /// This will panic on debug builds if `C` is not a table component.
    ///
    /// # Safety
    ///
    /// `C` must be a table component.
    #[inline]
    pub unsafe fn set_table(&mut self, table: T) {
        match C::STORAGE_TYPE {
            StorageType::Table => self.table = table,
            _ => {
                #[cfg(debug_assertions)]
                unreachable!();
                #[cfg(not(debug_assertions))]
                std::hint::unreachable_unchecked()
            }
        }
    }

    /// Fetches the internal value from the variant that corresponds to the
    /// component's [`StorageType`].
    pub fn extract<R>(&self, table: impl FnOnce(T) -> R, sparse_set: impl FnOnce(S) -> R) -> R {
        match C::STORAGE_TYPE {
            StorageType::Table => table(
                // SAFETY: C::STORAGE_TYPE == StorageType::Table
                unsafe { self.table },
            ),
            StorageType::SparseSet => sparse_set(
                // SAFETY: C::STORAGE_TYPE == StorageType::SparseSet
                unsafe { self.sparse_set },
            ),
        }
    }
}

impl<C: Component, T: Copy, S: Copy> Clone for StorageSwitch<C, T, S> {
    fn clone(&self) -> Self {
        *self
    }
}

impl<C: Component, T: Copy, S: Copy> Copy for StorageSwitch<C, T, S> {}

>>>>>>> df23b937
#[cfg(test)]
mod tests {
    use bevy_ecs_macros::QueryData;

    use super::*;
    use crate::{
        self as bevy_ecs,
        system::{assert_is_system, Query},
    };

    #[derive(Component)]
    pub struct A;

    #[derive(Component)]
    pub struct B;

    // Tests that each variant of struct can be used as a `WorldQuery`.
    #[test]
    fn world_query_struct_variants() {
        #[derive(QueryData)]
        pub struct NamedQuery {
            id: Entity,
            a: &'static A,
        }

        #[derive(QueryData)]
        pub struct TupleQuery(&'static A, &'static B);

        #[derive(QueryData)]
        pub struct UnitQuery;

        fn my_system(_: Query<(NamedQuery, TupleQuery, UnitQuery)>) {}

        assert_is_system(my_system);
    }

    // Compile test for https://github.com/bevyengine/bevy/pull/8030.
    #[test]
    fn world_query_phantom_data() {
        #[derive(QueryData)]
        pub struct IgnoredQuery<Marker> {
            id: Entity,
            _marker: PhantomData<Marker>,
        }

        fn ignored_system(_: Query<IgnoredQuery<()>>) {}

        assert_is_system(ignored_system);
    }

    // Ensures that each field of a `WorldQuery` struct's read-only variant
    // has the same visibility as its corresponding mutable field.
    #[test]
    fn read_only_field_visibility() {
        mod private {
            use super::*;

            #[derive(QueryData)]
            #[query_data(mutable)]
            pub struct D {
                pub a: &'static mut A,
            }
        }

        let _ = private::DReadOnly { a: &A };

        fn my_system(query: Query<private::D>) {
            for q in &query {
                let _ = &q.a;
            }
        }

        assert_is_system(my_system);
    }

    // Ensures that metadata types generated by the WorldQuery macro
    // do not conflict with user-defined types.
    // Regression test for https://github.com/bevyengine/bevy/issues/8010.
    #[test]
    fn world_query_metadata_collision() {
        // The metadata types generated would be named `ClientState` and `ClientFetch`,
        // but they should rename themselves to avoid conflicts.
        #[derive(QueryData)]
        pub struct Client<S: ClientState> {
            pub state: &'static S,
            pub fetch: &'static ClientFetch,
        }

        pub trait ClientState: Component {}

        #[derive(Component)]
        pub struct ClientFetch;

        #[derive(Component)]
        pub struct C;

        impl ClientState for C {}

        fn client_system(_: Query<Client<C>>) {}

        assert_is_system(client_system);
    }
}<|MERGE_RESOLUTION|>--- conflicted
+++ resolved
@@ -1268,19 +1268,11 @@
         fetch: &mut Self::Fetch<'w, 's>,
         entity: Entity,
         table_row: TableRow,
-<<<<<<< HEAD
     ) -> Self::Item<'w, 's> {
-        match T::STORAGE_TYPE {
-            StorageType::Table => {
-                // SAFETY: STORAGE_TYPE = Table
-                let table = unsafe { fetch.table_components.debug_checked_unwrap() };
-=======
-    ) -> Self::Item<'w> {
         fetch.components.extract(
             |table| {
                 // SAFETY: set_table was previously called
                 let table = unsafe { table.debug_checked_unwrap() };
->>>>>>> df23b937
                 // SAFETY: Caller ensures `table_row` is in range.
                 let item = unsafe { table.get(table_row.as_usize()) };
                 item.deref()
@@ -1458,17 +1450,10 @@
         fetch: &mut Self::Fetch<'w, 's>,
         entity: Entity,
         table_row: TableRow,
-<<<<<<< HEAD
     ) -> Self::Item<'w, 's> {
-        match T::STORAGE_TYPE {
-            StorageType::Table => {
-                // SAFETY: STORAGE_TYPE = Table
-=======
-    ) -> Self::Item<'w> {
         fetch.components.extract(
             |table| {
                 // SAFETY: set_table was previously called
->>>>>>> df23b937
                 let (table_components, added_ticks, changed_ticks, _callers) =
                     unsafe { table.debug_checked_unwrap() };
 
@@ -1674,17 +1659,10 @@
         fetch: &mut Self::Fetch<'w, 's>,
         entity: Entity,
         table_row: TableRow,
-<<<<<<< HEAD
     ) -> Self::Item<'w, 's> {
-        match T::STORAGE_TYPE {
-            StorageType::Table => {
-                // SAFETY: STORAGE_TYPE = Table
-=======
-    ) -> Self::Item<'w> {
         fetch.components.extract(
             |table| {
                 // SAFETY: set_table was previously called
->>>>>>> df23b937
                 let (table_components, added_ticks, changed_ticks, _callers) =
                     unsafe { table.debug_checked_unwrap() };
 
@@ -2534,12 +2512,10 @@
 /// SAFETY: `PhantomData` never accesses any world data.
 unsafe impl<T: ?Sized> ReadOnlyQueryData for PhantomData<T> {}
 
-<<<<<<< HEAD
 impl<T: ?Sized> ReleaseStateQueryData for PhantomData<T> {
     fn release_state<'w>(_item: Self::Item<'w, '_>) -> Self::Item<'w, 'static> {}
 }
 
-=======
 /// A compile-time checked union of two different types that differs based on the
 /// [`StorageType`] of a given component.
 pub(super) union StorageSwitch<C: Component, T: Copy, S: Copy> {
@@ -2608,7 +2584,6 @@
 
 impl<C: Component, T: Copy, S: Copy> Copy for StorageSwitch<C, T, S> {}
 
->>>>>>> df23b937
 #[cfg(test)]
 mod tests {
     use bevy_ecs_macros::QueryData;
