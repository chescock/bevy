--- conflicted
+++ resolved
@@ -2030,15 +2030,11 @@
 #[cfg(test)]
 mod tests {
     use crate::{
-<<<<<<< HEAD
         component::Component,
+        entity_disabling::DefaultQueryFilters,
         prelude::*,
         query::QueryEntityError,
         world::{EntityRef, FilteredEntityRef},
-=======
-        component::Component, entity_disabling::DefaultQueryFilters, prelude::*,
-        query::QueryEntityError, world::FilteredEntityRef,
->>>>>>> 0ede8571
     };
     use alloc::vec::Vec;
 
