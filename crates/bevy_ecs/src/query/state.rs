use crate::{
    archetype::{Archetype, ArchetypeGeneration, ArchetypeId},
    component::{ComponentId, Tick},
    entity::{Entity, EntityEquivalent, EntitySet, UniqueEntityArray},
    entity_disabling::DefaultQueryFilters,
    prelude::FromWorld,
    query::{FilteredAccess, QueryCombinationIter, QueryIter, QueryParIter, WorldQuery},
    storage::{SparseSetIndex, TableId},
    system::Query,
    world::{unsafe_world_cell::UnsafeWorldCell, World, WorldId},
};

#[cfg(all(not(target_arch = "wasm32"), feature = "multi_threaded"))]
use crate::entity::UniqueEntityEquivalentSlice;

use alloc::vec::Vec;
use core::{fmt, ptr};
use fixedbitset::FixedBitSet;
use log::warn;
#[cfg(feature = "trace")]
use tracing::Span;

use super::{
    NopWorldQuery, QueryBuilder, QueryData, QueryEntityError, QueryFilter, QueryManyIter,
    QueryManyUniqueIter, QuerySingleError, ROQueryItem, ReadOnlyQueryData,
};

/// An ID for either a table or an archetype. Used for Query iteration.
///
/// Query iteration is exclusively dense (over tables) or archetypal (over archetypes) based on whether
/// the query filters are dense or not. This is represented by the [`QueryState::is_dense`] field.
///
/// Note that `D::IS_DENSE` and `F::IS_DENSE` have no relationship with `QueryState::is_dense` and
/// any combination of their values can happen.
///
/// This is a union instead of an enum as the usage is determined at compile time, as all [`StorageId`]s for
/// a [`QueryState`] will be all [`TableId`]s or all [`ArchetypeId`]s, and not a mixture of both. This
/// removes the need for discriminator to minimize memory usage and branching during iteration, but requires
/// a safety invariant be verified when disambiguating them.
///
/// # Safety
/// Must be initialized and accessed as a [`TableId`], if both generic parameters to the query are dense.
/// Must be initialized and accessed as an [`ArchetypeId`] otherwise.
#[derive(Clone, Copy)]
pub(super) union StorageId {
    pub(super) table_id: TableId,
    pub(super) archetype_id: ArchetypeId,
}

/// Provides scoped access to a [`World`] state according to a given [`QueryData`] and [`QueryFilter`].
///
/// This data is cached between system runs, and is used to:
/// - store metadata about which [`Table`] or [`Archetype`] are matched by the query. "Matched" means
///   that the query will iterate over the data in the matched table/archetype.
/// - cache the [`State`] needed to compute the [`Fetch`] struct used to retrieve data
///   from a specific [`Table`] or [`Archetype`]
/// - build iterators that can iterate over the query results
///
/// [`State`]: crate::query::world_query::WorldQuery::State
/// [`Fetch`]: crate::query::world_query::WorldQuery::Fetch
/// [`Table`]: crate::storage::Table
#[repr(C)]
// SAFETY NOTE:
// Do not add any new fields that use the `D` or `F` generic parameters as this may
// make `QueryState::as_transmuted_state` unsound if not done with care.
pub struct QueryState<D: QueryData, F: QueryFilter = ()> {
    world_id: WorldId,
    pub(crate) archetype_generation: ArchetypeGeneration,
    /// Metadata about the [`Table`](crate::storage::Table)s matched by this query.
    pub(crate) matched_tables: FixedBitSet,
    /// Metadata about the [`Archetype`]s matched by this query.
    pub(crate) matched_archetypes: FixedBitSet,
    /// [`FilteredAccess`] computed by combining the `D` and `F` access. Used to check which other queries
    /// this query can run in parallel with.
    /// Note that because we do a zero-cost reference conversion in `Query::as_readonly`,
    /// the access for a read-only query may include accesses for the original mutable version,
    /// but the `Query` does not have exclusive access to those components.
    pub(crate) component_access: FilteredAccess<ComponentId>,
    // NOTE: we maintain both a bitset and a vec because iterating the vec is faster
    pub(super) matched_storage_ids: Vec<StorageId>,
    // Represents whether this query iteration is dense or not. When this is true
    // `matched_storage_ids` stores `TableId`s, otherwise it stores `ArchetypeId`s.
    pub(super) is_dense: bool,
    pub(crate) fetch_state: D::State,
    pub(crate) filter_state: F::State,
    #[cfg(feature = "trace")]
    par_iter_span: Span,
}

impl<D: QueryData, F: QueryFilter> fmt::Debug for QueryState<D, F> {
    fn fmt(&self, f: &mut fmt::Formatter<'_>) -> fmt::Result {
        f.debug_struct("QueryState")
            .field("world_id", &self.world_id)
            .field("matched_table_count", &self.matched_tables.count_ones(..))
            .field(
                "matched_archetype_count",
                &self.matched_archetypes.count_ones(..),
            )
            .finish_non_exhaustive()
    }
}

impl<D: QueryData, F: QueryFilter> FromWorld for QueryState<D, F> {
    fn from_world(world: &mut World) -> Self {
        world.query_filtered()
    }
}

impl<D: QueryData, F: QueryFilter> QueryState<D, F> {
    /// Converts this `QueryState` reference to a `QueryState` that does not access anything mutably.
    pub fn as_readonly(&self) -> &QueryState<D::ReadOnly, F> {
        // SAFETY: invariant on `WorldQuery` trait upholds that `D::ReadOnly` and `F::ReadOnly`
        // have a subset of the access, and match the exact same archetypes/tables as `D`/`F` respectively.
        unsafe { self.as_transmuted_state::<D::ReadOnly, F>() }
    }

    /// Converts this `QueryState` reference to a `QueryState` that does not return any data
    /// which can be faster.
    ///
    /// This doesn't use `NopWorldQuery` as it loses filter functionality, for example
    /// `NopWorldQuery<Changed<T>>` is functionally equivalent to `With<T>`.
    pub(crate) fn as_nop(&self) -> &QueryState<NopWorldQuery<D>, F> {
        // SAFETY: `NopWorldQuery` doesn't have any accesses and defers to
        // `D` for table/archetype matching
        unsafe { self.as_transmuted_state::<NopWorldQuery<D>, F>() }
    }

    /// Converts this `QueryState` reference to any other `QueryState` with
    /// the same `WorldQuery::State` associated types.
    ///
    /// Consider using `as_readonly` or `as_nop` instead which are safe functions.
    ///
    /// # Safety
    ///
    /// `NewD` must have a subset of the access that `D` does and match the exact same archetypes/tables
    /// `NewF` must have a subset of the access that `F` does and match the exact same archetypes/tables
    pub(crate) unsafe fn as_transmuted_state<
        NewD: ReadOnlyQueryData<State = D::State>,
        NewF: QueryFilter<State = F::State>,
    >(
        &self,
    ) -> &QueryState<NewD, NewF> {
        &*ptr::from_ref(self).cast::<QueryState<NewD, NewF>>()
    }

    /// Returns the components accessed by this query.
    pub fn component_access(&self) -> &FilteredAccess<ComponentId> {
        &self.component_access
    }

    /// Returns the tables matched by this query.
    pub fn matched_tables(&self) -> impl Iterator<Item = TableId> + '_ {
        self.matched_tables.ones().map(TableId::from_usize)
    }

    /// Returns the archetypes matched by this query.
    pub fn matched_archetypes(&self) -> impl Iterator<Item = ArchetypeId> + '_ {
        self.matched_archetypes.ones().map(ArchetypeId::new)
    }

    /// Creates a new [`QueryState`] from a given [`World`] and inherits the result of `world.id()`.
    pub fn new(world: &mut World) -> Self {
        let mut state = Self::new_uninitialized(world);
        state.update_archetypes(world);
        state
    }

    /// Creates a new [`QueryState`] from an immutable [`World`] reference and inherits the result of `world.id()`.
    ///
    /// This function may fail if, for example,
    /// the components that make up this query have not been registered into the world.
    pub fn try_new(world: &World) -> Option<Self> {
        let mut state = Self::try_new_uninitialized(world)?;
        state.update_archetypes(world);
        Some(state)
    }

    /// Creates a new [`QueryState`] but does not populate it with the matched results from the World yet
    ///
    /// `new_archetype` and its variants must be called on all of the World's archetypes before the
    /// state can return valid query results.
    fn new_uninitialized(world: &mut World) -> Self {
        let fetch_state = D::init_state(world);
        let filter_state = F::init_state(world);
        Self::from_states_uninitialized(world, fetch_state, filter_state)
    }

    /// Creates a new [`QueryState`] but does not populate it with the matched results from the World yet
    ///
    /// `new_archetype` and its variants must be called on all of the World's archetypes before the
    /// state can return valid query results.
    fn try_new_uninitialized(world: &World) -> Option<Self> {
        let fetch_state = D::get_state(world.components())?;
        let filter_state = F::get_state(world.components())?;
        Some(Self::from_states_uninitialized(
            world,
            fetch_state,
            filter_state,
        ))
    }

    /// Creates a new [`QueryState`] but does not populate it with the matched results from the World yet
    ///
    /// `new_archetype` and its variants must be called on all of the World's archetypes before the
    /// state can return valid query results.
    fn from_states_uninitialized(
        world: &World,
        fetch_state: <D as WorldQuery>::State,
        filter_state: <F as WorldQuery>::State,
    ) -> Self {
        let mut component_access = FilteredAccess::default();
        D::update_component_access(&fetch_state, &mut component_access);

        // Use a temporary empty FilteredAccess for filters. This prevents them from conflicting with the
        // main Query's `fetch_state` access. Filters are allowed to conflict with the main query fetch
        // because they are evaluated *before* a specific reference is constructed.
        let mut filter_component_access = FilteredAccess::default();
        F::update_component_access(&filter_state, &mut filter_component_access);

        // Merge the temporary filter access with the main access. This ensures that filter access is
        // properly considered in a global "cross-query" context (both within systems and across systems).
        component_access.extend(&filter_component_access);

        // For queries without dynamic filters the dense-ness of the query is equal to the dense-ness
        // of its static type parameters.
        let mut is_dense = D::IS_DENSE && F::IS_DENSE;

        if let Some(default_filters) = world.get_resource::<DefaultQueryFilters>() {
            default_filters.modify_access(&mut component_access);
            is_dense &= default_filters.is_dense(world.components());
        }

        Self {
            world_id: world.id(),
            archetype_generation: ArchetypeGeneration::initial(),
            matched_storage_ids: Vec::new(),
            is_dense,
            fetch_state,
            filter_state,
            component_access,
            matched_tables: Default::default(),
            matched_archetypes: Default::default(),
            #[cfg(feature = "trace")]
            par_iter_span: tracing::info_span!(
                "par_for_each",
                query = core::any::type_name::<D>(),
                filter = core::any::type_name::<F>(),
            ),
        }
    }

    /// Creates a new [`QueryState`] from a given [`QueryBuilder`] and inherits its [`FilteredAccess`].
    pub fn from_builder(builder: &mut QueryBuilder<D, F>) -> Self {
        let mut fetch_state = D::init_state(builder.world_mut());
        let filter_state = F::init_state(builder.world_mut());

        let mut component_access = FilteredAccess::default();
        D::update_component_access(&fetch_state, &mut component_access);
        D::provide_extra_access(
            &mut fetch_state,
            component_access.access_mut(),
            builder.access().access(),
        );

        let mut component_access = builder.access().clone();

        // For dynamic queries the dense-ness is given by the query builder.
        let mut is_dense = builder.is_dense();

        if let Some(default_filters) = builder.world().get_resource::<DefaultQueryFilters>() {
            default_filters.modify_access(&mut component_access);
            is_dense &= default_filters.is_dense(builder.world().components());
        }

        let mut state = Self {
            world_id: builder.world().id(),
            archetype_generation: ArchetypeGeneration::initial(),
            matched_storage_ids: Vec::new(),
            is_dense,
            fetch_state,
            filter_state,
            component_access,
            matched_tables: Default::default(),
            matched_archetypes: Default::default(),
            #[cfg(feature = "trace")]
            par_iter_span: tracing::info_span!(
                "par_for_each",
                data = core::any::type_name::<D>(),
                filter = core::any::type_name::<F>(),
            ),
        };
        state.update_archetypes(builder.world());
        state
    }

    /// Creates a [`Query`] from the given [`QueryState`] and [`World`].
    ///
    /// This will create read-only queries, see [`Self::query_mut`] for mutable queries.
    pub fn query<'w, 's>(&'s mut self, world: &'w World) -> Query<'w, 's, D::ReadOnly, F> {
        self.update_archetypes(world);
        self.query_manual(world)
    }

    /// Creates a [`Query`] from the given [`QueryState`] and [`World`].
    ///
    /// This method is slightly more efficient than [`QueryState::query`] in some situations, since
    /// it does not update this instance's internal cache. The resulting query may skip an entity that
    /// belongs to an archetype that has not been cached.
    ///
    /// To ensure that the cache is up to date, call [`QueryState::update_archetypes`] before this method.
    /// The cache is also updated in [`QueryState::new`], [`QueryState::get`], or any method with mutable
    /// access to `self`.
    ///
    /// This will create read-only queries, see [`Self::query_mut`] for mutable queries.
    pub fn query_manual<'w, 's>(&'s self, world: &'w World) -> Query<'w, 's, D::ReadOnly, F> {
        self.validate_world(world.id());
        // SAFETY:
        // - We have read access to the entire world, and we call `as_readonly()` so the query only performs read access.
        // - We called `validate_world`.
        unsafe {
            self.as_readonly()
                .query_unchecked_manual(world.as_unsafe_world_cell_readonly())
        }
    }

    /// Creates a [`Query`] from the given [`QueryState`] and [`World`].
    pub fn query_mut<'w, 's>(&'s mut self, world: &'w mut World) -> Query<'w, 's, D, F> {
        let last_run = world.last_change_tick();
        let this_run = world.change_tick();
        // SAFETY: We have exclusive access to the entire world.
        unsafe { self.query_unchecked_with_ticks(world.as_unsafe_world_cell(), last_run, this_run) }
    }

    /// Creates a [`Query`] from the given [`QueryState`] and [`World`].
    ///
    /// # Safety
    ///
    /// This does not check for mutable query correctness. To be safe, make sure mutable queries
    /// have unique access to the components they query.
    pub unsafe fn query_unchecked<'w, 's>(
        &'s mut self,
        world: UnsafeWorldCell<'w>,
    ) -> Query<'w, 's, D, F> {
        self.update_archetypes_unsafe_world_cell(world);
        // SAFETY: Caller ensures we have the required access
        unsafe { self.query_unchecked_manual(world) }
    }

    /// Creates a [`Query`] from the given [`QueryState`] and [`World`].
    ///
    /// This method is slightly more efficient than [`QueryState::query_unchecked`] in some situations, since
    /// it does not update this instance's internal cache. The resulting query may skip an entity that
    /// belongs to an archetype that has not been cached.
    ///
    /// To ensure that the cache is up to date, call [`QueryState::update_archetypes`] before this method.
    /// The cache is also updated in [`QueryState::new`], [`QueryState::get`], or any method with mutable
    /// access to `self`.
    ///
    /// # Safety
    ///
    /// This does not check for mutable query correctness. To be safe, make sure mutable queries
    /// have unique access to the components they query.
    /// This does not validate that `world.id()` matches `self.world_id`. Calling this on a `world`
    /// with a mismatched [`WorldId`] is unsound.
    pub unsafe fn query_unchecked_manual<'w, 's>(
        &'s self,
        world: UnsafeWorldCell<'w>,
    ) -> Query<'w, 's, D, F> {
        let last_run = world.last_change_tick();
        let this_run = world.change_tick();
        // SAFETY:
        // - The caller ensured we have the correct access to the world.
        // - The caller ensured that the world matches.
        unsafe { self.query_unchecked_manual_with_ticks(world, last_run, this_run) }
    }

    /// Creates a [`Query`] from the given [`QueryState`] and [`World`].
    ///
    /// # Safety
    ///
    /// This does not check for mutable query correctness. To be safe, make sure mutable queries
    /// have unique access to the components they query.
    pub unsafe fn query_unchecked_with_ticks<'w, 's>(
        &'s mut self,
        world: UnsafeWorldCell<'w>,
        last_run: Tick,
        this_run: Tick,
    ) -> Query<'w, 's, D, F> {
        self.update_archetypes_unsafe_world_cell(world);
        // SAFETY:
        // - The caller ensured we have the correct access to the world.
        // - We called `update_archetypes_unsafe_world_cell`, which calls `validate_world`.
        unsafe { self.query_unchecked_manual_with_ticks(world, last_run, this_run) }
    }

    /// Creates a [`Query`] from the given [`QueryState`] and [`World`].
    ///
    /// This method is slightly more efficient than [`QueryState::query_unchecked_with_ticks`] in some situations, since
    /// it does not update this instance's internal cache. The resulting query may skip an entity that
    /// belongs to an archetype that has not been cached.
    ///
    /// To ensure that the cache is up to date, call [`QueryState::update_archetypes`] before this method.
    /// The cache is also updated in [`QueryState::new`], [`QueryState::get`], or any method with mutable
    /// access to `self`.
    ///
    /// # Safety
    ///
    /// This does not check for mutable query correctness. To be safe, make sure mutable queries
    /// have unique access to the components they query.
    /// This does not validate that `world.id()` matches `self.world_id`. Calling this on a `world`
    /// with a mismatched [`WorldId`] is unsound.
    pub unsafe fn query_unchecked_manual_with_ticks<'w, 's>(
        &'s self,
        world: UnsafeWorldCell<'w>,
        last_run: Tick,
        this_run: Tick,
    ) -> Query<'w, 's, D, F> {
        // SAFETY:
        // - The caller ensured we have the correct access to the world.
        // - The caller ensured that the world matches.
        unsafe { Query::new(world, self, last_run, this_run) }
    }

    /// Checks if the query is empty for the given [`World`], where the last change and current tick are given.
    ///
    /// This is equivalent to `self.iter().next().is_none()`, and thus the worst case runtime will be `O(n)`
    /// where `n` is the number of *potential* matches. This can be notably expensive for queries that rely
    /// on non-archetypal filters such as [`Added`], [`Changed`] or [`Spawned`] which must individually check
    /// each query result for a match.
    ///
    /// # Panics
    ///
    /// If `world` does not match the one used to call `QueryState::new` for this instance.
    ///
    /// [`Added`]: crate::query::Added
    /// [`Changed`]: crate::query::Changed
    /// [`Spawned`]: crate::query::Spawned
    #[inline]
    pub fn is_empty(&self, world: &World, last_run: Tick, this_run: Tick) -> bool {
        self.validate_world(world.id());
        // SAFETY:
        // - We have read access to the entire world, and `is_empty()` only performs read access.
        // - We called `validate_world`.
        unsafe {
            self.query_unchecked_manual_with_ticks(
                world.as_unsafe_world_cell_readonly(),
                last_run,
                this_run,
            )
        }
        .is_empty()
    }

    /// Returns `true` if the given [`Entity`] matches the query.
    ///
    /// This is always guaranteed to run in `O(1)` time.
    #[inline]
    pub fn contains(&self, entity: Entity, world: &World, last_run: Tick, this_run: Tick) -> bool {
        self.validate_world(world.id());
        // SAFETY:
        // - We have read access to the entire world, and `is_empty()` only performs read access.
        // - We called `validate_world`.
        unsafe {
            self.query_unchecked_manual_with_ticks(
                world.as_unsafe_world_cell_readonly(),
                last_run,
                this_run,
            )
        }
        .contains(entity)
    }

    /// Updates the state's internal view of the [`World`]'s archetypes. If this is not called before querying data,
    /// the results may not accurately reflect what is in the `world`.
    ///
    /// This is only required if a `manual` method (such as [`Self::get_manual`]) is being called, and it only needs to
    /// be called if the `world` has been structurally mutated (i.e. added/removed a component or resource). Users using
    /// non-`manual` methods such as [`QueryState::get`] do not need to call this as it will be automatically called for them.
    ///
    /// If you have an [`UnsafeWorldCell`] instead of `&World`, consider using [`QueryState::update_archetypes_unsafe_world_cell`].
    ///
    /// # Panics
    ///
    /// If `world` does not match the one used to call `QueryState::new` for this instance.
    #[inline]
    pub fn update_archetypes(&mut self, world: &World) {
        self.update_archetypes_unsafe_world_cell(world.as_unsafe_world_cell_readonly());
    }

    /// Updates the state's internal view of the `world`'s archetypes. If this is not called before querying data,
    /// the results may not accurately reflect what is in the `world`.
    ///
    /// This is only required if a `manual` method (such as [`Self::get_manual`]) is being called, and it only needs to
    /// be called if the `world` has been structurally mutated (i.e. added/removed a component or resource). Users using
    /// non-`manual` methods such as [`QueryState::get`] do not need to call this as it will be automatically called for them.
    ///
    /// # Note
    ///
    /// This method only accesses world metadata.
    ///
    /// # Panics
    ///
    /// If `world` does not match the one used to call `QueryState::new` for this instance.
    pub fn update_archetypes_unsafe_world_cell(&mut self, world: UnsafeWorldCell) {
        self.validate_world(world.id());
        if self.component_access.required.is_empty() {
            let archetypes = world.archetypes();
            let old_generation =
                core::mem::replace(&mut self.archetype_generation, archetypes.generation());

            for archetype in &archetypes[old_generation..] {
                // SAFETY: The validate_world call ensures that the world is the same the QueryState
                // was initialized from.
                unsafe {
                    self.new_archetype(archetype);
                }
            }
        } else {
            // skip if we are already up to date
            if self.archetype_generation == world.archetypes().generation() {
                return;
            }
            // if there are required components, we can optimize by only iterating through archetypes
            // that contain at least one of the required components
            let potential_archetypes = self
                .component_access
                .required
                .ones()
                .filter_map(|idx| {
                    let component_id = ComponentId::get_sparse_set_index(idx);
                    world
                        .archetypes()
                        .component_index()
                        .get(&component_id)
                        .map(|index| index.keys())
                })
                // select the component with the fewest archetypes
                .min_by_key(ExactSizeIterator::len);
            if let Some(archetypes) = potential_archetypes {
                for archetype_id in archetypes {
                    // exclude archetypes that have already been processed
                    if archetype_id < &self.archetype_generation.0 {
                        continue;
                    }
                    // SAFETY: get_potential_archetypes only returns archetype ids that are valid for the world
                    let archetype = &world.archetypes()[*archetype_id];
                    // SAFETY: The validate_world call ensures that the world is the same the QueryState
                    // was initialized from.
                    unsafe {
                        self.new_archetype(archetype);
                    }
                }
            }
            self.archetype_generation = world.archetypes().generation();
        }
    }

    /// # Panics
    ///
    /// If `world_id` does not match the [`World`] used to call `QueryState::new` for this instance.
    ///
    /// Many unsafe query methods require the world to match for soundness. This function is the easiest
    /// way of ensuring that it matches.
    #[inline]
    #[track_caller]
    pub fn validate_world(&self, world_id: WorldId) {
        #[inline(never)]
        #[track_caller]
        #[cold]
        fn panic_mismatched(this: WorldId, other: WorldId) -> ! {
            panic!("Encountered a mismatched World. This QueryState was created from {this:?}, but a method was called using {other:?}.");
        }

        if self.world_id != world_id {
            panic_mismatched(self.world_id, world_id);
        }
    }

    /// Update the current [`QueryState`] with information from the provided [`Archetype`]
    /// (if applicable, i.e. if the archetype has any intersecting [`ComponentId`] with the current [`QueryState`]).
    ///
    /// # Safety
    /// `archetype` must be from the `World` this state was initialized from.
    pub unsafe fn new_archetype(&mut self, archetype: &Archetype) {
        if D::matches_component_set(&self.fetch_state, &|id| archetype.contains(id))
            && F::matches_component_set(&self.filter_state, &|id| archetype.contains(id))
            && self.matches_component_set(&|id| archetype.contains(id))
        {
            let archetype_index = archetype.id().index();
            if !self.matched_archetypes.contains(archetype_index) {
                self.matched_archetypes.grow_and_insert(archetype_index);
                if !self.is_dense {
                    self.matched_storage_ids.push(StorageId {
                        archetype_id: archetype.id(),
                    });
                }
            }
            let table_index = archetype.table_id().as_usize();
            if !self.matched_tables.contains(table_index) {
                self.matched_tables.grow_and_insert(table_index);
                if self.is_dense {
                    self.matched_storage_ids.push(StorageId {
                        table_id: archetype.table_id(),
                    });
                }
            }
        }
    }

    /// Returns `true` if this query matches a set of components. Otherwise, returns `false`.
    pub fn matches_component_set(&self, set_contains_id: &impl Fn(ComponentId) -> bool) -> bool {
        self.component_access.filter_sets.iter().any(|set| {
            set.with
                .ones()
                .all(|index| set_contains_id(ComponentId::get_sparse_set_index(index)))
                && set
                    .without
                    .ones()
                    .all(|index| !set_contains_id(ComponentId::get_sparse_set_index(index)))
        })
    }

    /// Use this to transform a [`QueryState`] into a more generic [`QueryState`].
    /// This can be useful for passing to another function that might take the more general form.
    /// See [`Query::transmute_lens`](crate::system::Query::transmute_lens) for more details.
    ///
    /// You should not call [`update_archetypes`](Self::update_archetypes) on the returned [`QueryState`] as the result will be unpredictable.
    /// You might end up with a mix of archetypes that only matched the original query + archetypes that only match
    /// the new [`QueryState`]. Most of the safe methods on [`QueryState`] call [`QueryState::update_archetypes`] internally, so this
    /// best used through a [`Query`]
    pub fn transmute<'a, NewD: QueryData>(
        &self,
        world: impl Into<UnsafeWorldCell<'a>>,
    ) -> QueryState<NewD> {
        self.transmute_filtered::<NewD, ()>(world.into())
    }

    /// Creates a new [`QueryState`] with the same underlying [`FilteredAccess`], matched tables and archetypes
    /// as self but with a new type signature.
    ///
    /// Panics if `NewD` or `NewF` require accesses that this query does not have.
    pub fn transmute_filtered<'a, NewD: QueryData, NewF: QueryFilter>(
        &self,
        world: impl Into<UnsafeWorldCell<'a>>,
    ) -> QueryState<NewD, NewF> {
        let world = world.into();
        self.validate_world(world.id());

        let mut component_access = FilteredAccess::default();
        let mut fetch_state = NewD::get_state(world.components()).expect("Could not create fetch_state, Please initialize all referenced components before transmuting.");
        let filter_state = NewF::get_state(world.components()).expect("Could not create filter_state, Please initialize all referenced components before transmuting.");

        let mut self_access = self.component_access.clone();
        if D::IS_READ_ONLY {
            // The current state was transmuted from a mutable
            // `QueryData` to a read-only one.
            // Ignore any write access in the current state.
            self_access.access_mut().clear_writes();
        }

        NewD::update_component_access(&fetch_state, &mut component_access);
        NewD::provide_extra_access(
            &mut fetch_state,
            component_access.access_mut(),
            self_access.access(),
        );

        let mut filter_component_access = FilteredAccess::default();
        NewF::update_component_access(&filter_state, &mut filter_component_access);

        component_access.extend(&filter_component_access);
        assert!(
            component_access.is_subset(&self_access),
            "Transmuted state for {} attempts to access terms that are not allowed by original state {}.",
            core::any::type_name::<(NewD, NewF)>(), core::any::type_name::<(D, F)>()
        );

        QueryState {
            world_id: self.world_id,
            archetype_generation: self.archetype_generation,
            matched_storage_ids: self.matched_storage_ids.clone(),
            is_dense: self.is_dense,
            fetch_state,
            filter_state,
            component_access: self_access,
            matched_tables: self.matched_tables.clone(),
            matched_archetypes: self.matched_archetypes.clone(),
            #[cfg(feature = "trace")]
            par_iter_span: tracing::info_span!(
                "par_for_each",
                query = core::any::type_name::<NewD>(),
                filter = core::any::type_name::<NewF>(),
            ),
        }
    }

    /// Use this to combine two queries. The data accessed will be the intersection
    /// of archetypes included in both queries. This can be useful for accessing a
    /// subset of the entities between two queries.
    ///
    /// You should not call `update_archetypes` on the returned `QueryState` as the result
    /// could be unpredictable. You might end up with a mix of archetypes that only matched
    /// the original query + archetypes that only match the new `QueryState`. Most of the
    /// safe methods on `QueryState` call [`QueryState::update_archetypes`] internally, so
    /// this is best used through a `Query`.
    ///
    /// ## Performance
    ///
    /// This will have similar performance as constructing a new `QueryState` since much of internal state
    /// needs to be reconstructed. But it will be a little faster as it only needs to compare the intersection
    /// of matching archetypes rather than iterating over all archetypes.
    ///
    /// ## Panics
    ///
    /// Will panic if `NewD` contains accesses not in `Q` or `OtherQ`.
    pub fn join<'a, OtherD: QueryData, NewD: QueryData>(
        &self,
        world: impl Into<UnsafeWorldCell<'a>>,
        other: &QueryState<OtherD>,
    ) -> QueryState<NewD, ()> {
        self.join_filtered::<_, (), NewD, ()>(world, other)
    }

    /// Use this to combine two queries. The data accessed will be the intersection
    /// of archetypes included in both queries.
    ///
    /// ## Panics
    ///
    /// Will panic if `NewD` or `NewF` requires accesses not in `Q` or `OtherQ`.
    pub fn join_filtered<
        'a,
        OtherD: QueryData,
        OtherF: QueryFilter,
        NewD: QueryData,
        NewF: QueryFilter,
    >(
        &self,
        world: impl Into<UnsafeWorldCell<'a>>,
        other: &QueryState<OtherD, OtherF>,
    ) -> QueryState<NewD, NewF> {
        if self.world_id != other.world_id {
            panic!("Joining queries initialized on different worlds is not allowed.");
        }

        let world = world.into();

        self.validate_world(world.id());

        let mut component_access = FilteredAccess::default();
        let mut new_fetch_state = NewD::get_state(world.components())
            .expect("Could not create fetch_state, Please initialize all referenced components before transmuting.");
        let new_filter_state = NewF::get_state(world.components())
            .expect("Could not create filter_state, Please initialize all referenced components before transmuting.");

        let mut joined_component_access = self.component_access.clone();
        joined_component_access.extend(&other.component_access);

        if D::IS_READ_ONLY && self.component_access.access().has_any_write()
            || OtherD::IS_READ_ONLY && other.component_access.access().has_any_write()
        {
            // One of the input states was transmuted from a mutable
            // `QueryData` to a read-only one.
            // Ignore any write access in that current state.
            // The simplest way to do this is to clear *all* writes
            // and then add back in any writes that are valid
            joined_component_access.access_mut().clear_writes();
            if !D::IS_READ_ONLY {
                joined_component_access
                    .access_mut()
                    .extend(self.component_access.access());
            }
            if !OtherD::IS_READ_ONLY {
                joined_component_access
                    .access_mut()
                    .extend(other.component_access.access());
            }
        }

        NewD::update_component_access(&new_fetch_state, &mut component_access);
        NewD::provide_extra_access(
            &mut new_fetch_state,
            component_access.access_mut(),
            joined_component_access.access(),
        );

        let mut new_filter_component_access = FilteredAccess::default();
        NewF::update_component_access(&new_filter_state, &mut new_filter_component_access);

        component_access.extend(&new_filter_component_access);

        assert!(
            component_access.is_subset(&joined_component_access),
            "Joined state for {} attempts to access terms that are not allowed by state {} joined with {}.",
            core::any::type_name::<(NewD, NewF)>(), core::any::type_name::<(D, F)>(), core::any::type_name::<(OtherD, OtherF)>()
        );

        if self.archetype_generation != other.archetype_generation {
            warn!("You have tried to join queries with different archetype_generations. This could lead to unpredictable results.");
        }

        // the join is dense of both the queries were dense.
        let is_dense = self.is_dense && other.is_dense;

        // take the intersection of the matched ids
        let mut matched_tables = self.matched_tables.clone();
        let mut matched_archetypes = self.matched_archetypes.clone();
        matched_tables.intersect_with(&other.matched_tables);
        matched_archetypes.intersect_with(&other.matched_archetypes);
        let matched_storage_ids = if is_dense {
            matched_tables
                .ones()
                .map(|id| StorageId {
                    table_id: TableId::from_usize(id),
                })
                .collect()
        } else {
            matched_archetypes
                .ones()
                .map(|id| StorageId {
                    archetype_id: ArchetypeId::new(id),
                })
                .collect()
        };

        QueryState {
            world_id: self.world_id,
            archetype_generation: self.archetype_generation,
            matched_storage_ids,
            is_dense,
            fetch_state: new_fetch_state,
            filter_state: new_filter_state,
            component_access: joined_component_access,
            matched_tables,
            matched_archetypes,
            #[cfg(feature = "trace")]
            par_iter_span: tracing::info_span!(
                "par_for_each",
                query = core::any::type_name::<NewD>(),
                filter = core::any::type_name::<NewF>(),
            ),
        }
    }

    /// Gets the query result for the given [`World`] and [`Entity`].
    ///
    /// This can only be called for read-only queries, see [`Self::get_mut`] for write-queries.
    ///
    /// If you need to get multiple items at once but get borrowing errors,
    /// consider using [`Self::update_archetypes`] followed by multiple [`Self::get_manual`] calls,
    /// or making a single call with [`Self::get_many`]  or [`Self::iter_many`].
    ///
    /// This is always guaranteed to run in `O(1)` time.
    #[inline]
    pub fn get<'w>(
        &mut self,
        world: &'w World,
        entity: Entity,
    ) -> Result<ROQueryItem<'w, '_, D>, QueryEntityError> {
        self.query(world).get_inner(entity)
    }

    /// Returns the read-only query results for the given array of [`Entity`].
    ///
    /// In case of a nonexisting entity or mismatched component, a [`QueryEntityError`] is
    /// returned instead.
    ///
    /// Note that the unlike [`QueryState::get_many_mut`], the entities passed in do not need to be unique.
    ///
    /// # Examples
    ///
    /// ```
    /// use bevy_ecs::prelude::*;
    /// use bevy_ecs::query::QueryEntityError;
    ///
    /// #[derive(Component, PartialEq, Debug)]
    /// struct A(usize);
    ///
    /// let mut world = World::new();
    /// let entity_vec: Vec<Entity> = (0..3).map(|i|world.spawn(A(i)).id()).collect();
    /// let entities: [Entity; 3] = entity_vec.try_into().unwrap();
    ///
    /// world.spawn(A(73));
    ///
    /// let mut query_state = world.query::<&A>();
    ///
    /// let component_values = query_state.get_many(&world, entities).unwrap();
    ///
    /// assert_eq!(component_values, [&A(0), &A(1), &A(2)]);
    ///
    /// let wrong_entity = Entity::from_raw_u32(365).unwrap();
    ///
    /// assert_eq!(match query_state.get_many(&mut world, [wrong_entity]).unwrap_err() {QueryEntityError::EntityDoesNotExist(error) => error.entity, _ => panic!()}, wrong_entity);
    /// ```
    #[inline]
    pub fn get_many<'w, const N: usize>(
        &mut self,
        world: &'w World,
        entities: [Entity; N],
    ) -> Result<[ROQueryItem<'w, '_, D>; N], QueryEntityError> {
        self.query(world).get_many_inner(entities)
    }

    /// Returns the read-only query results for the given [`UniqueEntityArray`].
    ///
    /// In case of a nonexisting entity or mismatched component, a [`QueryEntityError`] is
    /// returned instead.
    ///
    /// # Examples
    ///
    /// ```
    /// use bevy_ecs::{prelude::*, query::QueryEntityError, entity::{EntitySetIterator, UniqueEntityArray, UniqueEntityVec}};
    ///
    /// #[derive(Component, PartialEq, Debug)]
    /// struct A(usize);
    ///
    /// let mut world = World::new();
    /// let entity_set: UniqueEntityVec = world.spawn_batch((0..3).map(A)).collect_set();
    /// let entity_set: UniqueEntityArray<3> = entity_set.try_into().unwrap();
    ///
    /// world.spawn(A(73));
    ///
    /// let mut query_state = world.query::<&A>();
    ///
    /// let component_values = query_state.get_many_unique(&world, entity_set).unwrap();
    ///
    /// assert_eq!(component_values, [&A(0), &A(1), &A(2)]);
    ///
    /// let wrong_entity = Entity::from_raw_u32(365).unwrap();
    ///
    /// assert_eq!(match query_state.get_many_unique(&mut world, UniqueEntityArray::from([wrong_entity])).unwrap_err() {QueryEntityError::EntityDoesNotExist(error) => error.entity, _ => panic!()}, wrong_entity);
    /// ```
    #[inline]
    pub fn get_many_unique<'w, const N: usize>(
        &mut self,
        world: &'w World,
        entities: UniqueEntityArray<N>,
    ) -> Result<[ROQueryItem<'w, D>; N], QueryEntityError> {
        self.query(world).get_many_unique_inner(entities)
    }

    /// Gets the query result for the given [`World`] and [`Entity`].
    ///
    /// This is always guaranteed to run in `O(1)` time.
    #[inline]
    pub fn get_mut<'w>(
        &mut self,
        world: &'w mut World,
        entity: Entity,
    ) -> Result<D::Item<'w, '_>, QueryEntityError> {
        self.query_mut(world).get_inner(entity)
    }

    /// Returns the query results for the given array of [`Entity`].
    ///
    /// In case of a nonexisting entity or mismatched component, a [`QueryEntityError`] is
    /// returned instead.
    ///
    /// ```
    /// use bevy_ecs::prelude::*;
    /// use bevy_ecs::query::QueryEntityError;
    ///
    /// #[derive(Component, PartialEq, Debug)]
    /// struct A(usize);
    ///
    /// let mut world = World::new();
    ///
    /// let entities: Vec<Entity> = (0..3).map(|i|world.spawn(A(i)).id()).collect();
    /// let entities: [Entity; 3] = entities.try_into().unwrap();
    ///
    /// world.spawn(A(73));
    ///
    /// let mut query_state = world.query::<&mut A>();
    ///
    /// let mut mutable_component_values = query_state.get_many_mut(&mut world, entities).unwrap();
    ///
    /// for mut a in &mut mutable_component_values {
    ///     a.0 += 5;
    /// }
    ///
    /// let component_values = query_state.get_many(&world, entities).unwrap();
    ///
    /// assert_eq!(component_values, [&A(5), &A(6), &A(7)]);
    ///
    /// let wrong_entity = Entity::from_raw_u32(57).unwrap();
    /// let invalid_entity = world.spawn_empty().id();
    ///
    /// assert_eq!(match query_state.get_many(&mut world, [wrong_entity]).unwrap_err() {QueryEntityError::EntityDoesNotExist(error) => error.entity, _ => panic!()}, wrong_entity);
    /// assert_eq!(match query_state.get_many_mut(&mut world, [invalid_entity]).unwrap_err() {QueryEntityError::QueryDoesNotMatch(entity, _) => entity, _ => panic!()}, invalid_entity);
    /// assert_eq!(query_state.get_many_mut(&mut world, [entities[0], entities[0]]).unwrap_err(), QueryEntityError::AliasedMutability(entities[0]));
    /// ```
    #[inline]
    pub fn get_many_mut<'w, const N: usize>(
        &mut self,
        world: &'w mut World,
        entities: [Entity; N],
<<<<<<< HEAD
    ) -> Result<[D::Item<'w, '_>; N], QueryEntityError> {
        self.query_mut(world).get_many_inner(entities)
=======
    ) -> Result<[D::Item<'w>; N], QueryEntityError> {
        self.query_mut(world).get_many_mut_inner(entities)
    }

    /// Returns the query results for the given [`UniqueEntityArray`].
    ///
    /// In case of a nonexisting entity or mismatched component, a [`QueryEntityError`] is
    /// returned instead.
    ///
    /// ```
    /// use bevy_ecs::{prelude::*, query::QueryEntityError, entity::{EntitySetIterator, UniqueEntityArray, UniqueEntityVec}};
    ///
    /// #[derive(Component, PartialEq, Debug)]
    /// struct A(usize);
    ///
    /// let mut world = World::new();
    ///
    /// let entity_set: UniqueEntityVec = world.spawn_batch((0..3).map(A)).collect_set();
    /// let entity_set: UniqueEntityArray<3> = entity_set.try_into().unwrap();
    ///
    /// world.spawn(A(73));
    ///
    /// let mut query_state = world.query::<&mut A>();
    ///
    /// let mut mutable_component_values = query_state.get_many_unique_mut(&mut world, entity_set).unwrap();
    ///
    /// for mut a in &mut mutable_component_values {
    ///     a.0 += 5;
    /// }
    ///
    /// let component_values = query_state.get_many_unique(&world, entity_set).unwrap();
    ///
    /// assert_eq!(component_values, [&A(5), &A(6), &A(7)]);
    ///
    /// let wrong_entity = Entity::from_raw_u32(57).unwrap();
    /// let invalid_entity = world.spawn_empty().id();
    ///
    /// assert_eq!(match query_state.get_many_unique(&mut world, UniqueEntityArray::from([wrong_entity])).unwrap_err() {QueryEntityError::EntityDoesNotExist(error) => error.entity, _ => panic!()}, wrong_entity);
    /// assert_eq!(match query_state.get_many_unique_mut(&mut world, UniqueEntityArray::from([invalid_entity])).unwrap_err() {QueryEntityError::QueryDoesNotMatch(entity, _) => entity, _ => panic!()}, invalid_entity);
    /// ```
    #[inline]
    pub fn get_many_unique_mut<'w, const N: usize>(
        &mut self,
        world: &'w mut World,
        entities: UniqueEntityArray<N>,
    ) -> Result<[D::Item<'w>; N], QueryEntityError> {
        self.query_mut(world).get_many_unique_inner(entities)
>>>>>>> 06bb57c3
    }

    /// Gets the query result for the given [`World`] and [`Entity`].
    ///
    /// This method is slightly more efficient than [`QueryState::get`] in some situations, since
    /// it does not update this instance's internal cache. This method will return an error if `entity`
    /// belongs to an archetype that has not been cached.
    ///
    /// To ensure that the cache is up to date, call [`QueryState::update_archetypes`] before this method.
    /// The cache is also updated in [`QueryState::new`], `QueryState::get`, or any method with mutable
    /// access to `self`.
    ///
    /// This can only be called for read-only queries, see [`Self::get_mut`] for mutable queries.
    ///
    /// This is always guaranteed to run in `O(1)` time.
    #[inline]
    pub fn get_manual<'w>(
        &self,
        world: &'w World,
        entity: Entity,
    ) -> Result<ROQueryItem<'w, '_, D>, QueryEntityError> {
        self.query_manual(world).get_inner(entity)
    }

    /// Gets the query result for the given [`World`] and [`Entity`].
    ///
    /// This is always guaranteed to run in `O(1)` time.
    ///
    /// # Safety
    ///
    /// This does not check for mutable query correctness. To be safe, make sure mutable queries
    /// have unique access to the components they query.
    #[inline]
    pub unsafe fn get_unchecked<'w>(
        &mut self,
        world: UnsafeWorldCell<'w>,
        entity: Entity,
    ) -> Result<D::Item<'w, '_>, QueryEntityError> {
        self.query_unchecked(world).get_inner(entity)
    }

    /// Returns an [`Iterator`] over the query results for the given [`World`].
    ///
    /// This can only be called for read-only queries, see [`Self::iter_mut`] for write-queries.
    ///
    /// If you need to iterate multiple times at once but get borrowing errors,
    /// consider using [`Self::update_archetypes`] followed by multiple [`Self::iter_manual`] calls.
    #[inline]
    pub fn iter<'w, 's>(&'s mut self, world: &'w World) -> QueryIter<'w, 's, D::ReadOnly, F> {
        self.query(world).into_iter()
    }

    /// Returns an [`Iterator`] over the query results for the given [`World`].
    ///
    /// This iterator is always guaranteed to return results from each matching entity once and only once.
    /// Iteration order is not guaranteed.
    #[inline]
    pub fn iter_mut<'w, 's>(&'s mut self, world: &'w mut World) -> QueryIter<'w, 's, D, F> {
        self.query_mut(world).into_iter()
    }

    /// Returns an [`Iterator`] over the query results for the given [`World`] without updating the query's archetypes.
    /// Archetypes must be manually updated before by using [`Self::update_archetypes`].
    ///
    /// This iterator is always guaranteed to return results from each matching entity once and only once.
    /// Iteration order is not guaranteed.
    ///
    /// This can only be called for read-only queries.
    #[inline]
    pub fn iter_manual<'w, 's>(&'s self, world: &'w World) -> QueryIter<'w, 's, D::ReadOnly, F> {
        self.query_manual(world).into_iter()
    }

    /// Returns an [`Iterator`] over all possible combinations of `K` query results without repetition.
    /// This can only be called for read-only queries.
    ///
    /// A combination is an arrangement of a collection of items where order does not matter.
    ///
    /// `K` is the number of items that make up each subset, and the number of items returned by the iterator.
    /// `N` is the number of total entities output by query.
    ///
    /// For example, given the list [1, 2, 3, 4], where `K` is 2, the combinations without repeats are
    /// [1, 2], [1, 3], [1, 4], [2, 3], [2, 4], [3, 4].
    /// And in this case, `N` would be defined as 4 since the size of the input list is 4.
    ///
    ///  For combinations of size `K` of query taking `N` inputs, you will get:
    /// - if `K == N`: one combination of all query results
    /// - if `K < N`: all possible `K`-sized combinations of query results, without repetition
    /// - if `K > N`: empty set (no `K`-sized combinations exist)
    ///
    /// The `iter_combinations` method does not guarantee order of iteration.
    ///
    /// This iterator is always guaranteed to return results from each unique pair of matching entities.
    /// Iteration order is not guaranteed.
    ///
    /// This can only be called for read-only queries, see [`Self::iter_combinations_mut`] for
    /// write-queries.
    #[inline]
    pub fn iter_combinations<'w, 's, const K: usize>(
        &'s mut self,
        world: &'w World,
    ) -> QueryCombinationIter<'w, 's, D::ReadOnly, F, K> {
        self.query(world).iter_combinations_inner()
    }

    /// Returns an [`Iterator`] over all possible combinations of `K` query results without repetition.
    ///
    /// A combination is an arrangement of a collection of items where order does not matter.
    ///
    /// `K` is the number of items that make up each subset, and the number of items returned by the iterator.
    /// `N` is the number of total entities output by query.
    ///
    /// For example, given the list [1, 2, 3, 4], where `K` is 2, the combinations without repeats are
    /// [1, 2], [1, 3], [1, 4], [2, 3], [2, 4], [3, 4].
    /// And in this case, `N` would be defined as 4 since the size of the input list is 4.
    ///
    ///  For combinations of size `K` of query taking `N` inputs, you will get:
    /// - if `K == N`: one combination of all query results
    /// - if `K < N`: all possible `K`-sized combinations of query results, without repetition
    /// - if `K > N`: empty set (no `K`-sized combinations exist)
    ///
    /// The `iter_combinations_mut` method does not guarantee order of iteration.
    #[inline]
    pub fn iter_combinations_mut<'w, 's, const K: usize>(
        &'s mut self,
        world: &'w mut World,
    ) -> QueryCombinationIter<'w, 's, D, F, K> {
        self.query_mut(world).iter_combinations_inner()
    }

    /// Returns an [`Iterator`] over the read-only query items generated from an [`Entity`] list.
    ///
    /// Items are returned in the order of the list of entities.
    /// Entities that don't match the query are skipped.
    ///
    /// If you need to iterate multiple times at once but get borrowing errors,
    /// consider using [`Self::update_archetypes`] followed by multiple [`Self::iter_many_manual`] calls.
    ///
    /// # See also
    ///
    /// - [`iter_many_mut`](Self::iter_many_mut) to get mutable query items.
    #[inline]
    pub fn iter_many<'w, 's, EntityList: IntoIterator<Item: EntityEquivalent>>(
        &'s mut self,
        world: &'w World,
        entities: EntityList,
    ) -> QueryManyIter<'w, 's, D::ReadOnly, F, EntityList::IntoIter> {
        self.query(world).iter_many_inner(entities)
    }

    /// Returns an [`Iterator`] over the read-only query items generated from an [`Entity`] list.
    ///
    /// Items are returned in the order of the list of entities.
    /// Entities that don't match the query are skipped.
    ///
    /// If `world` archetypes changed since [`Self::update_archetypes`] was last called,
    /// this will skip entities contained in new archetypes.
    ///
    /// This can only be called for read-only queries.
    ///
    /// # See also
    ///
    /// - [`iter_many`](Self::iter_many) to update archetypes.
    /// - [`iter_manual`](Self::iter_manual) to iterate over all query items.
    #[inline]
    pub fn iter_many_manual<'w, 's, EntityList: IntoIterator<Item: EntityEquivalent>>(
        &'s self,
        world: &'w World,
        entities: EntityList,
    ) -> QueryManyIter<'w, 's, D::ReadOnly, F, EntityList::IntoIter> {
        self.query_manual(world).iter_many_inner(entities)
    }

    /// Returns an iterator over the query items generated from an [`Entity`] list.
    ///
    /// Items are returned in the order of the list of entities.
    /// Entities that don't match the query are skipped.
    #[inline]
    pub fn iter_many_mut<'w, 's, EntityList: IntoIterator<Item: EntityEquivalent>>(
        &'s mut self,
        world: &'w mut World,
        entities: EntityList,
    ) -> QueryManyIter<'w, 's, D, F, EntityList::IntoIter> {
        self.query_mut(world).iter_many_inner(entities)
    }

    /// Returns an [`Iterator`] over the unique read-only query items generated from an [`EntitySet`].
    ///
    /// Items are returned in the order of the list of entities.
    /// Entities that don't match the query are skipped.
    ///
    /// # See also
    ///
    /// - [`iter_many_unique_mut`](Self::iter_many_unique_mut) to get mutable query items.
    #[inline]
    pub fn iter_many_unique<'w, 's, EntityList: EntitySet>(
        &'s mut self,
        world: &'w World,
        entities: EntityList,
    ) -> QueryManyUniqueIter<'w, 's, D::ReadOnly, F, EntityList::IntoIter> {
        self.query(world).iter_many_unique_inner(entities)
    }

    /// Returns an [`Iterator`] over the unique read-only query items generated from an [`EntitySet`].
    ///
    /// Items are returned in the order of the list of entities.
    /// Entities that don't match the query are skipped.
    ///
    /// If `world` archetypes changed since [`Self::update_archetypes`] was last called,
    /// this will skip entities contained in new archetypes.
    ///
    /// This can only be called for read-only queries.
    ///
    /// # See also
    ///
    /// - [`iter_many_unique`](Self::iter_many) to update archetypes.
    /// - [`iter_many`](Self::iter_many) to iterate over a non-unique entity list.
    /// - [`iter_manual`](Self::iter_manual) to iterate over all query items.
    #[inline]
    pub fn iter_many_unique_manual<'w, 's, EntityList: EntitySet>(
        &'s self,
        world: &'w World,
        entities: EntityList,
    ) -> QueryManyUniqueIter<'w, 's, D::ReadOnly, F, EntityList::IntoIter> {
        self.query_manual(world).iter_many_unique_inner(entities)
    }

    /// Returns an iterator over the unique query items generated from an [`EntitySet`].
    ///
    /// Items are returned in the order of the list of entities.
    /// Entities that don't match the query are skipped.
    #[inline]
    pub fn iter_many_unique_mut<'w, 's, EntityList: EntitySet>(
        &'s mut self,
        world: &'w mut World,
        entities: EntityList,
    ) -> QueryManyUniqueIter<'w, 's, D, F, EntityList::IntoIter> {
        self.query_mut(world).iter_many_unique_inner(entities)
    }
    /// Returns an [`Iterator`] over the query results for the given [`World`].
    ///
    /// This iterator is always guaranteed to return results from each matching entity once and only once.
    /// Iteration order is not guaranteed.
    ///
    /// # Safety
    ///
    /// This does not check for mutable query correctness. To be safe, make sure mutable queries
    /// have unique access to the components they query.
    #[inline]
    pub unsafe fn iter_unchecked<'w, 's>(
        &'s mut self,
        world: UnsafeWorldCell<'w>,
    ) -> QueryIter<'w, 's, D, F> {
        self.query_unchecked(world).into_iter()
    }

    /// Returns an [`Iterator`] over all possible combinations of `K` query results for the
    /// given [`World`] without repetition.
    /// This can only be called for read-only queries.
    ///
    /// This iterator is always guaranteed to return results from each unique pair of matching entities.
    /// Iteration order is not guaranteed.
    ///
    /// # Safety
    ///
    /// This does not check for mutable query correctness. To be safe, make sure mutable queries
    /// have unique access to the components they query.
    #[inline]
    pub unsafe fn iter_combinations_unchecked<'w, 's, const K: usize>(
        &'s mut self,
        world: UnsafeWorldCell<'w>,
    ) -> QueryCombinationIter<'w, 's, D, F, K> {
        self.query_unchecked(world).iter_combinations_inner()
    }

    /// Returns a parallel iterator over the query results for the given [`World`].
    ///
    /// This can only be called for read-only queries, see [`par_iter_mut`] for write-queries.
    ///
    /// Note that you must use the `for_each` method to iterate over the
    /// results, see [`par_iter_mut`] for an example.
    ///
    /// [`par_iter_mut`]: Self::par_iter_mut
    #[inline]
    pub fn par_iter<'w, 's>(
        &'s mut self,
        world: &'w World,
    ) -> QueryParIter<'w, 's, D::ReadOnly, F> {
        self.query(world).par_iter_inner()
    }

    /// Returns a parallel iterator over the query results for the given [`World`].
    ///
    /// This can only be called for mutable queries, see [`par_iter`] for read-only-queries.
    ///
    /// # Examples
    ///
    /// ```
    /// use bevy_ecs::prelude::*;
    /// use bevy_ecs::query::QueryEntityError;
    ///
    /// #[derive(Component, PartialEq, Debug)]
    /// struct A(usize);
    ///
    /// # bevy_tasks::ComputeTaskPool::get_or_init(|| bevy_tasks::TaskPool::new());
    ///
    /// let mut world = World::new();
    ///
    /// # let entities: Vec<Entity> = (0..3).map(|i| world.spawn(A(i)).id()).collect();
    /// # let entities: [Entity; 3] = entities.try_into().unwrap();
    ///
    /// let mut query_state = world.query::<&mut A>();
    ///
    /// query_state.par_iter_mut(&mut world).for_each(|mut a| {
    ///     a.0 += 5;
    /// });
    ///
    /// # let component_values = query_state.get_many(&world, entities).unwrap();
    ///
    /// # assert_eq!(component_values, [&A(5), &A(6), &A(7)]);
    ///
    /// # let wrong_entity = Entity::from_raw_u32(57).unwrap();
    /// # let invalid_entity = world.spawn_empty().id();
    ///
    /// # assert_eq!(match query_state.get_many(&mut world, [wrong_entity]).unwrap_err() {QueryEntityError::EntityDoesNotExist(error) => error.entity, _ => panic!()}, wrong_entity);
    /// assert_eq!(match query_state.get_many_mut(&mut world, [invalid_entity]).unwrap_err() {QueryEntityError::QueryDoesNotMatch(entity, _) => entity, _ => panic!()}, invalid_entity);
    /// # assert_eq!(query_state.get_many_mut(&mut world, [entities[0], entities[0]]).unwrap_err(), QueryEntityError::AliasedMutability(entities[0]));
    /// ```
    ///
    /// # Panics
    /// The [`ComputeTaskPool`] is not initialized. If using this from a query that is being
    /// initialized and run from the ECS scheduler, this should never panic.
    ///
    /// [`par_iter`]: Self::par_iter
    /// [`ComputeTaskPool`]: bevy_tasks::ComputeTaskPool
    #[inline]
    pub fn par_iter_mut<'w, 's>(&'s mut self, world: &'w mut World) -> QueryParIter<'w, 's, D, F> {
        self.query_mut(world).par_iter_inner()
    }

    /// Runs `func` on each query result in parallel for the given [`World`], where the last change and
    /// the current change tick are given. This is faster than the equivalent
    /// `iter()` method, but cannot be chained like a normal [`Iterator`].
    ///
    /// # Panics
    /// The [`ComputeTaskPool`] is not initialized. If using this from a query that is being
    /// initialized and run from the ECS scheduler, this should never panic.
    ///
    /// # Safety
    ///
    /// This does not check for mutable query correctness. To be safe, make sure mutable queries
    /// have unique access to the components they query.
    /// This does not validate that `world.id()` matches `self.world_id`. Calling this on a `world`
    /// with a mismatched [`WorldId`] is unsound.
    ///
    /// [`ComputeTaskPool`]: bevy_tasks::ComputeTaskPool
    #[cfg(all(not(target_arch = "wasm32"), feature = "multi_threaded"))]
    pub(crate) unsafe fn par_fold_init_unchecked_manual<'w, 's, T, FN, INIT>(
        &'s self,
        init_accum: INIT,
        world: UnsafeWorldCell<'w>,
        batch_size: u32,
        func: FN,
        last_run: Tick,
        this_run: Tick,
    ) where
        FN: Fn(T, D::Item<'w, 's>) -> T + Send + Sync + Clone,
        INIT: Fn() -> T + Sync + Send + Clone,
    {
        // NOTE: If you are changing query iteration code, remember to update the following places, where relevant:
        // QueryIter, QueryIterationCursor, QueryManyIter, QueryCombinationIter,QueryState::par_fold_init_unchecked_manual,
        // QueryState::par_many_fold_init_unchecked_manual, QueryState::par_many_unique_fold_init_unchecked_manual
        use arrayvec::ArrayVec;

        bevy_tasks::ComputeTaskPool::get().scope(|scope| {
            // SAFETY: We only access table data that has been registered in `self.component_access`.
            let tables = unsafe { &world.storages().tables };
            let archetypes = world.archetypes();
            let mut batch_queue = ArrayVec::new();
            let mut queue_entity_count = 0;

            // submit a list of storages which smaller than batch_size as single task
            let submit_batch_queue = |queue: &mut ArrayVec<StorageId, 128>| {
                if queue.is_empty() {
                    return;
                }
                let queue = core::mem::take(queue);
                let mut func = func.clone();
                let init_accum = init_accum.clone();
                scope.spawn(async move {
                    #[cfg(feature = "trace")]
                    let _span = self.par_iter_span.enter();
                    let mut iter = self
                        .query_unchecked_manual_with_ticks(world, last_run, this_run)
                        .into_iter();
                    let mut accum = init_accum();
                    for storage_id in queue {
                        accum = iter.fold_over_storage_range(accum, &mut func, storage_id, None);
                    }
                });
            };

            // submit single storage larger than batch_size
            let submit_single = |count, storage_id: StorageId| {
                for offset in (0..count).step_by(batch_size as usize) {
                    let mut func = func.clone();
                    let init_accum = init_accum.clone();
                    let len = batch_size.min(count - offset);
                    let batch = offset..offset + len;
                    scope.spawn(async move {
                        #[cfg(feature = "trace")]
                        let _span = self.par_iter_span.enter();
                        let accum = init_accum();
                        self.query_unchecked_manual_with_ticks(world, last_run, this_run)
                            .into_iter()
                            .fold_over_storage_range(accum, &mut func, storage_id, Some(batch));
                    });
                }
            };

            let storage_entity_count = |storage_id: StorageId| -> u32 {
                if self.is_dense {
                    tables[storage_id.table_id].entity_count()
                } else {
                    archetypes[storage_id.archetype_id].len()
                }
            };

            for storage_id in &self.matched_storage_ids {
                let count = storage_entity_count(*storage_id);

                // skip empty storage
                if count == 0 {
                    continue;
                }
                // immediately submit large storage
                if count >= batch_size {
                    submit_single(count, *storage_id);
                    continue;
                }
                // merge small storage
                batch_queue.push(*storage_id);
                queue_entity_count += count;

                // submit batch_queue
                if queue_entity_count >= batch_size || batch_queue.is_full() {
                    submit_batch_queue(&mut batch_queue);
                    queue_entity_count = 0;
                }
            }
            submit_batch_queue(&mut batch_queue);
        });
    }

    /// Runs `func` on each query result in parallel for the given [`EntitySet`],
    /// where the last change and the current change tick are given. This is faster than the
    /// equivalent `iter_many_unique()` method, but cannot be chained like a normal [`Iterator`].
    ///
    /// # Panics
    /// The [`ComputeTaskPool`] is not initialized. If using this from a query that is being
    /// initialized and run from the ECS scheduler, this should never panic.
    ///
    /// # Safety
    ///
    /// This does not check for mutable query correctness. To be safe, make sure mutable queries
    /// have unique access to the components they query.
    /// This does not validate that `world.id()` matches `self.world_id`. Calling this on a `world`
    /// with a mismatched [`WorldId`] is unsound.
    ///
    /// [`ComputeTaskPool`]: bevy_tasks::ComputeTaskPool
    #[cfg(all(not(target_arch = "wasm32"), feature = "multi_threaded"))]
    pub(crate) unsafe fn par_many_unique_fold_init_unchecked_manual<'w, 's, T, FN, INIT, E>(
        &'s self,
        init_accum: INIT,
        world: UnsafeWorldCell<'w>,
        entity_list: &UniqueEntityEquivalentSlice<E>,
        batch_size: u32,
        mut func: FN,
        last_run: Tick,
        this_run: Tick,
    ) where
        FN: Fn(T, D::Item<'w, 's>) -> T + Send + Sync + Clone,
        INIT: Fn() -> T + Sync + Send + Clone,
        E: EntityEquivalent + Sync,
    {
        // NOTE: If you are changing query iteration code, remember to update the following places, where relevant:
        // QueryIter, QueryIterationCursor, QueryManyIter, QueryCombinationIter,QueryState::par_fold_init_unchecked_manual
        // QueryState::par_many_fold_init_unchecked_manual, QueryState::par_many_unique_fold_init_unchecked_manual

        bevy_tasks::ComputeTaskPool::get().scope(|scope| {
            let chunks = entity_list.chunks_exact(batch_size as usize);
            let remainder = chunks.remainder();

            for batch in chunks {
                let mut func = func.clone();
                let init_accum = init_accum.clone();
                scope.spawn(async move {
                    #[cfg(feature = "trace")]
                    let _span = self.par_iter_span.enter();
                    let accum = init_accum();
                    self.query_unchecked_manual_with_ticks(world, last_run, this_run)
                        .iter_many_unique_inner(batch)
                        .fold(accum, &mut func);
                });
            }

            #[cfg(feature = "trace")]
            let _span = self.par_iter_span.enter();
            let accum = init_accum();
            self.query_unchecked_manual_with_ticks(world, last_run, this_run)
                .iter_many_unique_inner(remainder)
                .fold(accum, &mut func);
        });
    }
}

impl<D: ReadOnlyQueryData, F: QueryFilter> QueryState<D, F> {
    /// Runs `func` on each read-only query result in parallel for the given [`Entity`] list,
    /// where the last change and the current change tick are given. This is faster than the equivalent
    /// `iter_many()` method, but cannot be chained like a normal [`Iterator`].
    ///
    /// # Panics
    /// The [`ComputeTaskPool`] is not initialized. If using this from a query that is being
    /// initialized and run from the ECS scheduler, this should never panic.
    ///
    /// # Safety
    ///
    /// This does not check for mutable query correctness. To be safe, make sure mutable queries
    /// have unique access to the components they query.
    /// This does not validate that `world.id()` matches `self.world_id`. Calling this on a `world`
    /// with a mismatched [`WorldId`] is unsound.
    ///
    /// [`ComputeTaskPool`]: bevy_tasks::ComputeTaskPool
    #[cfg(all(not(target_arch = "wasm32"), feature = "multi_threaded"))]
    pub(crate) unsafe fn par_many_fold_init_unchecked_manual<'w, 's, T, FN, INIT, E>(
        &'s self,
        init_accum: INIT,
        world: UnsafeWorldCell<'w>,
        entity_list: &[E],
        batch_size: u32,
        mut func: FN,
        last_run: Tick,
        this_run: Tick,
    ) where
        FN: Fn(T, D::Item<'w, 's>) -> T + Send + Sync + Clone,
        INIT: Fn() -> T + Sync + Send + Clone,
        E: EntityEquivalent + Sync,
    {
        // NOTE: If you are changing query iteration code, remember to update the following places, where relevant:
        // QueryIter, QueryIterationCursor, QueryManyIter, QueryCombinationIter, QueryState::par_fold_init_unchecked_manual
        // QueryState::par_many_fold_init_unchecked_manual, QueryState::par_many_unique_fold_init_unchecked_manual

        bevy_tasks::ComputeTaskPool::get().scope(|scope| {
            let chunks = entity_list.chunks_exact(batch_size as usize);
            let remainder = chunks.remainder();

            for batch in chunks {
                let mut func = func.clone();
                let init_accum = init_accum.clone();
                scope.spawn(async move {
                    #[cfg(feature = "trace")]
                    let _span = self.par_iter_span.enter();
                    let accum = init_accum();
                    self.query_unchecked_manual_with_ticks(world, last_run, this_run)
                        .iter_many_inner(batch)
                        .fold(accum, &mut func);
                });
            }

            #[cfg(feature = "trace")]
            let _span = self.par_iter_span.enter();
            let accum = init_accum();
            self.query_unchecked_manual_with_ticks(world, last_run, this_run)
                .iter_many_inner(remainder)
                .fold(accum, &mut func);
        });
    }
}

impl<D: QueryData, F: QueryFilter> QueryState<D, F> {
    /// Returns a single immutable query result when there is exactly one entity matching
    /// the query.
    ///
    /// This can only be called for read-only queries,
    /// see [`single_mut`](Self::single_mut) for write-queries.
    ///
    /// If the number of query results is not exactly one, a [`QuerySingleError`] is returned
    /// instead.
    ///
    /// # Example
    ///
    /// Sometimes, you might want to handle the error in a specific way,
    /// generally by spawning the missing entity.
    ///
    /// ```rust
    /// use bevy_ecs::prelude::*;
    /// use bevy_ecs::query::QuerySingleError;
    ///
    /// #[derive(Component)]
    /// struct A(usize);
    ///
    /// fn my_system(query: Query<&A>, mut commands: Commands) {
    ///     match query.single() {
    ///         Ok(a) => (), // Do something with `a`
    ///         Err(err) => match err {
    ///             QuerySingleError::NoEntities(_) => {
    ///                 commands.spawn(A(0));
    ///             }
    ///             QuerySingleError::MultipleEntities(_) => panic!("Multiple entities found!"),
    ///         },
    ///     }
    /// }
    /// ```
    ///
    /// However in most cases, this error can simply be handled with a graceful early return.
    /// If this is an expected failure mode, you can do this using the `let else` pattern like so:
    /// ```rust
    /// use bevy_ecs::prelude::*;
    ///
    /// #[derive(Component)]
    /// struct A(usize);
    ///
    /// fn my_system(query: Query<&A>) {
    ///   let Ok(a) = query.single() else {
    ///     return;
    ///   };
    ///
    ///   // Do something with `a`
    /// }
    /// ```
    ///
    /// If this is unexpected though, you should probably use the `?` operator
    /// in combination with Bevy's error handling apparatus.
    ///
    /// ```rust
    /// use bevy_ecs::prelude::*;
    ///
    /// #[derive(Component)]
    /// struct A(usize);
    ///
    /// fn my_system(query: Query<&A>) -> Result {
    ///  let a = query.single()?;
    ///
    ///  // Do something with `a`
    ///  Ok(())
    /// }
    /// ```
    ///
    /// This allows you to globally control how errors are handled in your application,
    /// by setting up a custom error handler.
    /// See the [`bevy_ecs::error`] module docs for more information!
    /// Commonly, you might want to panic on an error during development, but log the error and continue
    /// execution in production.
    ///
    /// Simply unwrapping the [`Result`] also works, but should generally be reserved for tests.
    #[inline]
    pub fn single<'w>(
        &mut self,
        world: &'w World,
    ) -> Result<ROQueryItem<'w, '_, D>, QuerySingleError> {
        self.query(world).single_inner()
    }

<<<<<<< HEAD
    /// A deprecated alias for [`QueryState::single`].
    #[deprecated(since = "0.16.0", note = "Please use `single` instead.")]
    #[inline]
    pub fn get_single<'w>(
        &mut self,
        world: &'w World,
    ) -> Result<ROQueryItem<'w, '_, D>, QuerySingleError> {
        self.single(world)
    }

=======
>>>>>>> 06bb57c3
    /// Returns a single mutable query result when there is exactly one entity matching
    /// the query.
    ///
    /// If the number of query results is not exactly one, a [`QuerySingleError`] is returned
    /// instead.
    ///
    /// # Examples
    ///
    /// Please see [`Query::single`] for advice on handling the error.
    #[inline]
    pub fn single_mut<'w>(
        &mut self,
        world: &'w mut World,
    ) -> Result<D::Item<'w, '_>, QuerySingleError> {
        self.query_mut(world).single_inner()
    }

<<<<<<< HEAD
    /// A deprecated alias for [`QueryState::single_mut`].
    #[deprecated(since = "0.16.0", note = "Please use `single` instead.")]
    pub fn get_single_mut<'w>(
        &mut self,
        world: &'w mut World,
    ) -> Result<D::Item<'w, '_>, QuerySingleError> {
        self.single_mut(world)
    }

=======
>>>>>>> 06bb57c3
    /// Returns a query result when there is exactly one entity matching the query.
    ///
    /// If the number of query results is not exactly one, a [`QuerySingleError`] is returned
    /// instead.
    ///
    /// # Safety
    ///
    /// This does not check for mutable query correctness. To be safe, make sure mutable queries
    /// have unique access to the components they query.
    #[inline]
    pub unsafe fn single_unchecked<'w>(
        &mut self,
        world: UnsafeWorldCell<'w>,
    ) -> Result<D::Item<'w, '_>, QuerySingleError> {
        self.query_unchecked(world).single_inner()
    }

    /// Returns a query result when there is exactly one entity matching the query,
    /// where the last change and the current change tick are given.
    ///
    /// If the number of query results is not exactly one, a [`QuerySingleError`] is returned
    /// instead.
    ///
    /// # Safety
    ///
    /// This does not check for mutable query correctness. To be safe, make sure mutable queries
    /// have unique access to the components they query.
    /// This does not validate that `world.id()` matches `self.world_id`. Calling this on a `world`
    /// with a mismatched [`WorldId`] is unsound.
    #[inline]
    pub unsafe fn single_unchecked_manual<'w>(
        &self,
        world: UnsafeWorldCell<'w>,
        last_run: Tick,
        this_run: Tick,
    ) -> Result<D::Item<'w, '_>, QuerySingleError> {
        // SAFETY:
        // - The caller ensured we have the correct access to the world.
        // - The caller ensured that the world matches.
        self.query_unchecked_manual_with_ticks(world, last_run, this_run)
            .single_inner()
    }
}

impl<D: QueryData, F: QueryFilter> From<QueryBuilder<'_, D, F>> for QueryState<D, F> {
    fn from(mut value: QueryBuilder<D, F>) -> Self {
        QueryState::from_builder(&mut value)
    }
}

#[cfg(test)]
mod tests {
    use crate::{
        component::Component,
        entity_disabling::DefaultQueryFilters,
        prelude::*,
        system::{QueryLens, RunSystemOnce},
        world::{FilteredEntityMut, FilteredEntityRef},
    };

    #[test]
    #[should_panic]
    fn right_world_get() {
        let mut world_1 = World::new();
        let world_2 = World::new();

        let mut query_state = world_1.query::<Entity>();
        let _panics = query_state.get(&world_2, Entity::from_raw_u32(0).unwrap());
    }

    #[test]
    #[should_panic]
    fn right_world_get_many() {
        let mut world_1 = World::new();
        let world_2 = World::new();

        let mut query_state = world_1.query::<Entity>();
        let _panics = query_state.get_many(&world_2, []);
    }

    #[test]
    #[should_panic]
    fn right_world_get_many_mut() {
        let mut world_1 = World::new();
        let mut world_2 = World::new();

        let mut query_state = world_1.query::<Entity>();
        let _panics = query_state.get_many_mut(&mut world_2, []);
    }

    #[derive(Component, PartialEq, Debug)]
    struct A(usize);

    #[derive(Component, PartialEq, Debug)]
    struct B(usize);

    #[derive(Component, PartialEq, Debug)]
    struct C(usize);

    #[test]
    fn can_transmute_to_more_general() {
        let mut world = World::new();
        world.spawn((A(1), B(0)));

        let query_state = world.query::<(&A, &B)>();
        let mut new_query_state = query_state.transmute::<&A>(&world);
        assert_eq!(new_query_state.iter(&world).len(), 1);
        let a = new_query_state.single(&world).unwrap();

        assert_eq!(a.0, 1);
    }

    #[test]
    fn cannot_get_data_not_in_original_query() {
        let mut world = World::new();
        world.spawn((A(0), B(0)));
        world.spawn((A(1), B(0), C(0)));

        let query_state = world.query_filtered::<(&A, &B), Without<C>>();
        let mut new_query_state = query_state.transmute::<&A>(&world);
        // even though we change the query to not have Without<C>, we do not get the component with C.
        let a = new_query_state.single(&world).unwrap();

        assert_eq!(a.0, 0);
    }

    #[test]
    fn can_transmute_empty_tuple() {
        let mut world = World::new();
        world.register_component::<A>();
        let entity = world.spawn(A(10)).id();

        let q = world.query::<()>();
        let mut q = q.transmute::<Entity>(&world);
        assert_eq!(q.single(&world).unwrap(), entity);
    }

    #[test]
    fn can_transmute_immut_fetch() {
        let mut world = World::new();
        world.spawn(A(10));

        let q = world.query::<&A>();
        let mut new_q = q.transmute::<Ref<A>>(&world);
        assert!(new_q.single(&world).unwrap().is_added());

        let q = world.query::<Ref<A>>();
        let _ = q.transmute::<&A>(&world);
    }

    #[test]
    fn can_transmute_mut_fetch() {
        let mut world = World::new();
        world.spawn(A(0));

        let q = world.query::<&mut A>();
        let _ = q.transmute::<Ref<A>>(&world);
        let _ = q.transmute::<&A>(&world);
    }

    #[test]
    fn can_transmute_entity_mut() {
        let mut world = World::new();
        world.spawn(A(0));

        let q: QueryState<EntityMut<'_>> = world.query::<EntityMut>();
        let _ = q.transmute::<EntityRef>(&world);
    }

    #[test]
    fn can_generalize_with_option() {
        let mut world = World::new();
        world.spawn((A(0), B(0)));

        let query_state = world.query::<(Option<&A>, &B)>();
        let _ = query_state.transmute::<Option<&A>>(&world);
        let _ = query_state.transmute::<&B>(&world);
    }

    #[test]
    #[should_panic(
        expected = "Transmuted state for ((&bevy_ecs::query::state::tests::A, &bevy_ecs::query::state::tests::B), ()) attempts to access terms that are not allowed by original state (&bevy_ecs::query::state::tests::A, ())."
    )]
    fn cannot_transmute_to_include_data_not_in_original_query() {
        let mut world = World::new();
        world.register_component::<A>();
        world.register_component::<B>();
        world.spawn(A(0));

        let query_state = world.query::<&A>();
        let mut _new_query_state = query_state.transmute::<(&A, &B)>(&world);
    }

    #[test]
    #[should_panic(
        expected = "Transmuted state for (&mut bevy_ecs::query::state::tests::A, ()) attempts to access terms that are not allowed by original state (&bevy_ecs::query::state::tests::A, ())."
    )]
    fn cannot_transmute_immut_to_mut() {
        let mut world = World::new();
        world.spawn(A(0));

        let query_state = world.query::<&A>();
        let mut _new_query_state = query_state.transmute::<&mut A>(&world);
    }

    #[test]
    #[should_panic(
        expected = "Transmuted state for (&bevy_ecs::query::state::tests::A, ()) attempts to access terms that are not allowed by original state (core::option::Option<&bevy_ecs::query::state::tests::A>, ())."
    )]
    fn cannot_transmute_option_to_immut() {
        let mut world = World::new();
        world.spawn(C(0));

        let query_state = world.query::<Option<&A>>();
        let mut new_query_state = query_state.transmute::<&A>(&world);
        let x = new_query_state.single(&world).unwrap();
        assert_eq!(x.0, 1234);
    }

    #[test]
    #[should_panic(
        expected = "Transmuted state for (&bevy_ecs::query::state::tests::A, ()) attempts to access terms that are not allowed by original state (bevy_ecs::world::entity_ref::EntityRef, ())."
    )]
    fn cannot_transmute_entity_ref() {
        let mut world = World::new();
        world.register_component::<A>();

        let q = world.query::<EntityRef>();
        let _ = q.transmute::<&A>(&world);
    }

    #[test]
    fn can_transmute_filtered_entity() {
        let mut world = World::new();
        let entity = world.spawn((A(0), B(1))).id();
        let query = QueryState::<(Entity, &A, &B)>::new(&mut world)
            .transmute::<(Entity, FilteredEntityRef)>(&world);

        let mut query = query;
        // Our result is completely untyped
        let (_entity, entity_ref) = query.single(&world).unwrap();

        assert_eq!(entity, entity_ref.id());
        assert_eq!(0, entity_ref.get::<A>().unwrap().0);
        assert_eq!(1, entity_ref.get::<B>().unwrap().0);
    }

    #[test]
    fn can_transmute_added() {
        let mut world = World::new();
        let entity_a = world.spawn(A(0)).id();

        let mut query = QueryState::<(Entity, &A, Has<B>)>::new(&mut world)
            .transmute_filtered::<(Entity, Has<B>), Added<A>>(&world);

        assert_eq!((entity_a, false), query.single(&world).unwrap());

        world.clear_trackers();

        let entity_b = world.spawn((A(0), B(0))).id();
        assert_eq!((entity_b, true), query.single(&world).unwrap());

        world.clear_trackers();

        assert!(query.single(&world).is_err());
    }

    #[test]
    fn can_transmute_changed() {
        let mut world = World::new();
        let entity_a = world.spawn(A(0)).id();

        let mut detection_query = QueryState::<(Entity, &A)>::new(&mut world)
            .transmute_filtered::<Entity, Changed<A>>(&world);

        let mut change_query = QueryState::<&mut A>::new(&mut world);
        assert_eq!(entity_a, detection_query.single(&world).unwrap());

        world.clear_trackers();

        assert!(detection_query.single(&world).is_err());

        change_query.single_mut(&mut world).unwrap().0 = 1;

        assert_eq!(entity_a, detection_query.single(&world).unwrap());
    }

    #[test]
    #[should_panic(
        expected = "Transmuted state for (bevy_ecs::entity::Entity, bevy_ecs::query::filter::Changed<bevy_ecs::query::state::tests::B>) attempts to access terms that are not allowed by original state (&bevy_ecs::query::state::tests::A, ())."
    )]
    fn cannot_transmute_changed_without_access() {
        let mut world = World::new();
        world.register_component::<A>();
        world.register_component::<B>();
        let query = QueryState::<&A>::new(&mut world);
        let _new_query = query.transmute_filtered::<Entity, Changed<B>>(&world);
    }

    #[test]
    #[should_panic(
        expected = "Transmuted state for (&mut bevy_ecs::query::state::tests::A, ()) attempts to access terms that are not allowed by original state (&bevy_ecs::query::state::tests::A, ())."
    )]
    fn cannot_transmute_mutable_after_readonly() {
        let mut world = World::new();
        // Calling this method would mean we had aliasing queries.
        fn bad(_: Query<&mut A>, _: Query<&A>) {}
        world
            .run_system_once(|query: Query<&mut A>| {
                let mut readonly = query.as_readonly();
                let mut lens: QueryLens<&mut A> = readonly.transmute_lens();
                bad(lens.query(), query.as_readonly());
            })
            .unwrap();
    }

    // Regression test for #14629
    #[test]
    #[should_panic]
    fn transmute_with_different_world() {
        let mut world = World::new();
        world.spawn((A(1), B(2)));

        let mut world2 = World::new();
        world2.register_component::<B>();

        world.query::<(&A, &B)>().transmute::<&B>(&world2);
    }

    /// Regression test for issue #14528
    #[test]
    fn transmute_from_sparse_to_dense() {
        #[derive(Component)]
        struct Dense;

        #[derive(Component)]
        #[component(storage = "SparseSet")]
        struct Sparse;

        let mut world = World::new();

        world.spawn(Dense);
        world.spawn((Dense, Sparse));

        let mut query = world
            .query_filtered::<&Dense, With<Sparse>>()
            .transmute::<&Dense>(&world);

        let matched = query.iter(&world).count();
        assert_eq!(matched, 1);
    }
    #[test]
    fn transmute_from_dense_to_sparse() {
        #[derive(Component)]
        struct Dense;

        #[derive(Component)]
        #[component(storage = "SparseSet")]
        struct Sparse;

        let mut world = World::new();

        world.spawn(Dense);
        world.spawn((Dense, Sparse));

        let mut query = world
            .query::<&Dense>()
            .transmute_filtered::<&Dense, With<Sparse>>(&world);

        // Note: `transmute_filtered` is supposed to keep the same matched tables/archetypes,
        // so it doesn't actually filter out those entities without `Sparse` and the iteration
        // remains dense.
        let matched = query.iter(&world).count();
        assert_eq!(matched, 2);
    }

    #[test]
    fn join() {
        let mut world = World::new();
        world.spawn(A(0));
        world.spawn(B(1));
        let entity_ab = world.spawn((A(2), B(3))).id();
        world.spawn((A(4), B(5), C(6)));

        let query_1 = QueryState::<&A, Without<C>>::new(&mut world);
        let query_2 = QueryState::<&B, Without<C>>::new(&mut world);
        let mut new_query: QueryState<Entity, ()> = query_1.join_filtered(&world, &query_2);

        assert_eq!(new_query.single(&world).unwrap(), entity_ab);
    }

    #[test]
    fn join_with_get() {
        let mut world = World::new();
        world.spawn(A(0));
        world.spawn(B(1));
        let entity_ab = world.spawn((A(2), B(3))).id();
        let entity_abc = world.spawn((A(4), B(5), C(6))).id();

        let query_1 = QueryState::<&A>::new(&mut world);
        let query_2 = QueryState::<&B, Without<C>>::new(&mut world);
        let mut new_query: QueryState<Entity, ()> = query_1.join_filtered(&world, &query_2);

        assert!(new_query.get(&world, entity_ab).is_ok());
        // should not be able to get entity with c.
        assert!(new_query.get(&world, entity_abc).is_err());
    }

    #[test]
    #[should_panic(expected = "Joined state for (&bevy_ecs::query::state::tests::C, ()) \
            attempts to access terms that are not allowed by state \
            (&bevy_ecs::query::state::tests::A, ()) joined with (&bevy_ecs::query::state::tests::B, ()).")]
    fn cannot_join_wrong_fetch() {
        let mut world = World::new();
        world.register_component::<C>();
        let query_1 = QueryState::<&A>::new(&mut world);
        let query_2 = QueryState::<&B>::new(&mut world);
        let _query: QueryState<&C> = query_1.join(&world, &query_2);
    }

    #[test]
    #[should_panic(
        expected = "Joined state for (bevy_ecs::entity::Entity, bevy_ecs::query::filter::Changed<bevy_ecs::query::state::tests::C>) \
            attempts to access terms that are not allowed by state \
            (&bevy_ecs::query::state::tests::A, bevy_ecs::query::filter::Without<bevy_ecs::query::state::tests::C>) \
            joined with (&bevy_ecs::query::state::tests::B, bevy_ecs::query::filter::Without<bevy_ecs::query::state::tests::C>)."
    )]
    fn cannot_join_wrong_filter() {
        let mut world = World::new();
        let query_1 = QueryState::<&A, Without<C>>::new(&mut world);
        let query_2 = QueryState::<&B, Without<C>>::new(&mut world);
        let _: QueryState<Entity, Changed<C>> = query_1.join_filtered(&world, &query_2);
    }

    #[test]
    #[should_panic(
        expected = "Joined state for ((&mut bevy_ecs::query::state::tests::A, &mut bevy_ecs::query::state::tests::B), ()) attempts to access terms that are not allowed by state (&bevy_ecs::query::state::tests::A, ()) joined with (&mut bevy_ecs::query::state::tests::B, ())."
    )]
    fn cannot_join_mutable_after_readonly() {
        let mut world = World::new();
        // Calling this method would mean we had aliasing queries.
        fn bad(_: Query<(&mut A, &mut B)>, _: Query<&A>) {}
        world
            .run_system_once(|query_a: Query<&mut A>, mut query_b: Query<&mut B>| {
                let mut readonly = query_a.as_readonly();
                let mut lens: QueryLens<(&mut A, &mut B)> = readonly.join(&mut query_b);
                bad(lens.query(), query_a.as_readonly());
            })
            .unwrap();
    }

    #[test]
    fn join_to_filtered_entity_mut() {
        let mut world = World::new();
        world.spawn((A(2), B(3)));

        let query_1 = QueryState::<&mut A>::new(&mut world);
        let query_2 = QueryState::<&mut B>::new(&mut world);
        let mut new_query: QueryState<(Entity, FilteredEntityMut)> = query_1.join(&world, &query_2);

        let (_entity, mut entity_mut) = new_query.single_mut(&mut world).unwrap();
        assert!(entity_mut.get_mut::<A>().is_some());
        assert!(entity_mut.get_mut::<B>().is_some());
    }

    #[test]
    fn query_respects_default_filters() {
        let mut world = World::new();
        world.spawn((A(0), B(0)));
        world.spawn((B(0), C(0)));
        world.spawn(C(0));

        let mut df = DefaultQueryFilters::empty();
        df.register_disabling_component(world.register_component::<C>());
        world.insert_resource(df);

        // Without<C> only matches the first entity
        let mut query = QueryState::<()>::new(&mut world);
        assert_eq!(1, query.iter(&world).count());

        // With<C> matches the last two entities
        let mut query = QueryState::<(), With<C>>::new(&mut world);
        assert_eq!(2, query.iter(&world).count());

        // Has should bypass the filter entirely
        let mut query = QueryState::<Has<C>>::new(&mut world);
        assert_eq!(3, query.iter(&world).count());

        // Allows should bypass the filter entirely
        let mut query = QueryState::<(), Allows<C>>::new(&mut world);
        assert_eq!(3, query.iter(&world).count());

        // Other filters should still be respected
        let mut query = QueryState::<Has<C>, Without<B>>::new(&mut world);
        assert_eq!(1, query.iter(&world).count());
    }

    #[derive(Component)]
    struct Table;

    #[derive(Component)]
    #[component(storage = "SparseSet")]
    struct Sparse;

    #[test]
    fn query_default_filters_updates_is_dense() {
        let mut world = World::new();
        world.spawn((Table, Sparse));
        world.spawn(Table);
        world.spawn(Sparse);

        let mut query = QueryState::<()>::new(&mut world);
        // There are no sparse components involved thus the query is dense
        assert!(query.is_dense);
        assert_eq!(3, query.iter(&world).count());

        let mut df = DefaultQueryFilters::empty();
        df.register_disabling_component(world.register_component::<Sparse>());
        world.insert_resource(df);

        let mut query = QueryState::<()>::new(&mut world);
        // The query doesn't ask for sparse components, but the default filters adds
        // a sparse components thus it is NOT dense
        assert!(!query.is_dense);
        assert_eq!(1, query.iter(&world).count());

        let mut df = DefaultQueryFilters::empty();
        df.register_disabling_component(world.register_component::<Table>());
        world.insert_resource(df);

        let mut query = QueryState::<()>::new(&mut world);
        // If the filter is instead a table components, the query can still be dense
        assert!(query.is_dense);
        assert_eq!(1, query.iter(&world).count());

        let mut query = QueryState::<&Sparse>::new(&mut world);
        // But only if the original query was dense
        assert!(!query.is_dense);
        assert_eq!(1, query.iter(&world).count());
    }
}<|MERGE_RESOLUTION|>--- conflicted
+++ resolved
@@ -934,7 +934,7 @@
         &mut self,
         world: &'w World,
         entities: UniqueEntityArray<N>,
-    ) -> Result<[ROQueryItem<'w, D>; N], QueryEntityError> {
+    ) -> Result<[ROQueryItem<'w, '_, D>; N], QueryEntityError> {
         self.query(world).get_many_unique_inner(entities)
     }
 
@@ -993,11 +993,7 @@
         &mut self,
         world: &'w mut World,
         entities: [Entity; N],
-<<<<<<< HEAD
     ) -> Result<[D::Item<'w, '_>; N], QueryEntityError> {
-        self.query_mut(world).get_many_inner(entities)
-=======
-    ) -> Result<[D::Item<'w>; N], QueryEntityError> {
         self.query_mut(world).get_many_mut_inner(entities)
     }
 
@@ -1042,9 +1038,8 @@
         &mut self,
         world: &'w mut World,
         entities: UniqueEntityArray<N>,
-    ) -> Result<[D::Item<'w>; N], QueryEntityError> {
+    ) -> Result<[D::Item<'w, '_>; N], QueryEntityError> {
         self.query_mut(world).get_many_unique_inner(entities)
->>>>>>> 06bb57c3
     }
 
     /// Gets the query result for the given [`World`] and [`Entity`].
@@ -1708,19 +1703,6 @@
         self.query(world).single_inner()
     }
 
-<<<<<<< HEAD
-    /// A deprecated alias for [`QueryState::single`].
-    #[deprecated(since = "0.16.0", note = "Please use `single` instead.")]
-    #[inline]
-    pub fn get_single<'w>(
-        &mut self,
-        world: &'w World,
-    ) -> Result<ROQueryItem<'w, '_, D>, QuerySingleError> {
-        self.single(world)
-    }
-
-=======
->>>>>>> 06bb57c3
     /// Returns a single mutable query result when there is exactly one entity matching
     /// the query.
     ///
@@ -1738,18 +1720,6 @@
         self.query_mut(world).single_inner()
     }
 
-<<<<<<< HEAD
-    /// A deprecated alias for [`QueryState::single_mut`].
-    #[deprecated(since = "0.16.0", note = "Please use `single` instead.")]
-    pub fn get_single_mut<'w>(
-        &mut self,
-        world: &'w mut World,
-    ) -> Result<D::Item<'w, '_>, QuerySingleError> {
-        self.single_mut(world)
-    }
-
-=======
->>>>>>> 06bb57c3
     /// Returns a query result when there is exactly one entity matching the query.
     ///
     /// If the number of query results is not exactly one, a [`QuerySingleError`] is returned
