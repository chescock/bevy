--- conflicted
+++ resolved
@@ -775,16 +775,9 @@
         q.iter().for_each(|_: &Foo| ());
 
         let _: Option<&Foo> = q.get(e).ok();
-<<<<<<< HEAD
         let _: Option<[&Foo; 1]> = q.get([e]).ok();
-        let _: Option<&Foo> = q.get_single().ok();
-        let _: &Foo = q.single();
-=======
-        let _: Option<[&Foo; 1]> = q.get_many([e]).ok();
         let _: Option<&Foo> = q.single().ok();
-        let _: [&Foo; 1] = q.many([e]);
         let _: &Foo = q.single().unwrap();
->>>>>>> 019a6fde
     }
 
     // regression test for https://github.com/bevyengine/bevy/pull/8029
