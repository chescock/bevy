--- conflicted
+++ resolved
@@ -58,13 +58,8 @@
 ///
 /// ```
 /// # use bevy_ecs::prelude::*;
-<<<<<<< HEAD
-/// fn identity() -> impl Condition<(), In<bool>> {
+/// fn identity() -> impl SystemCondition<(), In<bool>> {
 ///     IntoSystem::into_system(|In(x): In<bool>| x)
-=======
-/// fn identity() -> impl SystemCondition<(), In<bool>> {
-///     IntoSystem::into_system(|In(x)| x)
->>>>>>> a266e7e6
 /// }
 ///
 /// # fn always_true() -> bool { true }
