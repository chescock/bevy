#![expect(
    clippy::module_inception,
    reason = "This instance of module inception is being discussed; see #17344."
)]
use alloc::borrow::Cow;
use alloc::{
    boxed::Box,
    collections::{BTreeMap, BTreeSet},
    format,
    string::{String, ToString},
    vec,
    vec::Vec,
};
use bevy_platform::collections::{HashMap, HashSet};
use bevy_utils::{default, TypeIdMap};
use core::{
    any::{Any, TypeId},
    fmt::{Debug, Write},
};
use disqualified::ShortName;
use fixedbitset::FixedBitSet;
use log::{error, info, warn};
use pass::ScheduleBuildPassObj;
use thiserror::Error;
#[cfg(feature = "trace")]
use tracing::info_span;

use crate::{
    component::{ComponentId, Components, Tick},
    prelude::Component,
    query::FilteredAccessSet,
    resource::Resource,
    schedule::*,
    system::ScheduleSystem,
    world::World,
};

use crate::{query::AccessConflicts, storage::SparseSetIndex};
pub use stepping::Stepping;
use Direction::{Incoming, Outgoing};

/// Resource that stores [`Schedule`]s mapped to [`ScheduleLabel`]s excluding the current running [`Schedule`].
#[derive(Default, Resource)]
pub struct Schedules {
    inner: HashMap<InternedScheduleLabel, Schedule>,
    /// List of [`ComponentId`]s to ignore when reporting system order ambiguity conflicts
    pub ignored_scheduling_ambiguities: BTreeSet<ComponentId>,
}

impl Schedules {
    /// Constructs an empty `Schedules` with zero initial capacity.
    pub fn new() -> Self {
        Self::default()
    }

    /// Inserts a labeled schedule into the map.
    ///
    /// If the map already had an entry for `label`, `schedule` is inserted,
    /// and the old schedule is returned. Otherwise, `None` is returned.
    pub fn insert(&mut self, schedule: Schedule) -> Option<Schedule> {
        self.inner.insert(schedule.label, schedule)
    }

    /// Removes the schedule corresponding to the `label` from the map, returning it if it existed.
    pub fn remove(&mut self, label: impl ScheduleLabel) -> Option<Schedule> {
        self.inner.remove(&label.intern())
    }

    /// Removes the (schedule, label) pair corresponding to the `label` from the map, returning it if it existed.
    pub fn remove_entry(
        &mut self,
        label: impl ScheduleLabel,
    ) -> Option<(InternedScheduleLabel, Schedule)> {
        self.inner.remove_entry(&label.intern())
    }

    /// Does a schedule with the provided label already exist?
    pub fn contains(&self, label: impl ScheduleLabel) -> bool {
        self.inner.contains_key(&label.intern())
    }

    /// Returns a reference to the schedule associated with `label`, if it exists.
    pub fn get(&self, label: impl ScheduleLabel) -> Option<&Schedule> {
        self.inner.get(&label.intern())
    }

    /// Returns a mutable reference to the schedule associated with `label`, if it exists.
    pub fn get_mut(&mut self, label: impl ScheduleLabel) -> Option<&mut Schedule> {
        self.inner.get_mut(&label.intern())
    }

    /// Returns a mutable reference to the schedules associated with `label`, creating one if it doesn't already exist.
    pub fn entry(&mut self, label: impl ScheduleLabel) -> &mut Schedule {
        self.inner
            .entry(label.intern())
            .or_insert_with(|| Schedule::new(label))
    }

    /// Returns an iterator over all schedules. Iteration order is undefined.
    pub fn iter(&self) -> impl Iterator<Item = (&dyn ScheduleLabel, &Schedule)> {
        self.inner
            .iter()
            .map(|(label, schedule)| (&**label, schedule))
    }
    /// Returns an iterator over mutable references to all schedules. Iteration order is undefined.
    pub fn iter_mut(&mut self) -> impl Iterator<Item = (&dyn ScheduleLabel, &mut Schedule)> {
        self.inner
            .iter_mut()
            .map(|(label, schedule)| (&**label, schedule))
    }

    /// Iterates the change ticks of all systems in all stored schedules and clamps any older than
    /// [`MAX_CHANGE_AGE`](crate::change_detection::MAX_CHANGE_AGE).
    /// This prevents overflow and thus prevents false positives.
    pub(crate) fn check_change_ticks(&mut self, change_tick: Tick) {
        #[cfg(feature = "trace")]
        let _all_span = info_span!("check stored schedule ticks").entered();
        #[cfg_attr(
            not(feature = "trace"),
            expect(
                unused_variables,
                reason = "The `label` variable goes unused if the `trace` feature isn't active"
            )
        )]
        for (label, schedule) in &mut self.inner {
            #[cfg(feature = "trace")]
            let name = format!("{label:?}");
            #[cfg(feature = "trace")]
            let _one_span = info_span!("check schedule ticks", name = &name).entered();
            schedule.check_change_ticks(change_tick);
        }
    }

    /// Applies the provided [`ScheduleBuildSettings`] to all schedules.
    pub fn configure_schedules(&mut self, schedule_build_settings: ScheduleBuildSettings) {
        for (_, schedule) in &mut self.inner {
            schedule.set_build_settings(schedule_build_settings.clone());
        }
    }

    /// Ignore system order ambiguities caused by conflicts on [`Component`]s of type `T`.
    pub fn allow_ambiguous_component<T: Component>(&mut self, world: &mut World) {
        self.ignored_scheduling_ambiguities
            .insert(world.register_component::<T>());
    }

    /// Ignore system order ambiguities caused by conflicts on [`Resource`]s of type `T`.
    pub fn allow_ambiguous_resource<T: Resource>(&mut self, world: &mut World) {
        self.ignored_scheduling_ambiguities
            .insert(world.components_registrator().register_resource::<T>());
    }

    /// Iterate through the [`ComponentId`]'s that will be ignored.
    pub fn iter_ignored_ambiguities(&self) -> impl Iterator<Item = &ComponentId> + '_ {
        self.ignored_scheduling_ambiguities.iter()
    }

    /// Prints the names of the components and resources with [`info`]
    ///
    /// May panic or retrieve incorrect names if [`Components`] is not from the same
    /// world
    pub fn print_ignored_ambiguities(&self, components: &Components) {
        let mut message =
            "System order ambiguities caused by conflicts on the following types are ignored:\n"
                .to_string();
        for id in self.iter_ignored_ambiguities() {
            writeln!(message, "{}", components.get_name(*id).unwrap()).unwrap();
        }

        info!("{message}");
    }

    /// Adds one or more systems to the [`Schedule`] matching the provided [`ScheduleLabel`].
    pub fn add_systems<M>(
        &mut self,
        schedule: impl ScheduleLabel,
        systems: impl IntoScheduleConfigs<ScheduleSystem, M>,
    ) -> &mut Self {
        self.entry(schedule).add_systems(systems);

        self
    }

    /// Configures a collection of system sets in the provided schedule, adding any sets that do not exist.
    #[track_caller]
    pub fn configure_sets<M>(
        &mut self,
        schedule: impl ScheduleLabel,
        sets: impl IntoScheduleConfigs<InternedSystemSet, M>,
    ) -> &mut Self {
        self.entry(schedule).configure_sets(sets);

        self
    }

    /// Suppress warnings and errors that would result from systems in these sets having ambiguities
    /// (conflicting access but indeterminate order) with systems in `set`.
    ///
    /// When possible, do this directly in the `.add_systems(Update, a.ambiguous_with(b))` call.
    /// However, sometimes two independent plugins `A` and `B` are reported as ambiguous, which you
    /// can only suppress as the consumer of both.
    #[track_caller]
    pub fn ignore_ambiguity<M1, M2, S1, S2>(
        &mut self,
        schedule: impl ScheduleLabel,
        a: S1,
        b: S2,
    ) -> &mut Self
    where
        S1: IntoSystemSet<M1>,
        S2: IntoSystemSet<M2>,
    {
        self.entry(schedule).ignore_ambiguity(a, b);

        self
    }
}

fn make_executor(kind: ExecutorKind) -> Box<dyn SystemExecutor> {
    match kind {
        #[expect(deprecated, reason = "We still need to support this.")]
        ExecutorKind::Simple => Box::new(SimpleExecutor::new()),
        ExecutorKind::SingleThreaded => Box::new(SingleThreadedExecutor::new()),
        #[cfg(feature = "std")]
        ExecutorKind::MultiThreaded => Box::new(MultiThreadedExecutor::new()),
    }
}

/// Chain systems into dependencies
#[derive(Default)]
pub enum Chain {
    /// Systems are independent. Nodes are allowed to run in any order.
    #[default]
    Unchained,
    /// Systems are chained. `before -> after` ordering constraints
    /// will be added between the successive elements.
    Chained(TypeIdMap<Box<dyn Any>>),
}
impl Chain {
    /// Specify that the systems must be chained.
    pub fn set_chained(&mut self) {
        if matches!(self, Chain::Unchained) {
            *self = Self::Chained(Default::default());
        };
    }
    /// Specify that the systems must be chained, and add the specified configuration for
    /// all dependencies created between these systems.
    pub fn set_chained_with_config<T: 'static>(&mut self, config: T) {
        self.set_chained();
        if let Chain::Chained(config_map) = self {
            config_map.insert(TypeId::of::<T>(), Box::new(config));
        } else {
            unreachable!()
        };
    }
}

/// A collection of systems, and the metadata and executor needed to run them
/// in a certain order under certain conditions.
///
/// # Schedule labels
///
/// Each schedule has a [`ScheduleLabel`] value. This value is used to uniquely identify the
/// schedule when added to a [`World`]’s [`Schedules`], and may be used to specify which schedule
/// a system should be added to.
///
/// # Example
///
/// Here is an example of a `Schedule` running a "Hello world" system:
///
/// ```
/// # use bevy_ecs::prelude::*;
/// fn hello_world() { println!("Hello world!") }
///
/// fn main() {
///     let mut world = World::new();
///     let mut schedule = Schedule::default();
///     schedule.add_systems(hello_world);
///
///     schedule.run(&mut world);
/// }
/// ```
///
/// A schedule can also run several systems in an ordered way:
///
/// ```
/// # use bevy_ecs::prelude::*;
/// fn system_one() { println!("System 1 works!") }
/// fn system_two() { println!("System 2 works!") }
/// fn system_three() { println!("System 3 works!") }
///
/// fn main() {
///     let mut world = World::new();
///     let mut schedule = Schedule::default();
///     schedule.add_systems((
///         system_two,
///         system_one.before(system_two),
///         system_three.after(system_two),
///     ));
///
///     schedule.run(&mut world);
/// }
/// ```
///
/// Schedules are often inserted into a [`World`] and identified by their [`ScheduleLabel`] only:
///
/// ```
/// # use bevy_ecs::prelude::*;
/// use bevy_ecs::schedule::ScheduleLabel;
///
/// // Declare a new schedule label.
/// #[derive(ScheduleLabel, Clone, Debug, PartialEq, Eq, Hash, Default)]
/// struct Update;
///
/// // This system shall be part of the schedule.
/// fn an_update_system() {
///     println!("Hello world!");
/// }
///
/// fn main() {
///     let mut world = World::new();
///
///     // Add a system to the schedule with that label (creating it automatically).
///     world.get_resource_or_init::<Schedules>().add_systems(Update, an_update_system);
///
///     // Run the schedule, and therefore run the system.
///     world.run_schedule(Update);
/// }
/// ```
pub struct Schedule {
    label: InternedScheduleLabel,
    graph: ScheduleGraph,
    executable: SystemSchedule,
    executor: Box<dyn SystemExecutor>,
    executor_initialized: bool,
}

#[derive(ScheduleLabel, Hash, PartialEq, Eq, Debug, Clone)]
struct DefaultSchedule;

impl Default for Schedule {
    /// Creates a schedule with a default label. Only use in situations where
    /// you don't care about the [`ScheduleLabel`]. Inserting a default schedule
    /// into the world risks overwriting another schedule. For most situations
    /// you should use [`Schedule::new`].
    fn default() -> Self {
        Self::new(DefaultSchedule)
    }
}

impl Schedule {
    /// Constructs an empty `Schedule`.
    pub fn new(label: impl ScheduleLabel) -> Self {
        let mut this = Self {
            label: label.intern(),
            graph: ScheduleGraph::new(),
            executable: SystemSchedule::new(),
            executor: make_executor(ExecutorKind::default()),
            executor_initialized: false,
        };
        // Call `set_build_settings` to add any default build passes
        this.set_build_settings(Default::default());
        this
    }

    /// Returns the [`InternedScheduleLabel`] for this `Schedule`,
    /// corresponding to the [`ScheduleLabel`] this schedule was created with.
    pub fn label(&self) -> InternedScheduleLabel {
        self.label
    }

    /// Add a collection of systems to the schedule.
    pub fn add_systems<M>(
        &mut self,
        systems: impl IntoScheduleConfigs<ScheduleSystem, M>,
    ) -> &mut Self {
        self.graph.process_configs(systems.into_configs(), false);
        self
    }

    /// Suppress warnings and errors that would result from systems in these sets having ambiguities
    /// (conflicting access but indeterminate order) with systems in `set`.
    #[track_caller]
    pub fn ignore_ambiguity<M1, M2, S1, S2>(&mut self, a: S1, b: S2) -> &mut Self
    where
        S1: IntoSystemSet<M1>,
        S2: IntoSystemSet<M2>,
    {
        let a = a.into_system_set();
        let b = b.into_system_set();

        let Some(&a_id) = self.graph.system_set_ids.get(&a.intern()) else {
            panic!(
                "Could not mark system as ambiguous, `{:?}` was not found in the schedule.
                Did you try to call `ambiguous_with` before adding the system to the world?",
                a
            );
        };
        let Some(&b_id) = self.graph.system_set_ids.get(&b.intern()) else {
            panic!(
                "Could not mark system as ambiguous, `{:?}` was not found in the schedule.
                Did you try to call `ambiguous_with` before adding the system to the world?",
                b
            );
        };

        self.graph.ambiguous_with.add_edge(a_id, b_id);

        self
    }

    /// Configures a collection of system sets in this schedule, adding them if they does not exist.
    #[track_caller]
    pub fn configure_sets<M>(
        &mut self,
        sets: impl IntoScheduleConfigs<InternedSystemSet, M>,
    ) -> &mut Self {
        self.graph.configure_sets(sets);
        self
    }

    /// Add a custom build pass to the schedule.
    pub fn add_build_pass<T: ScheduleBuildPass>(&mut self, pass: T) -> &mut Self {
        self.graph.passes.insert(TypeId::of::<T>(), Box::new(pass));
        self
    }

    /// Remove a custom build pass.
    pub fn remove_build_pass<T: ScheduleBuildPass>(&mut self) {
        self.graph.passes.remove(&TypeId::of::<T>());
    }

    /// Changes miscellaneous build settings.
    ///
    /// If [`settings.auto_insert_apply_deferred`][ScheduleBuildSettings::auto_insert_apply_deferred]
    /// is `false`, this clears `*_ignore_deferred` edge settings configured so far.
    ///
    /// Generally this method should be used before adding systems or set configurations to the schedule,
    /// not after.
    pub fn set_build_settings(&mut self, settings: ScheduleBuildSettings) -> &mut Self {
        if settings.auto_insert_apply_deferred {
            if !self
                .graph
                .passes
                .contains_key(&TypeId::of::<passes::AutoInsertApplyDeferredPass>())
            {
                self.add_build_pass(passes::AutoInsertApplyDeferredPass::default());
            }
        } else {
            self.remove_build_pass::<passes::AutoInsertApplyDeferredPass>();
        }
        self.graph.settings = settings;
        self
    }

    /// Returns the schedule's current `ScheduleBuildSettings`.
    pub fn get_build_settings(&self) -> ScheduleBuildSettings {
        self.graph.settings.clone()
    }

    /// Returns the schedule's current execution strategy.
    pub fn get_executor_kind(&self) -> ExecutorKind {
        self.executor.kind()
    }

    /// Sets the schedule's execution strategy.
    pub fn set_executor_kind(&mut self, executor: ExecutorKind) -> &mut Self {
        if executor != self.executor.kind() {
            self.executor = make_executor(executor);
            self.executor_initialized = false;
        }
        self
    }

    /// Set whether the schedule applies deferred system buffers on final time or not. This is a catch-all
    /// in case a system uses commands but was not explicitly ordered before an instance of
    /// [`ApplyDeferred`]. By default this
    /// setting is true, but may be disabled if needed.
    pub fn set_apply_final_deferred(&mut self, apply_final_deferred: bool) -> &mut Self {
        self.executor.set_apply_final_deferred(apply_final_deferred);
        self
    }

    /// Runs all systems in this schedule on the `world`, using its current execution strategy.
    pub fn run(&mut self, world: &mut World) {
        #[cfg(feature = "trace")]
        let _span = info_span!("schedule", name = ?self.label).entered();

        world.check_change_ticks();
        self.initialize(world)
            .unwrap_or_else(|e| panic!("Error when initializing schedule {:?}: {e}", self.label));

        let error_handler = world.default_error_handler();

        #[cfg(not(feature = "bevy_debug_stepping"))]
        self.executor
            .run(&mut self.executable, world, None, error_handler);

        #[cfg(feature = "bevy_debug_stepping")]
        {
            let skip_systems = match world.get_resource_mut::<Stepping>() {
                None => None,
                Some(mut stepping) => stepping.skipped_systems(self),
            };

            self.executor.run(
                &mut self.executable,
                world,
                skip_systems.as_ref(),
                error_handler,
            );
        }
    }

    /// Initializes any newly-added systems and conditions, rebuilds the executable schedule,
    /// and re-initializes the executor.
    ///
    /// Moves all systems and run conditions out of the [`ScheduleGraph`].
    pub fn initialize(&mut self, world: &mut World) -> Result<(), ScheduleBuildError> {
        if self.graph.changed {
            self.graph.initialize(world);
            let ignored_ambiguities = world
                .get_resource_or_init::<Schedules>()
                .ignored_scheduling_ambiguities
                .clone();
            self.graph.update_schedule(
                world,
                &mut self.executable,
                &ignored_ambiguities,
                self.label,
            )?;
            self.graph.changed = false;
            self.executor_initialized = false;
        }

        if !self.executor_initialized {
            self.executor.init(&self.executable);
            self.executor_initialized = true;
        }

        Ok(())
    }

    /// Returns the [`ScheduleGraph`].
    pub fn graph(&self) -> &ScheduleGraph {
        &self.graph
    }

    /// Returns a mutable reference to the [`ScheduleGraph`].
    pub fn graph_mut(&mut self) -> &mut ScheduleGraph {
        &mut self.graph
    }

    /// Returns the [`SystemSchedule`].
    pub(crate) fn executable(&self) -> &SystemSchedule {
        &self.executable
    }

    /// Iterates the change ticks of all systems in the schedule and clamps any older than
    /// [`MAX_CHANGE_AGE`](crate::change_detection::MAX_CHANGE_AGE).
    /// This prevents overflow and thus prevents false positives.
<<<<<<< HEAD
    pub(crate) fn check_change_ticks(&mut self, change_tick: Tick) {
        for SystemWithAccess { system, .. } in &mut self.executable.systems {
=======
    pub fn check_change_ticks(&mut self, change_tick: Tick) {
        for system in &mut self.executable.systems {
>>>>>>> 06bb57c3
            if !is_apply_deferred(system) {
                system.check_change_tick(change_tick);
            }
        }

        for conditions in &mut self.executable.system_conditions {
            for system in conditions {
                system.condition.check_change_tick(change_tick);
            }
        }

        for conditions in &mut self.executable.set_conditions {
            for system in conditions {
                system.condition.check_change_tick(change_tick);
            }
        }
    }

    /// Directly applies any accumulated [`Deferred`](crate::system::Deferred) system parameters (like [`Commands`](crate::prelude::Commands)) to the `world`.
    ///
    /// Like always, deferred system parameters are applied in the "topological sort order" of the schedule graph.
    /// As a result, buffers from one system are only guaranteed to be applied before those of other systems
    /// if there is an explicit system ordering between the two systems.
    ///
    /// This is used in rendering to extract data from the main world, storing the data in system buffers,
    /// before applying their buffers in a different world.
    pub fn apply_deferred(&mut self, world: &mut World) {
        for SystemWithAccess { system, .. } in &mut self.executable.systems {
            system.apply_deferred(world);
        }
    }

    /// Returns an iterator over all systems in this schedule.
    ///
    /// Note: this method will return [`ScheduleNotInitialized`] if the
    /// schedule has never been initialized or run.
    pub fn systems(
        &self,
    ) -> Result<impl Iterator<Item = (NodeId, &ScheduleSystem)> + Sized, ScheduleNotInitialized>
    {
        if !self.executor_initialized {
            return Err(ScheduleNotInitialized);
        }

        let iter = self
            .executable
            .system_ids
            .iter()
            .zip(&self.executable.systems)
            .map(|(node_id, system)| (*node_id, &system.system));

        Ok(iter)
    }

    /// Returns the number of systems in this schedule.
    pub fn systems_len(&self) -> usize {
        if !self.executor_initialized {
            self.graph.systems.len()
        } else {
            self.executable.systems.len()
        }
    }
}

/// A directed acyclic graph structure.
#[derive(Default)]
pub struct Dag {
    /// A directed graph.
    graph: DiGraph,
    /// A cached topological ordering of the graph.
    topsort: Vec<NodeId>,
}

impl Dag {
    fn new() -> Self {
        Self {
            graph: DiGraph::default(),
            topsort: Vec::new(),
        }
    }

    /// The directed graph of the stored systems, connected by their ordering dependencies.
    pub fn graph(&self) -> &DiGraph {
        &self.graph
    }

    /// A cached topological ordering of the graph.
    ///
    /// The order is determined by the ordering dependencies between systems.
    pub fn cached_topsort(&self) -> &[NodeId] {
        &self.topsort
    }
}

/// A [`SystemSet`] with metadata, stored in a [`ScheduleGraph`].
struct SystemSetNode {
    inner: InternedSystemSet,
}

impl SystemSetNode {
    pub fn new(set: InternedSystemSet) -> Self {
        Self { inner: set }
    }

    pub fn name(&self) -> String {
        format!("{:?}", &self.inner)
    }

    pub fn is_system_type(&self) -> bool {
        self.inner.system_type().is_some()
    }

    pub fn is_anonymous(&self) -> bool {
        self.inner.is_anonymous()
    }
}

/// A [`SystemWithAccess`] stored in a [`ScheduleGraph`].
pub struct SystemNode {
    inner: Option<SystemWithAccess>,
}

/// A [`ScheduleSystem`] stored alongside the access returned from [`System::initialize`](crate::system::System::initialize).
pub struct SystemWithAccess {
    /// The system itself.
    pub system: ScheduleSystem,
    /// The access returned by [`System::initialize`](crate::system::System::initialize).
    /// This will be empty if the system has not been initialized yet.
    pub access: FilteredAccessSet<ComponentId>,
}

impl SystemWithAccess {
    /// Constructs a new [`SystemWithAccess`] from a [`ScheduleSystem`].
    /// The `access` will initially be empty.
    pub fn new(system: ScheduleSystem) -> Self {
        Self {
            system,
            access: FilteredAccessSet::new(),
        }
    }
}

/// A [`BoxedCondition`] stored alongside the access returned from [`System::initialize`](crate::system::System::initialize).
pub struct ConditionWithAccess {
    /// The condition itself.
    pub condition: BoxedCondition,
    /// The access returned by [`System::initialize`](crate::system::System::initialize).
    /// This will be empty if the system has not been initialized yet.
    pub access: FilteredAccessSet<ComponentId>,
}

impl ConditionWithAccess {
    /// Constructs a new [`ConditionWithAccess`] from a [`BoxedCondition`].
    /// The `access` will initially be empty.
    pub const fn new(condition: BoxedCondition) -> Self {
        Self {
            condition,
            access: FilteredAccessSet::new(),
        }
    }
}

impl SystemNode {
    /// Create a new [`SystemNode`]
    pub fn new(system: ScheduleSystem) -> Self {
        Self {
            inner: Some(SystemWithAccess::new(system)),
        }
    }

    /// Obtain a reference to the [`SystemWithAccess`] represented by this node.
    pub fn get(&self) -> Option<&SystemWithAccess> {
        self.inner.as_ref()
    }

    /// Obtain a mutable reference to the [`SystemWithAccess`] represented by this node.
    pub fn get_mut(&mut self) -> Option<&mut SystemWithAccess> {
        self.inner.as_mut()
    }
}

/// Metadata for a [`Schedule`].
///
/// The order isn't optimized; calling `ScheduleGraph::build_schedule` will return a
/// `SystemSchedule` where the order is optimized for execution.
#[derive(Default)]
pub struct ScheduleGraph {
    /// List of systems in the schedule
    pub systems: Vec<SystemNode>,
    /// List of conditions for each system, in the same order as `systems`
    pub system_conditions: Vec<Vec<ConditionWithAccess>>,
    /// List of system sets in the schedule
    system_sets: Vec<SystemSetNode>,
    /// List of conditions for each system set, in the same order as `system_sets`
    system_set_conditions: Vec<Vec<ConditionWithAccess>>,
    /// Map from system set to node id
    system_set_ids: HashMap<InternedSystemSet, NodeId>,
    /// Systems that have not been initialized yet; for system sets, we store the index of the first uninitialized condition
    /// (all the conditions after that index still need to be initialized)
    uninit: Vec<(NodeId, usize)>,
    /// Directed acyclic graph of the hierarchy (which systems/sets are children of which sets)
    hierarchy: Dag,
    /// Directed acyclic graph of the dependency (which systems/sets have to run before which other systems/sets)
    dependency: Dag,
    ambiguous_with: UnGraph,
    /// Nodes that are allowed to have ambiguous ordering relationship with any other systems.
    pub ambiguous_with_all: HashSet<NodeId>,
    conflicting_systems: Vec<(NodeId, NodeId, Vec<ComponentId>)>,
    anonymous_sets: usize,
    changed: bool,
    settings: ScheduleBuildSettings,

    passes: BTreeMap<TypeId, Box<dyn ScheduleBuildPassObj>>,
}

impl ScheduleGraph {
    /// Creates an empty [`ScheduleGraph`] with default settings.
    pub fn new() -> Self {
        Self {
            systems: Vec::new(),
            system_conditions: Vec::new(),
            system_sets: Vec::new(),
            system_set_conditions: Vec::new(),
            system_set_ids: HashMap::default(),
            uninit: Vec::new(),
            hierarchy: Dag::new(),
            dependency: Dag::new(),
            ambiguous_with: UnGraph::default(),
            ambiguous_with_all: HashSet::default(),
            conflicting_systems: Vec::new(),
            anonymous_sets: 0,
            changed: false,
            settings: default(),
            passes: default(),
        }
    }

    /// Returns the system at the given [`NodeId`], if it exists.
    pub fn get_system_at(&self, id: NodeId) -> Option<&ScheduleSystem> {
        if !id.is_system() {
            return None;
        }
        self.systems
            .get(id.index())
            .and_then(|system| system.inner.as_ref())
            .map(|system| &system.system)
    }

    /// Returns `true` if the given system set is part of the graph. Otherwise, returns `false`.
    pub fn contains_set(&self, set: impl SystemSet) -> bool {
        self.system_set_ids.contains_key(&set.intern())
    }

    /// Returns the system at the given [`NodeId`].
    ///
    /// Panics if it doesn't exist.
    #[track_caller]
    pub fn system_at(&self, id: NodeId) -> &ScheduleSystem {
        self.get_system_at(id)
            .ok_or_else(|| format!("system with id {id:?} does not exist in this Schedule"))
            .unwrap()
    }

    /// Returns the set at the given [`NodeId`], if it exists.
    pub fn get_set_at(&self, id: NodeId) -> Option<&dyn SystemSet> {
        if !id.is_set() {
            return None;
        }
        self.system_sets.get(id.index()).map(|set| &*set.inner)
    }

    /// Returns the set at the given [`NodeId`].
    ///
    /// Panics if it doesn't exist.
    #[track_caller]
    pub fn set_at(&self, id: NodeId) -> &dyn SystemSet {
        self.get_set_at(id)
            .ok_or_else(|| format!("set with id {id:?} does not exist in this Schedule"))
            .unwrap()
    }

    /// Returns the conditions for the set at the given [`NodeId`], if it exists.
    pub fn get_set_conditions_at(&self, id: NodeId) -> Option<&[ConditionWithAccess]> {
        if !id.is_set() {
            return None;
        }
        self.system_set_conditions
            .get(id.index())
            .map(Vec::as_slice)
    }

    /// Returns the conditions for the set at the given [`NodeId`].
    ///
    /// Panics if it doesn't exist.
    #[track_caller]
    pub fn set_conditions_at(&self, id: NodeId) -> &[ConditionWithAccess] {
        self.get_set_conditions_at(id)
            .ok_or_else(|| format!("set with id {id:?} does not exist in this Schedule"))
            .unwrap()
    }

    /// Returns an iterator over all systems in this schedule, along with the conditions for each system.
    pub fn systems(
        &self,
    ) -> impl Iterator<Item = (NodeId, &ScheduleSystem, &[ConditionWithAccess])> {
        self.systems
            .iter()
            .zip(self.system_conditions.iter())
            .enumerate()
            .filter_map(|(i, (system_node, condition))| {
                let system = &system_node.inner.as_ref()?.system;
                Some((NodeId::System(i), system, condition.as_slice()))
            })
    }

    /// Returns an iterator over all system sets in this schedule, along with the conditions for each
    /// system set.
    pub fn system_sets(
        &self,
    ) -> impl Iterator<Item = (NodeId, &dyn SystemSet, &[ConditionWithAccess])> {
        self.system_set_ids.iter().map(|(_, &node_id)| {
            let set_node = &self.system_sets[node_id.index()];
            let set = &*set_node.inner;
            let conditions = self.system_set_conditions[node_id.index()].as_slice();
            (node_id, set, conditions)
        })
    }

    /// Returns the [`Dag`] of the hierarchy.
    ///
    /// The hierarchy is a directed acyclic graph of the systems and sets,
    /// where an edge denotes that a system or set is the child of another set.
    pub fn hierarchy(&self) -> &Dag {
        &self.hierarchy
    }

    /// Returns the [`Dag`] of the dependencies in the schedule.
    ///
    /// Nodes in this graph are systems and sets, and edges denote that
    /// a system or set has to run before another system or set.
    pub fn dependency(&self) -> &Dag {
        &self.dependency
    }

    /// Returns the list of systems that conflict with each other, i.e. have ambiguities in their access.
    ///
    /// If the `Vec<ComponentId>` is empty, the systems conflict on [`World`] access.
    /// Must be called after [`ScheduleGraph::build_schedule`] to be non-empty.
    pub fn conflicting_systems(&self) -> &[(NodeId, NodeId, Vec<ComponentId>)] {
        &self.conflicting_systems
    }

    fn process_config<T: ProcessScheduleConfig + Schedulable>(
        &mut self,
        config: ScheduleConfig<T>,
        collect_nodes: bool,
    ) -> ProcessConfigsResult {
        ProcessConfigsResult {
            densely_chained: true,
            nodes: collect_nodes
                .then_some(T::process_config(self, config))
                .into_iter()
                .collect(),
        }
    }

    fn apply_collective_conditions<
        T: ProcessScheduleConfig + Schedulable<Metadata = GraphInfo, GroupMetadata = Chain>,
    >(
        &mut self,
        configs: &mut [ScheduleConfigs<T>],
        collective_conditions: Vec<BoxedCondition>,
    ) {
        if !collective_conditions.is_empty() {
            if let [config] = configs {
                for condition in collective_conditions {
                    config.run_if_dyn(condition);
                }
            } else {
                let set = self.create_anonymous_set();
                for config in configs.iter_mut() {
                    config.in_set_inner(set.intern());
                }
                let mut set_config = InternedSystemSet::into_config(set.intern());
                set_config.conditions.extend(collective_conditions);
                self.configure_set_inner(set_config).unwrap();
            }
        }
    }

    /// Adds the config nodes to the graph.
    ///
    /// `collect_nodes` controls whether the `NodeId`s of the processed config nodes are stored in the returned [`ProcessConfigsResult`].
    /// `process_config` is the function which processes each individual config node and returns a corresponding `NodeId`.
    ///
    /// The fields on the returned [`ProcessConfigsResult`] are:
    /// - `nodes`: a vector of all node ids contained in the nested `ScheduleConfigs`
    /// - `densely_chained`: a boolean that is true if all nested nodes are linearly chained (with successive `after` orderings) in the order they are defined
    #[track_caller]
    fn process_configs<
        T: ProcessScheduleConfig + Schedulable<Metadata = GraphInfo, GroupMetadata = Chain>,
    >(
        &mut self,
        configs: ScheduleConfigs<T>,
        collect_nodes: bool,
    ) -> ProcessConfigsResult {
        match configs {
            ScheduleConfigs::ScheduleConfig(config) => self.process_config(config, collect_nodes),
            ScheduleConfigs::Configs {
                metadata,
                mut configs,
                collective_conditions,
            } => {
                self.apply_collective_conditions(&mut configs, collective_conditions);

                let is_chained = matches!(metadata, Chain::Chained(_));

                // Densely chained if
                // * chained and all configs in the chain are densely chained, or
                // * unchained with a single densely chained config
                let mut densely_chained = is_chained || configs.len() == 1;
                let mut configs = configs.into_iter();
                let mut nodes = Vec::new();

                let Some(first) = configs.next() else {
                    return ProcessConfigsResult {
                        nodes: Vec::new(),
                        densely_chained,
                    };
                };
                let mut previous_result = self.process_configs(first, collect_nodes || is_chained);
                densely_chained &= previous_result.densely_chained;

                for current in configs {
                    let current_result = self.process_configs(current, collect_nodes || is_chained);
                    densely_chained &= current_result.densely_chained;

                    if let Chain::Chained(chain_options) = &metadata {
                        // if the current result is densely chained, we only need to chain the first node
                        let current_nodes = if current_result.densely_chained {
                            &current_result.nodes[..1]
                        } else {
                            &current_result.nodes
                        };
                        // if the previous result was densely chained, we only need to chain the last node
                        let previous_nodes = if previous_result.densely_chained {
                            &previous_result.nodes[previous_result.nodes.len() - 1..]
                        } else {
                            &previous_result.nodes
                        };

                        for previous_node in previous_nodes {
                            for current_node in current_nodes {
                                self.dependency
                                    .graph
                                    .add_edge(*previous_node, *current_node);

                                for pass in self.passes.values_mut() {
                                    pass.add_dependency(
                                        *previous_node,
                                        *current_node,
                                        chain_options,
                                    );
                                }
                            }
                        }
                    }
                    if collect_nodes {
                        nodes.append(&mut previous_result.nodes);
                    }

                    previous_result = current_result;
                }
                if collect_nodes {
                    nodes.append(&mut previous_result.nodes);
                }

                ProcessConfigsResult {
                    nodes,
                    densely_chained,
                }
            }
        }
    }

    /// Add a [`ScheduleConfig`] to the graph, including its dependencies and conditions.
    fn add_system_inner(
        &mut self,
        config: ScheduleConfig<ScheduleSystem>,
    ) -> Result<NodeId, ScheduleBuildError> {
        let id = NodeId::System(self.systems.len());

        // graph updates are immediate
        self.update_graphs(id, config.metadata)?;

        // system init has to be deferred (need `&mut World`)
        self.uninit.push((id, 0));
        self.systems.push(SystemNode::new(config.node));
        self.system_conditions.push(
            config
                .conditions
                .into_iter()
                .map(ConditionWithAccess::new)
                .collect(),
        );

        Ok(id)
    }

    #[track_caller]
    fn configure_sets<M>(&mut self, sets: impl IntoScheduleConfigs<InternedSystemSet, M>) {
        self.process_configs(sets.into_configs(), false);
    }

    /// Add a single `ScheduleConfig` to the graph, including its dependencies and conditions.
    fn configure_set_inner(
        &mut self,
        set: ScheduleConfig<InternedSystemSet>,
    ) -> Result<NodeId, ScheduleBuildError> {
        let ScheduleConfig {
            node: set,
            metadata,
            conditions,
        } = set;

        let id = match self.system_set_ids.get(&set) {
            Some(&id) => id,
            None => self.add_set(set),
        };

        // graph updates are immediate
        self.update_graphs(id, metadata)?;

        // system init has to be deferred (need `&mut World`)
        let system_set_conditions = &mut self.system_set_conditions[id.index()];
        self.uninit.push((id, system_set_conditions.len()));
        system_set_conditions.extend(conditions.into_iter().map(ConditionWithAccess::new));

        Ok(id)
    }

    fn add_set(&mut self, set: InternedSystemSet) -> NodeId {
        let id = NodeId::Set(self.system_sets.len());
        self.system_sets.push(SystemSetNode::new(set));
        self.system_set_conditions.push(Vec::new());
        self.system_set_ids.insert(set, id);
        id
    }

    /// Checks that a system set isn't included in itself.
    /// If not present, add the set to the graph.
    fn check_hierarchy_set(
        &mut self,
        id: &NodeId,
        set: InternedSystemSet,
    ) -> Result<(), ScheduleBuildError> {
        match self.system_set_ids.get(&set) {
            Some(set_id) => {
                if id == set_id {
                    return Err(ScheduleBuildError::HierarchyLoop(self.get_node_name(id)));
                }
            }
            None => {
                self.add_set(set);
            }
        }

        Ok(())
    }

    fn create_anonymous_set(&mut self) -> AnonymousSet {
        let id = self.anonymous_sets;
        self.anonymous_sets += 1;
        AnonymousSet::new(id)
    }

    /// Check that no set is included in itself.
    /// Add all the sets from the [`GraphInfo`]'s hierarchy to the graph.
    fn check_hierarchy_sets(
        &mut self,
        id: &NodeId,
        graph_info: &GraphInfo,
    ) -> Result<(), ScheduleBuildError> {
        for &set in &graph_info.hierarchy {
            self.check_hierarchy_set(id, set)?;
        }

        Ok(())
    }

    /// Checks that no system set is dependent on itself.
    /// Add all the sets from the [`GraphInfo`]'s dependencies to the graph.
    fn check_edges(
        &mut self,
        id: &NodeId,
        graph_info: &GraphInfo,
    ) -> Result<(), ScheduleBuildError> {
        for Dependency { set, .. } in &graph_info.dependencies {
            match self.system_set_ids.get(set) {
                Some(set_id) => {
                    if id == set_id {
                        return Err(ScheduleBuildError::DependencyLoop(self.get_node_name(id)));
                    }
                }
                None => {
                    self.add_set(*set);
                }
            }
        }

        if let Ambiguity::IgnoreWithSet(ambiguous_with) = &graph_info.ambiguous_with {
            for set in ambiguous_with {
                if !self.system_set_ids.contains_key(set) {
                    self.add_set(*set);
                }
            }
        }

        Ok(())
    }

    /// Update the internal graphs (hierarchy, dependency, ambiguity) by adding a single [`GraphInfo`]
    fn update_graphs(
        &mut self,
        id: NodeId,
        graph_info: GraphInfo,
    ) -> Result<(), ScheduleBuildError> {
        self.check_hierarchy_sets(&id, &graph_info)?;
        self.check_edges(&id, &graph_info)?;
        self.changed = true;

        let GraphInfo {
            hierarchy: sets,
            dependencies,
            ambiguous_with,
            ..
        } = graph_info;

        self.hierarchy.graph.add_node(id);
        self.dependency.graph.add_node(id);

        for set in sets.into_iter().map(|set| self.system_set_ids[&set]) {
            self.hierarchy.graph.add_edge(set, id);

            // ensure set also appears in dependency graph
            self.dependency.graph.add_node(set);
        }

        for (kind, set, options) in dependencies
            .into_iter()
            .map(|Dependency { kind, set, options }| (kind, self.system_set_ids[&set], options))
        {
            let (lhs, rhs) = match kind {
                DependencyKind::Before => (id, set),
                DependencyKind::After => (set, id),
            };
            self.dependency.graph.add_edge(lhs, rhs);
            for pass in self.passes.values_mut() {
                pass.add_dependency(lhs, rhs, &options);
            }

            // ensure set also appears in hierarchy graph
            self.hierarchy.graph.add_node(set);
        }

        match ambiguous_with {
            Ambiguity::Check => (),
            Ambiguity::IgnoreWithSet(ambiguous_with) => {
                for set in ambiguous_with
                    .into_iter()
                    .map(|set| self.system_set_ids[&set])
                {
                    self.ambiguous_with.add_edge(id, set);
                }
            }
            Ambiguity::IgnoreAll => {
                self.ambiguous_with_all.insert(id);
            }
        }

        Ok(())
    }

    /// Initializes any newly-added systems and conditions by calling [`System::initialize`](crate::system::System)
    pub fn initialize(&mut self, world: &mut World) {
        for (id, i) in self.uninit.drain(..) {
            match id {
                NodeId::System(index) => {
                    let system = self.systems[index].get_mut().unwrap();
                    system.access = system.system.initialize(world);
                    for condition in &mut self.system_conditions[index] {
                        condition.access = condition.condition.initialize(world);
                    }
                }
                NodeId::Set(index) => {
                    for condition in self.system_set_conditions[index].iter_mut().skip(i) {
                        condition.access = condition.condition.initialize(world);
                    }
                }
            }
        }
    }

    /// Build a [`SystemSchedule`] optimized for scheduler access from the [`ScheduleGraph`].
    ///
    /// This method also
    /// - checks for dependency or hierarchy cycles
    /// - checks for system access conflicts and reports ambiguities
    pub fn build_schedule(
        &mut self,
        world: &mut World,
        schedule_label: InternedScheduleLabel,
        ignored_ambiguities: &BTreeSet<ComponentId>,
    ) -> Result<SystemSchedule, ScheduleBuildError> {
        // check hierarchy for cycles
        self.hierarchy.topsort =
            self.topsort_graph(&self.hierarchy.graph, ReportCycles::Hierarchy)?;

        let hier_results = check_graph(&self.hierarchy.graph, &self.hierarchy.topsort);
        self.optionally_check_hierarchy_conflicts(&hier_results.transitive_edges, schedule_label)?;

        // remove redundant edges
        self.hierarchy.graph = hier_results.transitive_reduction;

        // check dependencies for cycles
        self.dependency.topsort =
            self.topsort_graph(&self.dependency.graph, ReportCycles::Dependency)?;

        // check for systems or system sets depending on sets they belong to
        let dep_results = check_graph(&self.dependency.graph, &self.dependency.topsort);
        self.check_for_cross_dependencies(&dep_results, &hier_results.connected)?;

        // map all system sets to their systems
        // go in reverse topological order (bottom-up) for efficiency
        let (set_systems, set_system_bitsets) =
            self.map_sets_to_systems(&self.hierarchy.topsort, &self.hierarchy.graph);
        self.check_order_but_intersect(&dep_results.connected, &set_system_bitsets)?;

        // check that there are no edges to system-type sets that have multiple instances
        self.check_system_type_set_ambiguity(&set_systems)?;

        let mut dependency_flattened = self.get_dependency_flattened(&set_systems);

        // modify graph with build passes
        let mut passes = core::mem::take(&mut self.passes);
        for pass in passes.values_mut() {
            pass.build(world, self, &mut dependency_flattened)?;
        }
        self.passes = passes;

        // topsort
        let mut dependency_flattened_dag = Dag {
            topsort: self.topsort_graph(&dependency_flattened, ReportCycles::Dependency)?,
            graph: dependency_flattened,
        };

        let flat_results = check_graph(
            &dependency_flattened_dag.graph,
            &dependency_flattened_dag.topsort,
        );

        // remove redundant edges
        dependency_flattened_dag.graph = flat_results.transitive_reduction;

        // flatten: combine `in_set` with `ambiguous_with` information
        let ambiguous_with_flattened = self.get_ambiguous_with_flattened(&set_systems);

        // check for conflicts
        let conflicting_systems = self.get_conflicting_systems(
            &flat_results.disconnected,
            &ambiguous_with_flattened,
            ignored_ambiguities,
        );
        self.optionally_check_conflicts(&conflicting_systems, world.components(), schedule_label)?;
        self.conflicting_systems = conflicting_systems;

        // build the schedule
        Ok(self.build_schedule_inner(dependency_flattened_dag, hier_results.reachable))
    }

    /// Return a map from system set `NodeId` to a list of system `NodeId`s that are included in the set.
    /// Also return a map from system set `NodeId` to a `FixedBitSet` of system `NodeId`s that are included in the set,
    /// where the bitset order is the same as `self.systems`
    fn map_sets_to_systems(
        &self,
        hierarchy_topsort: &[NodeId],
        hierarchy_graph: &DiGraph,
    ) -> (HashMap<NodeId, Vec<NodeId>>, HashMap<NodeId, FixedBitSet>) {
        let mut set_systems: HashMap<NodeId, Vec<NodeId>> =
            HashMap::with_capacity_and_hasher(self.system_sets.len(), Default::default());
        let mut set_system_bitsets =
            HashMap::with_capacity_and_hasher(self.system_sets.len(), Default::default());
        for &id in hierarchy_topsort.iter().rev() {
            if id.is_system() {
                continue;
            }

            let mut systems = Vec::new();
            let mut system_bitset = FixedBitSet::with_capacity(self.systems.len());

            for child in hierarchy_graph.neighbors_directed(id, Outgoing) {
                match child {
                    NodeId::System(_) => {
                        systems.push(child);
                        system_bitset.insert(child.index());
                    }
                    NodeId::Set(_) => {
                        let child_systems = set_systems.get(&child).unwrap();
                        let child_system_bitset = set_system_bitsets.get(&child).unwrap();
                        systems.extend_from_slice(child_systems);
                        system_bitset.union_with(child_system_bitset);
                    }
                }
            }

            set_systems.insert(id, systems);
            set_system_bitsets.insert(id, system_bitset);
        }
        (set_systems, set_system_bitsets)
    }

    fn get_dependency_flattened(&mut self, set_systems: &HashMap<NodeId, Vec<NodeId>>) -> DiGraph {
        // flatten: combine `in_set` with `before` and `after` information
        // have to do it like this to preserve transitivity
        let mut dependency_flattened = self.dependency.graph.clone();
        let mut temp = Vec::new();
        for (&set, systems) in set_systems {
            for pass in self.passes.values_mut() {
                pass.collapse_set(set, systems, &dependency_flattened, &mut temp);
            }
            if systems.is_empty() {
                // collapse dependencies for empty sets
                for a in dependency_flattened.neighbors_directed(set, Incoming) {
                    for b in dependency_flattened.neighbors_directed(set, Outgoing) {
                        temp.push((a, b));
                    }
                }
            } else {
                for a in dependency_flattened.neighbors_directed(set, Incoming) {
                    for &sys in systems {
                        temp.push((a, sys));
                    }
                }

                for b in dependency_flattened.neighbors_directed(set, Outgoing) {
                    for &sys in systems {
                        temp.push((sys, b));
                    }
                }
            }

            dependency_flattened.remove_node(set);
            for (a, b) in temp.drain(..) {
                dependency_flattened.add_edge(a, b);
            }
        }

        dependency_flattened
    }

    fn get_ambiguous_with_flattened(&self, set_systems: &HashMap<NodeId, Vec<NodeId>>) -> UnGraph {
        let mut ambiguous_with_flattened = UnGraph::default();
        for (lhs, rhs) in self.ambiguous_with.all_edges() {
            match (lhs, rhs) {
                (NodeId::System(_), NodeId::System(_)) => {
                    ambiguous_with_flattened.add_edge(lhs, rhs);
                }
                (NodeId::Set(_), NodeId::System(_)) => {
                    for &lhs_ in set_systems.get(&lhs).unwrap_or(&Vec::new()) {
                        ambiguous_with_flattened.add_edge(lhs_, rhs);
                    }
                }
                (NodeId::System(_), NodeId::Set(_)) => {
                    for &rhs_ in set_systems.get(&rhs).unwrap_or(&Vec::new()) {
                        ambiguous_with_flattened.add_edge(lhs, rhs_);
                    }
                }
                (NodeId::Set(_), NodeId::Set(_)) => {
                    for &lhs_ in set_systems.get(&lhs).unwrap_or(&Vec::new()) {
                        for &rhs_ in set_systems.get(&rhs).unwrap_or(&vec![]) {
                            ambiguous_with_flattened.add_edge(lhs_, rhs_);
                        }
                    }
                }
            }
        }

        ambiguous_with_flattened
    }

    fn get_conflicting_systems(
        &self,
        flat_results_disconnected: &Vec<(NodeId, NodeId)>,
        ambiguous_with_flattened: &UnGraph,
        ignored_ambiguities: &BTreeSet<ComponentId>,
    ) -> Vec<(NodeId, NodeId, Vec<ComponentId>)> {
        let mut conflicting_systems = Vec::new();
        for &(a, b) in flat_results_disconnected {
            if ambiguous_with_flattened.contains_edge(a, b)
                || self.ambiguous_with_all.contains(&a)
                || self.ambiguous_with_all.contains(&b)
            {
                continue;
            }

            let system_a = self.systems[a.index()].get().unwrap();
            let system_b = self.systems[b.index()].get().unwrap();
            if system_a.system.is_exclusive() || system_b.system.is_exclusive() {
                conflicting_systems.push((a, b, Vec::new()));
            } else {
<<<<<<< HEAD
                let access_a = &system_a.access;
                let access_b = &system_b.access;
                if !access_a.is_compatible(access_b) {
                    match access_a.get_conflicts(access_b) {
                        AccessConflicts::Individual(conflicts) => {
                            let conflicts: Vec<_> = conflicts
                                .ones()
                                .map(ComponentId::get_sparse_set_index)
                                .filter(|id| !ignored_ambiguities.contains(id))
                                .collect();
                            if !conflicts.is_empty() {
                                conflicting_systems.push((a, b, conflicts));
                            }
                        }
                        AccessConflicts::All => {
                            // there is no specific component conflicting, but the systems are overall incompatible
                            // for example 2 systems with `Query<EntityMut>`
                            conflicting_systems.push((a, b, Vec::new()));
=======
                let access_a = system_a.component_access_set();
                let access_b = system_b.component_access_set();
                match access_a.get_conflicts(access_b) {
                    AccessConflicts::Individual(conflicts) => {
                        let conflicts: Vec<_> = conflicts
                            .ones()
                            .map(ComponentId::get_sparse_set_index)
                            .filter(|id| !ignored_ambiguities.contains(id))
                            .collect();
                        if !conflicts.is_empty() {
                            conflicting_systems.push((a, b, conflicts));
>>>>>>> 06bb57c3
                        }
                    }
                    AccessConflicts::All => {
                        // there is no specific component conflicting, but the systems are overall incompatible
                        // for example 2 systems with `Query<EntityMut>`
                        conflicting_systems.push((a, b, Vec::new()));
                    }
                }
            }
        }

        conflicting_systems
    }

    fn build_schedule_inner(
        &self,
        dependency_flattened_dag: Dag,
        hier_results_reachable: FixedBitSet,
    ) -> SystemSchedule {
        let dg_system_ids = dependency_flattened_dag.topsort.clone();
        let dg_system_idx_map = dg_system_ids
            .iter()
            .cloned()
            .enumerate()
            .map(|(i, id)| (id, i))
            .collect::<HashMap<_, _>>();

        let hg_systems = self
            .hierarchy
            .topsort
            .iter()
            .cloned()
            .enumerate()
            .filter(|&(_i, id)| id.is_system())
            .collect::<Vec<_>>();

        let (hg_set_with_conditions_idxs, hg_set_ids): (Vec<_>, Vec<_>) = self
            .hierarchy
            .topsort
            .iter()
            .cloned()
            .enumerate()
            .filter(|&(_i, id)| {
                // ignore system sets that have no conditions
                // ignore system type sets (already covered, they don't have conditions)
                id.is_set() && !self.system_set_conditions[id.index()].is_empty()
            })
            .unzip();

        let sys_count = self.systems.len();
        let set_with_conditions_count = hg_set_ids.len();
        let hg_node_count = self.hierarchy.graph.node_count();

        // get the number of dependencies and the immediate dependents of each system
        // (needed by multi_threaded executor to run systems in the correct order)
        let mut system_dependencies = Vec::with_capacity(sys_count);
        let mut system_dependents = Vec::with_capacity(sys_count);
        for &sys_id in &dg_system_ids {
            let num_dependencies = dependency_flattened_dag
                .graph
                .neighbors_directed(sys_id, Incoming)
                .count();

            let dependents = dependency_flattened_dag
                .graph
                .neighbors_directed(sys_id, Outgoing)
                .map(|dep_id| dg_system_idx_map[&dep_id])
                .collect::<Vec<_>>();

            system_dependencies.push(num_dependencies);
            system_dependents.push(dependents);
        }

        // get the rows and columns of the hierarchy graph's reachability matrix
        // (needed to we can evaluate conditions in the correct order)
        let mut systems_in_sets_with_conditions =
            vec![FixedBitSet::with_capacity(sys_count); set_with_conditions_count];
        for (i, &row) in hg_set_with_conditions_idxs.iter().enumerate() {
            let bitset = &mut systems_in_sets_with_conditions[i];
            for &(col, sys_id) in &hg_systems {
                let idx = dg_system_idx_map[&sys_id];
                let is_descendant = hier_results_reachable[index(row, col, hg_node_count)];
                bitset.set(idx, is_descendant);
            }
        }

        let mut sets_with_conditions_of_systems =
            vec![FixedBitSet::with_capacity(set_with_conditions_count); sys_count];
        for &(col, sys_id) in &hg_systems {
            let i = dg_system_idx_map[&sys_id];
            let bitset = &mut sets_with_conditions_of_systems[i];
            for (idx, &row) in hg_set_with_conditions_idxs
                .iter()
                .enumerate()
                .take_while(|&(_idx, &row)| row < col)
            {
                let is_ancestor = hier_results_reachable[index(row, col, hg_node_count)];
                bitset.set(idx, is_ancestor);
            }
        }

        SystemSchedule {
            systems: Vec::with_capacity(sys_count),
            system_conditions: Vec::with_capacity(sys_count),
            set_conditions: Vec::with_capacity(set_with_conditions_count),
            system_ids: dg_system_ids,
            set_ids: hg_set_ids,
            system_dependencies,
            system_dependents,
            sets_with_conditions_of_systems,
            systems_in_sets_with_conditions,
        }
    }

    /// Updates the `SystemSchedule` from the `ScheduleGraph`.
    fn update_schedule(
        &mut self,
        world: &mut World,
        schedule: &mut SystemSchedule,
        ignored_ambiguities: &BTreeSet<ComponentId>,
        schedule_label: InternedScheduleLabel,
    ) -> Result<(), ScheduleBuildError> {
        if !self.uninit.is_empty() {
            return Err(ScheduleBuildError::Uninitialized);
        }

        // move systems out of old schedule
        for ((id, system), conditions) in schedule
            .system_ids
            .drain(..)
            .zip(schedule.systems.drain(..))
            .zip(schedule.system_conditions.drain(..))
        {
            self.systems[id.index()].inner = Some(system);
            self.system_conditions[id.index()] = conditions;
        }

        for (id, conditions) in schedule
            .set_ids
            .drain(..)
            .zip(schedule.set_conditions.drain(..))
        {
            self.system_set_conditions[id.index()] = conditions;
        }

        *schedule = self.build_schedule(world, schedule_label, ignored_ambiguities)?;

        // move systems into new schedule
        for &id in &schedule.system_ids {
            let system = self.systems[id.index()].inner.take().unwrap();
            let conditions = core::mem::take(&mut self.system_conditions[id.index()]);
            schedule.systems.push(system);
            schedule.system_conditions.push(conditions);
        }

        for &id in &schedule.set_ids {
            let conditions = core::mem::take(&mut self.system_set_conditions[id.index()]);
            schedule.set_conditions.push(conditions);
        }

        Ok(())
    }
}

/// Values returned by [`ScheduleGraph::process_configs`]
struct ProcessConfigsResult {
    /// All nodes contained inside this `process_configs` call's [`ScheduleConfigs`] hierarchy,
    /// if `ancestor_chained` is true
    nodes: Vec<NodeId>,
    /// True if and only if all nodes are "densely chained", meaning that all nested nodes
    /// are linearly chained (as if `after` system ordering had been applied between each node)
    /// in the order they are defined
    densely_chained: bool,
}

/// Trait used by [`ScheduleGraph::process_configs`] to process a single [`ScheduleConfig`].
trait ProcessScheduleConfig: Schedulable + Sized {
    /// Process a single [`ScheduleConfig`].
    fn process_config(schedule_graph: &mut ScheduleGraph, config: ScheduleConfig<Self>) -> NodeId;
}

impl ProcessScheduleConfig for ScheduleSystem {
    fn process_config(schedule_graph: &mut ScheduleGraph, config: ScheduleConfig<Self>) -> NodeId {
        schedule_graph.add_system_inner(config).unwrap()
    }
}

impl ProcessScheduleConfig for InternedSystemSet {
    fn process_config(schedule_graph: &mut ScheduleGraph, config: ScheduleConfig<Self>) -> NodeId {
        schedule_graph.configure_set_inner(config).unwrap()
    }
}

/// Used to select the appropriate reporting function.
pub enum ReportCycles {
    /// When sets contain themselves
    Hierarchy,
    /// When the graph is no longer a DAG
    Dependency,
}

// methods for reporting errors
impl ScheduleGraph {
    fn get_node_name(&self, id: &NodeId) -> String {
        self.get_node_name_inner(id, self.settings.report_sets)
    }

    #[inline]
    fn get_node_name_inner(&self, id: &NodeId, report_sets: bool) -> String {
        let name = match id {
            NodeId::System(_) => {
                let name = self.systems[id.index()]
                    .get()
                    .unwrap()
                    .system
                    .name()
                    .to_string();
                if report_sets {
                    let sets = self.names_of_sets_containing_node(id);
                    if sets.is_empty() {
                        name
                    } else if sets.len() == 1 {
                        format!("{name} (in set {})", sets[0])
                    } else {
                        format!("{name} (in sets {})", sets.join(", "))
                    }
                } else {
                    name
                }
            }
            NodeId::Set(_) => {
                let set = &self.system_sets[id.index()];
                if set.is_anonymous() {
                    self.anonymous_set_name(id)
                } else {
                    set.name()
                }
            }
        };
        if self.settings.use_shortnames {
            ShortName(&name).to_string()
        } else {
            name
        }
    }

    fn anonymous_set_name(&self, id: &NodeId) -> String {
        format!(
            "({})",
            self.hierarchy
                .graph
                .edges_directed(*id, Outgoing)
                // never get the sets of the members or this will infinite recurse when the report_sets setting is on.
                .map(|(_, member_id)| self.get_node_name_inner(&member_id, false))
                .reduce(|a, b| format!("{a}, {b}"))
                .unwrap_or_default()
        )
    }

    fn get_node_kind(&self, id: &NodeId) -> &'static str {
        match id {
            NodeId::System(_) => "system",
            NodeId::Set(_) => "system set",
        }
    }

    /// If [`ScheduleBuildSettings::hierarchy_detection`] is [`LogLevel::Ignore`] this check
    /// is skipped.
    fn optionally_check_hierarchy_conflicts(
        &self,
        transitive_edges: &[(NodeId, NodeId)],
        schedule_label: InternedScheduleLabel,
    ) -> Result<(), ScheduleBuildError> {
        if self.settings.hierarchy_detection == LogLevel::Ignore || transitive_edges.is_empty() {
            return Ok(());
        }

        let message = self.get_hierarchy_conflicts_error_message(transitive_edges);
        match self.settings.hierarchy_detection {
            LogLevel::Ignore => unreachable!(),
            LogLevel::Warn => {
                error!("Schedule {schedule_label:?} has redundant edges:\n {message}");
                Ok(())
            }
            LogLevel::Error => Err(ScheduleBuildError::HierarchyRedundancy(message)),
        }
    }

    fn get_hierarchy_conflicts_error_message(
        &self,
        transitive_edges: &[(NodeId, NodeId)],
    ) -> String {
        let mut message = String::from("hierarchy contains redundant edge(s)");
        for (parent, child) in transitive_edges {
            writeln!(
                message,
                " -- {} `{}` cannot be child of set `{}`, longer path exists",
                self.get_node_kind(child),
                self.get_node_name(child),
                self.get_node_name(parent),
            )
            .unwrap();
        }

        message
    }

    /// Tries to topologically sort `graph`.
    ///
    /// If the graph is acyclic, returns [`Ok`] with the list of [`NodeId`] in a valid
    /// topological order. If the graph contains cycles, returns [`Err`] with the list of
    /// strongly-connected components that contain cycles (also in a valid topological order).
    ///
    /// # Errors
    ///
    /// If the graph contain cycles, then an error is returned.
    pub fn topsort_graph(
        &self,
        graph: &DiGraph,
        report: ReportCycles,
    ) -> Result<Vec<NodeId>, ScheduleBuildError> {
        // Tarjan's SCC algorithm returns elements in *reverse* topological order.
        let mut top_sorted_nodes = Vec::with_capacity(graph.node_count());
        let mut sccs_with_cycles = Vec::new();

        for scc in graph.iter_sccs() {
            // A strongly-connected component is a group of nodes who can all reach each other
            // through one or more paths. If an SCC contains more than one node, there must be
            // at least one cycle within them.
            top_sorted_nodes.extend_from_slice(&scc);
            if scc.len() > 1 {
                sccs_with_cycles.push(scc);
            }
        }

        if sccs_with_cycles.is_empty() {
            // reverse to get topological order
            top_sorted_nodes.reverse();
            Ok(top_sorted_nodes)
        } else {
            let mut cycles = Vec::new();
            for scc in &sccs_with_cycles {
                cycles.append(&mut simple_cycles_in_component(graph, scc));
            }

            let error = match report {
                ReportCycles::Hierarchy => ScheduleBuildError::HierarchyCycle(
                    self.get_hierarchy_cycles_error_message(&cycles),
                ),
                ReportCycles::Dependency => ScheduleBuildError::DependencyCycle(
                    self.get_dependency_cycles_error_message(&cycles),
                ),
            };

            Err(error)
        }
    }

    /// Logs details of cycles in the hierarchy graph.
    fn get_hierarchy_cycles_error_message(&self, cycles: &[Vec<NodeId>]) -> String {
        let mut message = format!("schedule has {} in_set cycle(s):\n", cycles.len());
        for (i, cycle) in cycles.iter().enumerate() {
            let mut names = cycle.iter().map(|id| self.get_node_name(id));
            let first_name = names.next().unwrap();
            writeln!(
                message,
                "cycle {}: set `{first_name}` contains itself",
                i + 1,
            )
            .unwrap();
            writeln!(message, "set `{first_name}`").unwrap();
            for name in names.chain(core::iter::once(first_name)) {
                writeln!(message, " ... which contains set `{name}`").unwrap();
            }
            writeln!(message).unwrap();
        }

        message
    }

    /// Logs details of cycles in the dependency graph.
    fn get_dependency_cycles_error_message(&self, cycles: &[Vec<NodeId>]) -> String {
        let mut message = format!("schedule has {} before/after cycle(s):\n", cycles.len());
        for (i, cycle) in cycles.iter().enumerate() {
            let mut names = cycle
                .iter()
                .map(|id| (self.get_node_kind(id), self.get_node_name(id)));
            let (first_kind, first_name) = names.next().unwrap();
            writeln!(
                message,
                "cycle {}: {first_kind} `{first_name}` must run before itself",
                i + 1,
            )
            .unwrap();
            writeln!(message, "{first_kind} `{first_name}`").unwrap();
            for (kind, name) in names.chain(core::iter::once((first_kind, first_name))) {
                writeln!(message, " ... which must run before {kind} `{name}`").unwrap();
            }
            writeln!(message).unwrap();
        }

        message
    }

    fn check_for_cross_dependencies(
        &self,
        dep_results: &CheckGraphResults,
        hier_results_connected: &HashSet<(NodeId, NodeId)>,
    ) -> Result<(), ScheduleBuildError> {
        for &(a, b) in &dep_results.connected {
            if hier_results_connected.contains(&(a, b)) || hier_results_connected.contains(&(b, a))
            {
                let name_a = self.get_node_name(&a);
                let name_b = self.get_node_name(&b);
                return Err(ScheduleBuildError::CrossDependency(name_a, name_b));
            }
        }

        Ok(())
    }

    fn check_order_but_intersect(
        &self,
        dep_results_connected: &HashSet<(NodeId, NodeId)>,
        set_system_bitsets: &HashMap<NodeId, FixedBitSet>,
    ) -> Result<(), ScheduleBuildError> {
        // check that there is no ordering between system sets that intersect
        for (a, b) in dep_results_connected {
            if !(a.is_set() && b.is_set()) {
                continue;
            }

            let a_systems = set_system_bitsets.get(a).unwrap();
            let b_systems = set_system_bitsets.get(b).unwrap();

            if !a_systems.is_disjoint(b_systems) {
                return Err(ScheduleBuildError::SetsHaveOrderButIntersect(
                    self.get_node_name(a),
                    self.get_node_name(b),
                ));
            }
        }

        Ok(())
    }

    fn check_system_type_set_ambiguity(
        &self,
        set_systems: &HashMap<NodeId, Vec<NodeId>>,
    ) -> Result<(), ScheduleBuildError> {
        for (&id, systems) in set_systems {
            let set = &self.system_sets[id.index()];
            if set.is_system_type() {
                let instances = systems.len();
                let ambiguous_with = self.ambiguous_with.edges(id);
                let before = self.dependency.graph.edges_directed(id, Incoming);
                let after = self.dependency.graph.edges_directed(id, Outgoing);
                let relations = before.count() + after.count() + ambiguous_with.count();
                if instances > 1 && relations > 0 {
                    return Err(ScheduleBuildError::SystemTypeSetAmbiguity(
                        self.get_node_name(&id),
                    ));
                }
            }
        }
        Ok(())
    }

    /// if [`ScheduleBuildSettings::ambiguity_detection`] is [`LogLevel::Ignore`], this check is skipped
    fn optionally_check_conflicts(
        &self,
        conflicts: &[(NodeId, NodeId, Vec<ComponentId>)],
        components: &Components,
        schedule_label: InternedScheduleLabel,
    ) -> Result<(), ScheduleBuildError> {
        if self.settings.ambiguity_detection == LogLevel::Ignore || conflicts.is_empty() {
            return Ok(());
        }

        let message = self.get_conflicts_error_message(conflicts, components);
        match self.settings.ambiguity_detection {
            LogLevel::Ignore => Ok(()),
            LogLevel::Warn => {
                warn!("Schedule {schedule_label:?} has ambiguities.\n{message}");
                Ok(())
            }
            LogLevel::Error => Err(ScheduleBuildError::Ambiguity(message)),
        }
    }

    fn get_conflicts_error_message(
        &self,
        ambiguities: &[(NodeId, NodeId, Vec<ComponentId>)],
        components: &Components,
    ) -> String {
        let n_ambiguities = ambiguities.len();

        let mut message = format!(
                "{n_ambiguities} pairs of systems with conflicting data access have indeterminate execution order. \
                Consider adding `before`, `after`, or `ambiguous_with` relationships between these:\n",
            );

        for (name_a, name_b, conflicts) in self.conflicts_to_string(ambiguities, components) {
            writeln!(message, " -- {name_a} and {name_b}").unwrap();

            if !conflicts.is_empty() {
                writeln!(message, "    conflict on: {conflicts:?}").unwrap();
            } else {
                // one or both systems must be exclusive
                let world = core::any::type_name::<World>();
                writeln!(message, "    conflict on: {world}").unwrap();
            }
        }

        message
    }

    /// convert conflicts to human readable format
    pub fn conflicts_to_string<'a>(
        &'a self,
        ambiguities: &'a [(NodeId, NodeId, Vec<ComponentId>)],
        components: &'a Components,
    ) -> impl Iterator<Item = (String, String, Vec<Cow<'a, str>>)> + 'a {
        ambiguities
            .iter()
            .map(move |(system_a, system_b, conflicts)| {
                let name_a = self.get_node_name(system_a);
                let name_b = self.get_node_name(system_b);

                debug_assert!(system_a.is_system(), "{name_a} is not a system.");
                debug_assert!(system_b.is_system(), "{name_b} is not a system.");

                let conflict_names: Vec<_> = conflicts
                    .iter()
                    .map(|id| components.get_name(*id).unwrap())
                    .collect();

                (name_a, name_b, conflict_names)
            })
    }

    fn traverse_sets_containing_node(&self, id: NodeId, f: &mut impl FnMut(NodeId) -> bool) {
        for (set_id, _) in self.hierarchy.graph.edges_directed(id, Incoming) {
            if f(set_id) {
                self.traverse_sets_containing_node(set_id, f);
            }
        }
    }

    fn names_of_sets_containing_node(&self, id: &NodeId) -> Vec<String> {
        let mut sets = <HashSet<_>>::default();
        self.traverse_sets_containing_node(*id, &mut |set_id| {
            !self.system_sets[set_id.index()].is_system_type() && sets.insert(set_id)
        });
        let mut sets: Vec<_> = sets
            .into_iter()
            .map(|set_id| self.get_node_name(&set_id))
            .collect();
        sets.sort();
        sets
    }
}

/// Category of errors encountered during schedule construction.
#[derive(Error, Debug)]
#[non_exhaustive]
pub enum ScheduleBuildError {
    /// A system set contains itself.
    #[error("System set `{0}` contains itself.")]
    HierarchyLoop(String),
    /// The hierarchy of system sets contains a cycle.
    #[error("System set hierarchy contains cycle(s).\n{0}")]
    HierarchyCycle(String),
    /// The hierarchy of system sets contains redundant edges.
    ///
    /// This error is disabled by default, but can be opted-in using [`ScheduleBuildSettings`].
    #[error("System set hierarchy contains redundant edges.\n{0}")]
    HierarchyRedundancy(String),
    /// A system (set) has been told to run before itself.
    #[error("System set `{0}` depends on itself.")]
    DependencyLoop(String),
    /// The dependency graph contains a cycle.
    #[error("System dependencies contain cycle(s).\n{0}")]
    DependencyCycle(String),
    /// Tried to order a system (set) relative to a system set it belongs to.
    #[error("`{0}` and `{1}` have both `in_set` and `before`-`after` relationships (these might be transitive). This combination is unsolvable as a system cannot run before or after a set it belongs to.")]
    CrossDependency(String, String),
    /// Tried to order system sets that share systems.
    #[error("`{0}` and `{1}` have a `before`-`after` relationship (which may be transitive) but share systems.")]
    SetsHaveOrderButIntersect(String, String),
    /// Tried to order a system (set) relative to all instances of some system function.
    #[error("Tried to order against `{0}` in a schedule that has more than one `{0}` instance. `{0}` is a `SystemTypeSet` and cannot be used for ordering if ambiguous. Use a different set without this restriction.")]
    SystemTypeSetAmbiguity(String),
    /// Systems with conflicting access have indeterminate run order.
    ///
    /// This error is disabled by default, but can be opted-in using [`ScheduleBuildSettings`].
    #[error("Systems with conflicting access have indeterminate run order.\n{0}")]
    Ambiguity(String),
    /// Tried to run a schedule before all of its systems have been initialized.
    #[error("Systems in schedule have not been initialized.")]
    Uninitialized,
}

/// Specifies how schedule construction should respond to detecting a certain kind of issue.
#[derive(Debug, Clone, PartialEq)]
pub enum LogLevel {
    /// Occurrences are completely ignored.
    Ignore,
    /// Occurrences are logged only.
    Warn,
    /// Occurrences are logged and result in errors.
    Error,
}

/// Specifies miscellaneous settings for schedule construction.
#[derive(Clone, Debug)]
pub struct ScheduleBuildSettings {
    /// Determines whether the presence of ambiguities (systems with conflicting access but indeterminate order)
    /// is only logged or also results in an [`Ambiguity`](ScheduleBuildError::Ambiguity) error.
    ///
    /// Defaults to [`LogLevel::Ignore`].
    pub ambiguity_detection: LogLevel,
    /// Determines whether the presence of redundant edges in the hierarchy of system sets is only
    /// logged or also results in a [`HierarchyRedundancy`](ScheduleBuildError::HierarchyRedundancy)
    /// error.
    ///
    /// Defaults to [`LogLevel::Warn`].
    pub hierarchy_detection: LogLevel,
    /// Auto insert [`ApplyDeferred`] systems into the schedule,
    /// when there are [`Deferred`](crate::prelude::Deferred)
    /// in one system and there are ordering dependencies on that system. [`Commands`](crate::system::Commands) is one
    /// such deferred buffer.
    ///
    /// You may want to disable this if you only want to sync deferred params at the end of the schedule,
    /// or want to manually insert all your sync points.
    ///
    /// Defaults to `true`
    pub auto_insert_apply_deferred: bool,
    /// If set to true, node names will be shortened instead of the fully qualified type path.
    ///
    /// Defaults to `true`.
    pub use_shortnames: bool,
    /// If set to true, report all system sets the conflicting systems are part of.
    ///
    /// Defaults to `true`.
    pub report_sets: bool,
}

impl Default for ScheduleBuildSettings {
    fn default() -> Self {
        Self::new()
    }
}

impl ScheduleBuildSettings {
    /// Default build settings.
    /// See the field-level documentation for the default value of each field.
    pub const fn new() -> Self {
        Self {
            ambiguity_detection: LogLevel::Ignore,
            hierarchy_detection: LogLevel::Warn,
            auto_insert_apply_deferred: true,
            use_shortnames: true,
            report_sets: true,
        }
    }
}

/// Error to denote that [`Schedule::initialize`] or [`Schedule::run`] has not yet been called for
/// this schedule.
#[derive(Error, Debug)]
#[error("executable schedule has not been built")]
pub struct ScheduleNotInitialized;

#[cfg(test)]
mod tests {
    use bevy_ecs_macros::ScheduleLabel;

    use crate::{
        error::{ignore, panic, DefaultErrorHandler, Result},
        prelude::{ApplyDeferred, Res, Resource},
        schedule::{
            tests::ResMut, IntoScheduleConfigs, Schedule, ScheduleBuildSettings, SystemSet,
        },
        system::Commands,
        world::World,
    };

    use super::Schedules;

    #[derive(Resource)]
    struct Resource1;

    #[derive(Resource)]
    struct Resource2;

    #[test]
    fn unchanged_auto_insert_apply_deferred_has_no_effect() {
        use alloc::{vec, vec::Vec};

        #[derive(PartialEq, Debug)]
        enum Entry {
            System(usize),
            SyncPoint(usize),
        }

        #[derive(Resource, Default)]
        struct Log(Vec<Entry>);

        fn system<const N: usize>(mut res: ResMut<Log>, mut commands: Commands) {
            res.0.push(Entry::System(N));
            commands
                .queue(|world: &mut World| world.resource_mut::<Log>().0.push(Entry::SyncPoint(N)));
        }

        let mut world = World::default();
        world.init_resource::<Log>();
        let mut schedule = Schedule::default();
        schedule.add_systems((system::<1>, system::<2>).chain_ignore_deferred());
        schedule.set_build_settings(ScheduleBuildSettings {
            auto_insert_apply_deferred: true,
            ..Default::default()
        });
        schedule.run(&mut world);
        let actual = world.remove_resource::<Log>().unwrap().0;

        let expected = vec![
            Entry::System(1),
            Entry::System(2),
            Entry::SyncPoint(1),
            Entry::SyncPoint(2),
        ];

        assert_eq!(actual, expected);
    }

    // regression test for https://github.com/bevyengine/bevy/issues/9114
    #[test]
    fn ambiguous_with_not_breaking_run_conditions() {
        #[derive(SystemSet, Debug, Clone, PartialEq, Eq, Hash)]
        struct Set;

        let mut world = World::new();
        let mut schedule = Schedule::default();

        let system: fn() = || {
            panic!("This system must not run");
        };

        schedule.configure_sets(Set.run_if(|| false));
        schedule.add_systems(system.ambiguous_with(|| ()).in_set(Set));
        schedule.run(&mut world);
    }

    #[test]
    fn inserts_a_sync_point() {
        let mut schedule = Schedule::default();
        let mut world = World::default();
        schedule.add_systems(
            (
                |mut commands: Commands| commands.insert_resource(Resource1),
                |_: Res<Resource1>| {},
            )
                .chain(),
        );
        schedule.run(&mut world);

        // inserted a sync point
        assert_eq!(schedule.executable.systems.len(), 3);
    }

    #[test]
    fn explicit_sync_point_used_as_auto_sync_point() {
        let mut schedule = Schedule::default();
        let mut world = World::default();
        schedule.add_systems(
            (
                |mut commands: Commands| commands.insert_resource(Resource1),
                |_: Res<Resource1>| {},
            )
                .chain(),
        );
        schedule.add_systems((|| {}, ApplyDeferred, || {}).chain());
        schedule.run(&mut world);

        // No sync point was inserted, since we can reuse the explicit sync point.
        assert_eq!(schedule.executable.systems.len(), 5);
    }

    #[test]
    fn conditional_explicit_sync_point_not_used_as_auto_sync_point() {
        let mut schedule = Schedule::default();
        let mut world = World::default();
        schedule.add_systems(
            (
                |mut commands: Commands| commands.insert_resource(Resource1),
                |_: Res<Resource1>| {},
            )
                .chain(),
        );
        schedule.add_systems((|| {}, ApplyDeferred.run_if(|| false), || {}).chain());
        schedule.run(&mut world);

        // A sync point was inserted, since the explicit sync point is not always run.
        assert_eq!(schedule.executable.systems.len(), 6);
    }

    #[test]
    fn conditional_explicit_sync_point_not_used_as_auto_sync_point_condition_on_chain() {
        let mut schedule = Schedule::default();
        let mut world = World::default();
        schedule.add_systems(
            (
                |mut commands: Commands| commands.insert_resource(Resource1),
                |_: Res<Resource1>| {},
            )
                .chain(),
        );
        schedule.add_systems((|| {}, ApplyDeferred, || {}).chain().run_if(|| false));
        schedule.run(&mut world);

        // A sync point was inserted, since the explicit sync point is not always run.
        assert_eq!(schedule.executable.systems.len(), 6);
    }

    #[test]
    fn conditional_explicit_sync_point_not_used_as_auto_sync_point_condition_on_system_set() {
        #[derive(SystemSet, Debug, Clone, PartialEq, Eq, Hash)]
        struct Set;

        let mut schedule = Schedule::default();
        let mut world = World::default();
        schedule.configure_sets(Set.run_if(|| false));
        schedule.add_systems(
            (
                |mut commands: Commands| commands.insert_resource(Resource1),
                |_: Res<Resource1>| {},
            )
                .chain(),
        );
        schedule.add_systems((|| {}, ApplyDeferred.in_set(Set), || {}).chain());
        schedule.run(&mut world);

        // A sync point was inserted, since the explicit sync point is not always run.
        assert_eq!(schedule.executable.systems.len(), 6);
    }

    #[test]
    fn conditional_explicit_sync_point_not_used_as_auto_sync_point_condition_on_nested_system_set()
    {
        #[derive(SystemSet, Debug, Clone, PartialEq, Eq, Hash)]
        struct Set1;
        #[derive(SystemSet, Debug, Clone, PartialEq, Eq, Hash)]
        struct Set2;

        let mut schedule = Schedule::default();
        let mut world = World::default();
        schedule.configure_sets(Set2.run_if(|| false));
        schedule.configure_sets(Set1.in_set(Set2));
        schedule.add_systems(
            (
                |mut commands: Commands| commands.insert_resource(Resource1),
                |_: Res<Resource1>| {},
            )
                .chain(),
        );
        schedule.add_systems((|| {}, ApplyDeferred, || {}).chain().in_set(Set1));
        schedule.run(&mut world);

        // A sync point was inserted, since the explicit sync point is not always run.
        assert_eq!(schedule.executable.systems.len(), 6);
    }

    #[test]
    fn merges_sync_points_into_one() {
        let mut schedule = Schedule::default();
        let mut world = World::default();
        // insert two parallel command systems, it should only create one sync point
        schedule.add_systems(
            (
                (
                    |mut commands: Commands| commands.insert_resource(Resource1),
                    |mut commands: Commands| commands.insert_resource(Resource2),
                ),
                |_: Res<Resource1>, _: Res<Resource2>| {},
            )
                .chain(),
        );
        schedule.run(&mut world);

        // inserted sync points
        assert_eq!(schedule.executable.systems.len(), 4);

        // merges sync points on rebuild
        schedule.add_systems(((
            (
                |mut commands: Commands| commands.insert_resource(Resource1),
                |mut commands: Commands| commands.insert_resource(Resource2),
            ),
            |_: Res<Resource1>, _: Res<Resource2>| {},
        )
            .chain(),));
        schedule.run(&mut world);

        assert_eq!(schedule.executable.systems.len(), 7);
    }

    #[test]
    fn adds_multiple_consecutive_syncs() {
        let mut schedule = Schedule::default();
        let mut world = World::default();
        // insert two consecutive command systems, it should create two sync points
        schedule.add_systems(
            (
                |mut commands: Commands| commands.insert_resource(Resource1),
                |mut commands: Commands| commands.insert_resource(Resource2),
                |_: Res<Resource1>, _: Res<Resource2>| {},
            )
                .chain(),
        );
        schedule.run(&mut world);

        assert_eq!(schedule.executable.systems.len(), 5);
    }

    #[test]
    fn do_not_consider_ignore_deferred_before_exclusive_system() {
        let mut schedule = Schedule::default();
        let mut world = World::default();
        // chain_ignore_deferred adds no sync points usually but an exception is made for exclusive systems
        schedule.add_systems(
            (
                |_: Commands| {},
                // <- no sync point is added here because the following system is not exclusive
                |mut commands: Commands| commands.insert_resource(Resource1),
                // <- sync point is added here because the following system is exclusive which expects to see all commands to that point
                |world: &mut World| assert!(world.contains_resource::<Resource1>()),
                // <- no sync point is added here because the previous system has no deferred parameters
                |_: &mut World| {},
                // <- no sync point is added here because the following system is not exclusive
                |_: Commands| {},
            )
                .chain_ignore_deferred(),
        );
        schedule.run(&mut world);

        assert_eq!(schedule.executable.systems.len(), 6); // 5 systems + 1 sync point
    }

    #[test]
    fn bubble_sync_point_through_ignore_deferred_node() {
        let mut schedule = Schedule::default();
        let mut world = World::default();

        let insert_resource_config = (
            // the first system has deferred commands
            |mut commands: Commands| commands.insert_resource(Resource1),
            // the second system has no deferred commands
            || {},
        )
            // the first two systems are chained without a sync point in between
            .chain_ignore_deferred();

        schedule.add_systems(
            (
                insert_resource_config,
                // the third system would panic if the command of the first system was not applied
                |_: Res<Resource1>| {},
            )
                // the third system is chained after the first two, possibly with a sync point in between
                .chain(),
        );

        // To add a sync point between the second and third system despite the second having no commands,
        // the first system has to signal the second system that there are unapplied commands.
        // With that the second system will add a sync point after it so the third system will find the resource.

        schedule.run(&mut world);

        assert_eq!(schedule.executable.systems.len(), 4); // 3 systems + 1 sync point
    }

    #[test]
    fn disable_auto_sync_points() {
        let mut schedule = Schedule::default();
        schedule.set_build_settings(ScheduleBuildSettings {
            auto_insert_apply_deferred: false,
            ..Default::default()
        });
        let mut world = World::default();
        schedule.add_systems(
            (
                |mut commands: Commands| commands.insert_resource(Resource1),
                |res: Option<Res<Resource1>>| assert!(res.is_none()),
            )
                .chain(),
        );
        schedule.run(&mut world);

        assert_eq!(schedule.executable.systems.len(), 2);
    }

    mod no_sync_edges {
        use super::*;

        fn insert_resource(mut commands: Commands) {
            commands.insert_resource(Resource1);
        }

        fn resource_does_not_exist(res: Option<Res<Resource1>>) {
            assert!(res.is_none());
        }

        #[derive(SystemSet, Hash, PartialEq, Eq, Debug, Clone)]
        enum Sets {
            A,
            B,
        }

        fn check_no_sync_edges(add_systems: impl FnOnce(&mut Schedule)) {
            let mut schedule = Schedule::default();
            let mut world = World::default();
            add_systems(&mut schedule);

            schedule.run(&mut world);

            assert_eq!(schedule.executable.systems.len(), 2);
        }

        #[test]
        fn system_to_system_after() {
            check_no_sync_edges(|schedule| {
                schedule.add_systems((
                    insert_resource,
                    resource_does_not_exist.after_ignore_deferred(insert_resource),
                ));
            });
        }

        #[test]
        fn system_to_system_before() {
            check_no_sync_edges(|schedule| {
                schedule.add_systems((
                    insert_resource.before_ignore_deferred(resource_does_not_exist),
                    resource_does_not_exist,
                ));
            });
        }

        #[test]
        fn set_to_system_after() {
            check_no_sync_edges(|schedule| {
                schedule
                    .add_systems((insert_resource, resource_does_not_exist.in_set(Sets::A)))
                    .configure_sets(Sets::A.after_ignore_deferred(insert_resource));
            });
        }

        #[test]
        fn set_to_system_before() {
            check_no_sync_edges(|schedule| {
                schedule
                    .add_systems((insert_resource.in_set(Sets::A), resource_does_not_exist))
                    .configure_sets(Sets::A.before_ignore_deferred(resource_does_not_exist));
            });
        }

        #[test]
        fn set_to_set_after() {
            check_no_sync_edges(|schedule| {
                schedule
                    .add_systems((
                        insert_resource.in_set(Sets::A),
                        resource_does_not_exist.in_set(Sets::B),
                    ))
                    .configure_sets(Sets::B.after_ignore_deferred(Sets::A));
            });
        }

        #[test]
        fn set_to_set_before() {
            check_no_sync_edges(|schedule| {
                schedule
                    .add_systems((
                        insert_resource.in_set(Sets::A),
                        resource_does_not_exist.in_set(Sets::B),
                    ))
                    .configure_sets(Sets::A.before_ignore_deferred(Sets::B));
            });
        }
    }

    mod no_sync_chain {
        use super::*;

        #[derive(Resource)]
        struct Ra;

        #[derive(Resource)]
        struct Rb;

        #[derive(Resource)]
        struct Rc;

        fn run_schedule(expected_num_systems: usize, add_systems: impl FnOnce(&mut Schedule)) {
            let mut schedule = Schedule::default();
            let mut world = World::default();
            add_systems(&mut schedule);

            schedule.run(&mut world);

            assert_eq!(schedule.executable.systems.len(), expected_num_systems);
        }

        #[test]
        fn only_chain_outside() {
            run_schedule(5, |schedule: &mut Schedule| {
                schedule.add_systems(
                    (
                        (
                            |mut commands: Commands| commands.insert_resource(Ra),
                            |mut commands: Commands| commands.insert_resource(Rb),
                        ),
                        (
                            |res_a: Option<Res<Ra>>, res_b: Option<Res<Rb>>| {
                                assert!(res_a.is_some());
                                assert!(res_b.is_some());
                            },
                            |res_a: Option<Res<Ra>>, res_b: Option<Res<Rb>>| {
                                assert!(res_a.is_some());
                                assert!(res_b.is_some());
                            },
                        ),
                    )
                        .chain(),
                );
            });

            run_schedule(4, |schedule: &mut Schedule| {
                schedule.add_systems(
                    (
                        (
                            |mut commands: Commands| commands.insert_resource(Ra),
                            |mut commands: Commands| commands.insert_resource(Rb),
                        ),
                        (
                            |res_a: Option<Res<Ra>>, res_b: Option<Res<Rb>>| {
                                assert!(res_a.is_none());
                                assert!(res_b.is_none());
                            },
                            |res_a: Option<Res<Ra>>, res_b: Option<Res<Rb>>| {
                                assert!(res_a.is_none());
                                assert!(res_b.is_none());
                            },
                        ),
                    )
                        .chain_ignore_deferred(),
                );
            });
        }

        #[test]
        fn chain_first() {
            run_schedule(6, |schedule: &mut Schedule| {
                schedule.add_systems(
                    (
                        (
                            |mut commands: Commands| commands.insert_resource(Ra),
                            |mut commands: Commands, res_a: Option<Res<Ra>>| {
                                commands.insert_resource(Rb);
                                assert!(res_a.is_some());
                            },
                        )
                            .chain(),
                        (
                            |res_a: Option<Res<Ra>>, res_b: Option<Res<Rb>>| {
                                assert!(res_a.is_some());
                                assert!(res_b.is_some());
                            },
                            |res_a: Option<Res<Ra>>, res_b: Option<Res<Rb>>| {
                                assert!(res_a.is_some());
                                assert!(res_b.is_some());
                            },
                        ),
                    )
                        .chain(),
                );
            });

            run_schedule(5, |schedule: &mut Schedule| {
                schedule.add_systems(
                    (
                        (
                            |mut commands: Commands| commands.insert_resource(Ra),
                            |mut commands: Commands, res_a: Option<Res<Ra>>| {
                                commands.insert_resource(Rb);
                                assert!(res_a.is_some());
                            },
                        )
                            .chain(),
                        (
                            |res_a: Option<Res<Ra>>, res_b: Option<Res<Rb>>| {
                                assert!(res_a.is_some());
                                assert!(res_b.is_none());
                            },
                            |res_a: Option<Res<Ra>>, res_b: Option<Res<Rb>>| {
                                assert!(res_a.is_some());
                                assert!(res_b.is_none());
                            },
                        ),
                    )
                        .chain_ignore_deferred(),
                );
            });
        }

        #[test]
        fn chain_second() {
            run_schedule(6, |schedule: &mut Schedule| {
                schedule.add_systems(
                    (
                        (
                            |mut commands: Commands| commands.insert_resource(Ra),
                            |mut commands: Commands| commands.insert_resource(Rb),
                        ),
                        (
                            |mut commands: Commands,
                             res_a: Option<Res<Ra>>,
                             res_b: Option<Res<Rb>>| {
                                commands.insert_resource(Rc);
                                assert!(res_a.is_some());
                                assert!(res_b.is_some());
                            },
                            |res_a: Option<Res<Ra>>,
                             res_b: Option<Res<Rb>>,
                             res_c: Option<Res<Rc>>| {
                                assert!(res_a.is_some());
                                assert!(res_b.is_some());
                                assert!(res_c.is_some());
                            },
                        )
                            .chain(),
                    )
                        .chain(),
                );
            });

            run_schedule(5, |schedule: &mut Schedule| {
                schedule.add_systems(
                    (
                        (
                            |mut commands: Commands| commands.insert_resource(Ra),
                            |mut commands: Commands| commands.insert_resource(Rb),
                        ),
                        (
                            |mut commands: Commands,
                             res_a: Option<Res<Ra>>,
                             res_b: Option<Res<Rb>>| {
                                commands.insert_resource(Rc);
                                assert!(res_a.is_none());
                                assert!(res_b.is_none());
                            },
                            |res_a: Option<Res<Ra>>,
                             res_b: Option<Res<Rb>>,
                             res_c: Option<Res<Rc>>| {
                                assert!(res_a.is_some());
                                assert!(res_b.is_some());
                                assert!(res_c.is_some());
                            },
                        )
                            .chain(),
                    )
                        .chain_ignore_deferred(),
                );
            });
        }

        #[test]
        fn chain_all() {
            run_schedule(7, |schedule: &mut Schedule| {
                schedule.add_systems(
                    (
                        (
                            |mut commands: Commands| commands.insert_resource(Ra),
                            |mut commands: Commands, res_a: Option<Res<Ra>>| {
                                commands.insert_resource(Rb);
                                assert!(res_a.is_some());
                            },
                        )
                            .chain(),
                        (
                            |mut commands: Commands,
                             res_a: Option<Res<Ra>>,
                             res_b: Option<Res<Rb>>| {
                                commands.insert_resource(Rc);
                                assert!(res_a.is_some());
                                assert!(res_b.is_some());
                            },
                            |res_a: Option<Res<Ra>>,
                             res_b: Option<Res<Rb>>,
                             res_c: Option<Res<Rc>>| {
                                assert!(res_a.is_some());
                                assert!(res_b.is_some());
                                assert!(res_c.is_some());
                            },
                        )
                            .chain(),
                    )
                        .chain(),
                );
            });

            run_schedule(6, |schedule: &mut Schedule| {
                schedule.add_systems(
                    (
                        (
                            |mut commands: Commands| commands.insert_resource(Ra),
                            |mut commands: Commands, res_a: Option<Res<Ra>>| {
                                commands.insert_resource(Rb);
                                assert!(res_a.is_some());
                            },
                        )
                            .chain(),
                        (
                            |mut commands: Commands,
                             res_a: Option<Res<Ra>>,
                             res_b: Option<Res<Rb>>| {
                                commands.insert_resource(Rc);
                                assert!(res_a.is_some());
                                assert!(res_b.is_none());
                            },
                            |res_a: Option<Res<Ra>>,
                             res_b: Option<Res<Rb>>,
                             res_c: Option<Res<Rc>>| {
                                assert!(res_a.is_some());
                                assert!(res_b.is_some());
                                assert!(res_c.is_some());
                            },
                        )
                            .chain(),
                    )
                        .chain_ignore_deferred(),
                );
            });
        }
    }

    #[derive(ScheduleLabel, Hash, Debug, Clone, PartialEq, Eq)]
    struct TestSchedule;

    #[derive(Resource)]
    struct CheckSystemRan(usize);

    #[test]
    fn add_systems_to_existing_schedule() {
        let mut schedules = Schedules::default();
        let schedule = Schedule::new(TestSchedule);

        schedules.insert(schedule);
        schedules.add_systems(TestSchedule, |mut ran: ResMut<CheckSystemRan>| ran.0 += 1);

        let mut world = World::new();

        world.insert_resource(CheckSystemRan(0));
        world.insert_resource(schedules);
        world.run_schedule(TestSchedule);

        let value = world
            .get_resource::<CheckSystemRan>()
            .expect("CheckSystemRan Resource Should Exist");
        assert_eq!(value.0, 1);
    }

    #[test]
    fn add_systems_to_non_existing_schedule() {
        let mut schedules = Schedules::default();

        schedules.add_systems(TestSchedule, |mut ran: ResMut<CheckSystemRan>| ran.0 += 1);

        let mut world = World::new();

        world.insert_resource(CheckSystemRan(0));
        world.insert_resource(schedules);
        world.run_schedule(TestSchedule);

        let value = world
            .get_resource::<CheckSystemRan>()
            .expect("CheckSystemRan Resource Should Exist");
        assert_eq!(value.0, 1);
    }

    #[derive(SystemSet, Debug, Hash, Clone, PartialEq, Eq)]
    enum TestSet {
        First,
        Second,
    }

    #[test]
    fn configure_set_on_existing_schedule() {
        let mut schedules = Schedules::default();
        let schedule = Schedule::new(TestSchedule);

        schedules.insert(schedule);

        schedules.configure_sets(TestSchedule, (TestSet::First, TestSet::Second).chain());
        schedules.add_systems(
            TestSchedule,
            (|mut ran: ResMut<CheckSystemRan>| {
                assert_eq!(ran.0, 0);
                ran.0 += 1;
            })
            .in_set(TestSet::First),
        );

        schedules.add_systems(
            TestSchedule,
            (|mut ran: ResMut<CheckSystemRan>| {
                assert_eq!(ran.0, 1);
                ran.0 += 1;
            })
            .in_set(TestSet::Second),
        );

        let mut world = World::new();

        world.insert_resource(CheckSystemRan(0));
        world.insert_resource(schedules);
        world.run_schedule(TestSchedule);

        let value = world
            .get_resource::<CheckSystemRan>()
            .expect("CheckSystemRan Resource Should Exist");
        assert_eq!(value.0, 2);
    }

    #[test]
    fn configure_set_on_new_schedule() {
        let mut schedules = Schedules::default();

        schedules.configure_sets(TestSchedule, (TestSet::First, TestSet::Second).chain());
        schedules.add_systems(
            TestSchedule,
            (|mut ran: ResMut<CheckSystemRan>| {
                assert_eq!(ran.0, 0);
                ran.0 += 1;
            })
            .in_set(TestSet::First),
        );

        schedules.add_systems(
            TestSchedule,
            (|mut ran: ResMut<CheckSystemRan>| {
                assert_eq!(ran.0, 1);
                ran.0 += 1;
            })
            .in_set(TestSet::Second),
        );

        let mut world = World::new();

        world.insert_resource(CheckSystemRan(0));
        world.insert_resource(schedules);
        world.run_schedule(TestSchedule);

        let value = world
            .get_resource::<CheckSystemRan>()
            .expect("CheckSystemRan Resource Should Exist");
        assert_eq!(value.0, 2);
    }

    #[test]
    fn test_default_error_handler() {
        #[derive(Resource, Default)]
        struct Ran(bool);

        fn system(mut ran: ResMut<Ran>) -> Result {
            ran.0 = true;
            Err("I failed!".into())
        }

        // Test that the default error handler is used
        let mut world = World::default();
        world.init_resource::<Ran>();
        world.insert_resource(DefaultErrorHandler(ignore));
        let mut schedule = Schedule::default();
        schedule.add_systems(system).run(&mut world);
        assert!(world.resource::<Ran>().0);

        // Test that the handler doesn't change within the schedule
        schedule.add_systems(
            (|world: &mut World| {
                world.insert_resource(DefaultErrorHandler(panic));
            })
            .before(system),
        );
        schedule.run(&mut world);
    }
}<|MERGE_RESOLUTION|>--- conflicted
+++ resolved
@@ -559,13 +559,8 @@
     /// Iterates the change ticks of all systems in the schedule and clamps any older than
     /// [`MAX_CHANGE_AGE`](crate::change_detection::MAX_CHANGE_AGE).
     /// This prevents overflow and thus prevents false positives.
-<<<<<<< HEAD
-    pub(crate) fn check_change_ticks(&mut self, change_tick: Tick) {
+    pub fn check_change_ticks(&mut self, change_tick: Tick) {
         for SystemWithAccess { system, .. } in &mut self.executable.systems {
-=======
-    pub fn check_change_ticks(&mut self, change_tick: Tick) {
-        for system in &mut self.executable.systems {
->>>>>>> 06bb57c3
             if !is_apply_deferred(system) {
                 system.check_change_tick(change_tick);
             }
@@ -1476,7 +1471,6 @@
             if system_a.system.is_exclusive() || system_b.system.is_exclusive() {
                 conflicting_systems.push((a, b, Vec::new()));
             } else {
-<<<<<<< HEAD
                 let access_a = &system_a.access;
                 let access_b = &system_b.access;
                 if !access_a.is_compatible(access_b) {
@@ -1495,25 +1489,7 @@
                             // there is no specific component conflicting, but the systems are overall incompatible
                             // for example 2 systems with `Query<EntityMut>`
                             conflicting_systems.push((a, b, Vec::new()));
-=======
-                let access_a = system_a.component_access_set();
-                let access_b = system_b.component_access_set();
-                match access_a.get_conflicts(access_b) {
-                    AccessConflicts::Individual(conflicts) => {
-                        let conflicts: Vec<_> = conflicts
-                            .ones()
-                            .map(ComponentId::get_sparse_set_index)
-                            .filter(|id| !ignored_ambiguities.contains(id))
-                            .collect();
-                        if !conflicts.is_empty() {
-                            conflicting_systems.push((a, b, conflicts));
->>>>>>> 06bb57c3
                         }
-                    }
-                    AccessConflicts::All => {
-                        // there is no specific component conflicting, but the systems are overall incompatible
-                        // for example 2 systems with `Query<EntityMut>`
-                        conflicting_systems.push((a, b, Vec::new()));
                     }
                 }
             }
