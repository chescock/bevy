#![expect(deprecated, reason = "Everything here is deprecated")]

use core::panic::AssertUnwindSafe;
use fixedbitset::FixedBitSet;

#[cfg(feature = "trace")]
use tracing::info_span;

#[cfg(feature = "std")]
use std::eprintln;

use crate::{
    error::{ErrorContext, ErrorHandler},
    schedule::{
        executor::is_apply_deferred, ConditionWithAccess, ExecutorKind, SystemExecutor,
        SystemSchedule,
    },
    system::RunSystemError,
    world::World,
};
#[cfg(feature = "hotpatching")]
use crate::{event::Events, HotPatched};

use super::__rust_begin_short_backtrace;

/// A variant of [`SingleThreadedExecutor`](crate::schedule::SingleThreadedExecutor) that calls
/// [`apply_deferred`](crate::system::System::apply_deferred) immediately after running each system.
#[derive(Default)]
#[deprecated(
    since = "0.17.0",
    note = "Use SingleThreadedExecutor instead. See https://github.com/bevyengine/bevy/issues/18453 for motivation."
)]
pub struct SimpleExecutor {
    /// Systems sets whose conditions have been evaluated.
    evaluated_sets: FixedBitSet,
    /// Systems that have run or been skipped.
    completed_systems: FixedBitSet,
}

impl SystemExecutor for SimpleExecutor {
    fn kind(&self) -> ExecutorKind {
        ExecutorKind::Simple
    }

    fn init(&mut self, schedule: &SystemSchedule) {
        let sys_count = schedule.system_ids.len();
        let set_count = schedule.set_ids.len();
        self.evaluated_sets = FixedBitSet::with_capacity(set_count);
        self.completed_systems = FixedBitSet::with_capacity(sys_count);
    }

    fn run(
        &mut self,
        schedule: &mut SystemSchedule,
        world: &mut World,
        _skip_systems: Option<&FixedBitSet>,
        error_handler: ErrorHandler,
    ) {
        // If stepping is enabled, make sure we skip those systems that should
        // not be run.
        #[cfg(feature = "bevy_debug_stepping")]
        if let Some(skipped_systems) = _skip_systems {
            // mark skipped systems as completed
            self.completed_systems |= skipped_systems;
        }

        #[cfg(feature = "hotpatching")]
        let should_update_hotpatch = !world
            .get_resource::<Events<HotPatched>>()
            .map(Events::is_empty)
            .unwrap_or(true);

        for system_index in 0..schedule.systems.len() {
            #[cfg(feature = "trace")]
            let name = schedule.systems[system_index].system.name();
            #[cfg(feature = "trace")]
            let should_run_span = info_span!("check_conditions", name = name.as_string()).entered();

            let mut should_run = !self.completed_systems.contains(system_index);
            for set_idx in schedule.sets_with_conditions_of_systems[system_index].ones() {
                if self.evaluated_sets.contains(set_idx) {
                    continue;
                }

                // evaluate system set's conditions
                let set_conditions_met = evaluate_and_fold_conditions(
                    &mut schedule.set_conditions[set_idx],
                    world,
                    error_handler,
                );

                if !set_conditions_met {
                    self.completed_systems
                        .union_with(&schedule.systems_in_sets_with_conditions[set_idx]);
                }

                should_run &= set_conditions_met;
                self.evaluated_sets.insert(set_idx);
            }

            // evaluate system's conditions
            let system_conditions_met = evaluate_and_fold_conditions(
                &mut schedule.system_conditions[system_index],
                world,
                error_handler,
            );

            should_run &= system_conditions_met;

<<<<<<< HEAD
            let system = &mut schedule.systems[system_index];
=======
            let system = &mut schedule.systems[system_index].system;
            if should_run {
                let valid_params = match system.validate_param(world) {
                    Ok(()) => true,
                    Err(e) => {
                        if !e.skipped {
                            error_handler(
                                e.into(),
                                ErrorContext::System {
                                    name: system.name(),
                                    last_run: system.get_last_run(),
                                },
                            );
                        }
                        false
                    }
                };
                should_run &= valid_params;
            }
>>>>>>> 8f08d6bc

            #[cfg(feature = "trace")]
            should_run_span.exit();

            #[cfg(feature = "hotpatching")]
            if should_update_hotpatch {
                system.refresh_hotpatch();
            }

            // system has either been skipped or will run
            self.completed_systems.insert(system_index);

            if !should_run {
                continue;
            }

            if is_apply_deferred(system) {
                continue;
            }

            let f = AssertUnwindSafe(|| {
                if let Err(RunSystemError::Failed(err)) =
                    __rust_begin_short_backtrace::run(system, world)
                {
                    error_handler(
                        err,
                        ErrorContext::System {
                            name: system.name(),
                            last_run: system.get_last_run(),
                        },
                    );
                }
            });

            #[cfg(feature = "std")]
            #[expect(clippy::print_stderr, reason = "Allowed behind `std` feature gate.")]
            {
                if let Err(payload) = std::panic::catch_unwind(f) {
                    eprintln!("Encountered a panic in system `{}`!", system.name());
                    std::panic::resume_unwind(payload);
                }
            }

            #[cfg(not(feature = "std"))]
            {
                (f)();
            }
        }

        self.evaluated_sets.clear();
        self.completed_systems.clear();
    }

    fn set_apply_final_deferred(&mut self, _: bool) {
        // do nothing. simple executor does not do a final sync
    }
}

impl SimpleExecutor {
    /// Creates a new simple executor for use in a [`Schedule`](crate::schedule::Schedule).
    /// This calls each system in order and immediately calls [`System::apply_deferred`](crate::system::System).
    pub const fn new() -> Self {
        Self {
            evaluated_sets: FixedBitSet::new(),
            completed_systems: FixedBitSet::new(),
        }
    }
}
#[deprecated(
    since = "0.17.0",
    note = "Use SingleThreadedExecutor instead. See https://github.com/bevyengine/bevy/issues/18453 for motivation."
)]
fn evaluate_and_fold_conditions(
    conditions: &mut [ConditionWithAccess],
    world: &mut World,
    error_handler: ErrorHandler,
) -> bool {
    #[cfg(feature = "hotpatching")]
    let should_update_hotpatch = !world
        .get_resource::<Events<HotPatched>>()
        .map(Events::is_empty)
        .unwrap_or(true);

    #[expect(
        clippy::unnecessary_fold,
        reason = "Short-circuiting here would prevent conditions from mutating their own state as needed."
    )]
    conditions
        .iter_mut()
<<<<<<< HEAD
        .map(|condition| {
            #[cfg(feature = "hotpatching")]
            if should_update_hotpatch {
                condition.refresh_hotpatch();
            }
            __rust_begin_short_backtrace::readonly_run(&mut **condition, world).unwrap_or_else(
                |err| {
                    if let RunSystemError::Failed(err) = err {
=======
        .map(|ConditionWithAccess { condition, .. }| {
            match condition.validate_param(world) {
                Ok(()) => (),
                Err(e) => {
                    if !e.skipped {
>>>>>>> 8f08d6bc
                        error_handler(
                            err,
                            ErrorContext::System {
                                name: condition.name(),
                                last_run: condition.get_last_run(),
                            },
                        );
                    };
                    false
                },
            )
        })
        .fold(true, |acc, res| acc && res)
}

#[cfg(test)]
#[test]
fn skip_automatic_sync_points() {
    // Schedules automatically insert ApplyDeferred systems, but these should
    // not be executed as they only serve as markers and are not initialized
    use crate::prelude::*;
    let mut sched = Schedule::default();
    sched.set_executor_kind(ExecutorKind::Simple);
    sched.add_systems((|_: Commands| (), || ()).chain());
    let mut world = World::new();
    sched.run(&mut world);
}<|MERGE_RESOLUTION|>--- conflicted
+++ resolved
@@ -107,29 +107,7 @@
 
             should_run &= system_conditions_met;
 
-<<<<<<< HEAD
-            let system = &mut schedule.systems[system_index];
-=======
             let system = &mut schedule.systems[system_index].system;
-            if should_run {
-                let valid_params = match system.validate_param(world) {
-                    Ok(()) => true,
-                    Err(e) => {
-                        if !e.skipped {
-                            error_handler(
-                                e.into(),
-                                ErrorContext::System {
-                                    name: system.name(),
-                                    last_run: system.get_last_run(),
-                                },
-                            );
-                        }
-                        false
-                    }
-                };
-                should_run &= valid_params;
-            }
->>>>>>> 8f08d6bc
 
             #[cfg(feature = "trace")]
             should_run_span.exit();
@@ -219,8 +197,7 @@
     )]
     conditions
         .iter_mut()
-<<<<<<< HEAD
-        .map(|condition| {
+        .map(|ConditionWithAccess { condition, .. }| {
             #[cfg(feature = "hotpatching")]
             if should_update_hotpatch {
                 condition.refresh_hotpatch();
@@ -228,13 +205,6 @@
             __rust_begin_short_backtrace::readonly_run(&mut **condition, world).unwrap_or_else(
                 |err| {
                     if let RunSystemError::Failed(err) = err {
-=======
-        .map(|ConditionWithAccess { condition, .. }| {
-            match condition.validate_param(world) {
-                Ok(()) => (),
-                Err(e) => {
-                    if !e.skipped {
->>>>>>> 8f08d6bc
                         error_handler(
                             err,
                             ErrorContext::System {
