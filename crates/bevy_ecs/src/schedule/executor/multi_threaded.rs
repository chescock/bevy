--- conflicted
+++ resolved
@@ -816,8 +816,6 @@
             // SAFETY:
             // - The caller ensures that `world` has permission to read any data
             //   required by the condition.
-<<<<<<< HEAD
-            // - `update_archetype_component_access` has been called for condition.
             unsafe { condition.validate_param_unsafe(world) }
                 .map_err(From::from)
                 .and_then(|()| {
@@ -831,12 +829,6 @@
                 })
                 .unwrap_or_else(|err| {
                     if let RunSystemError::Failed(err) = err {
-=======
-            match unsafe { condition.validate_param_unsafe(world) } {
-                Ok(()) => (),
-                Err(e) => {
-                    if !e.skipped {
->>>>>>> a266e7e6
                         error_handler(
                             err,
                             ErrorContext::System {
@@ -844,20 +836,9 @@
                                 last_run: condition.get_last_run(),
                             },
                         );
-<<<<<<< HEAD
                     };
                     false
                 })
-=======
-                    }
-                    return false;
-                }
-            }
-            // SAFETY:
-            // - The caller ensures that `world` has permission to read any data
-            //   required by the condition.
-            unsafe { __rust_begin_short_backtrace::readonly_run_unsafe(&mut **condition, world) }
->>>>>>> a266e7e6
         })
         .fold(true, |acc, res| acc && res)
 }
