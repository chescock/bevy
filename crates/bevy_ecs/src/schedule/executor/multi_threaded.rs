use alloc::{boxed::Box, vec::Vec};
use bevy_platform_support::sync::Arc;
use bevy_tasks::{ComputeTaskPool, Scope, TaskPool, ThreadExecutor};
use bevy_utils::syncunsafecell::SyncUnsafeCell;
use concurrent_queue::ConcurrentQueue;
use core::{any::Any, panic::AssertUnwindSafe};
use fixedbitset::FixedBitSet;
use std::{
    eprintln,
    sync::{Mutex, MutexGuard},
};

#[cfg(feature = "trace")]
use tracing::{info_span, Span};

use crate::{
<<<<<<< HEAD
    prelude::Resource,
    result::{Error, Result, SystemErrorContext},
=======
    archetype::ArchetypeComponentId,
    error::{BevyError, Result, SystemErrorContext},
    prelude::Resource,
    query::Access,
>>>>>>> edba54ad
    schedule::{is_apply_deferred, BoxedCondition, ExecutorKind, SystemExecutor, SystemSchedule},
    system::ScheduleSystem,
    world::{unsafe_world_cell::UnsafeWorldCell, World},
};

use super::__rust_begin_short_backtrace;

/// Borrowed data used by the [`MultiThreadedExecutor`].
struct Environment<'env, 'sys> {
    executor: &'env MultiThreadedExecutor,
    systems: &'sys [SyncUnsafeCell<ScheduleSystem>],
    conditions: SyncUnsafeCell<Conditions<'sys>>,
    world_cell: UnsafeWorldCell<'env>,
}

struct Conditions<'a> {
    system_conditions: &'a mut [Vec<BoxedCondition>],
    set_conditions: &'a mut [Vec<BoxedCondition>],
    sets_with_conditions_of_systems: &'a [FixedBitSet],
    systems_in_sets_with_conditions: &'a [FixedBitSet],
}

impl<'env, 'sys> Environment<'env, 'sys> {
    fn new(
        executor: &'env MultiThreadedExecutor,
        schedule: &'sys mut SystemSchedule,
        world: &'env mut World,
    ) -> Self {
        Environment {
            executor,
            systems: SyncUnsafeCell::from_mut(schedule.systems.as_mut_slice()).as_slice_of_cells(),
            conditions: SyncUnsafeCell::new(Conditions {
                system_conditions: &mut schedule.system_conditions,
                set_conditions: &mut schedule.set_conditions,
                sets_with_conditions_of_systems: &schedule.sets_with_conditions_of_systems,
                systems_in_sets_with_conditions: &schedule.systems_in_sets_with_conditions,
            }),
            world_cell: world.as_unsafe_world_cell(),
        }
    }
}

/// Per-system data used by the [`MultiThreadedExecutor`].
// Copied here because it can't be read from the system when it's running.
struct SystemTaskMetadata {
    /// The set of systems whose `component_access_set()` conflicts with this one.
    conflicting_systems: FixedBitSet,
    /// The set of systems whose `component_access_set()` conflicts with this system's conditions.
    /// Note that this is separate from `conflicting_systems` to handle the case where
    /// a system is skipped by an earlier system set condition or system stepping,
    /// and needs access to run its conditions but not for itself.
    condition_conflicting_systems: FixedBitSet,
    /// Indices of the systems that directly depend on the system.
    dependents: Vec<usize>,
    /// Is `true` if the system does not access `!Send` data.
    is_send: bool,
    /// Is `true` if the system is exclusive.
    is_exclusive: bool,
}

/// The result of running a system that is sent across a channel.
struct SystemResult {
    system_index: usize,
}

/// Runs the schedule using a thread pool. Non-conflicting systems can run in parallel.
pub struct MultiThreadedExecutor {
    /// The running state, protected by a mutex so that a reference to the executor can be shared across tasks.
    state: Mutex<ExecutorState>,
    /// Queue of system completion events.
    system_completion: ConcurrentQueue<SystemResult>,
    /// Setting when true applies deferred system buffers after all systems have run
    apply_final_deferred: bool,
    /// When set, tells the executor that a thread has panicked.
    panic_payload: Mutex<Option<Box<dyn Any + Send>>>,
    starting_systems: FixedBitSet,
    /// Cached tracing span
    #[cfg(feature = "trace")]
    executor_span: Span,
}

/// The state of the executor while running.
pub struct ExecutorState {
    /// Metadata for scheduling and running system tasks.
    system_task_metadata: Vec<SystemTaskMetadata>,
    /// The set of systems whose `component_access_set()` conflicts with this system set's conditions.
    set_condition_conflicting_systems: Vec<FixedBitSet>,
    /// Returns `true` if a system with non-`Send` access is running.
    local_thread_running: bool,
    /// Returns `true` if an exclusive system is running.
    exclusive_running: bool,
    /// The number of systems that are running.
    num_running_systems: usize,
    /// The number of dependencies each system has that have not completed.
    num_dependencies_remaining: Vec<usize>,
    /// System sets whose conditions have been evaluated.
    evaluated_sets: FixedBitSet,
    /// Systems that have no remaining dependencies and are waiting to run.
    ready_systems: FixedBitSet,
    /// copy of `ready_systems`
    ready_systems_copy: FixedBitSet,
    /// Systems that are running.
    running_systems: FixedBitSet,
    /// Systems that got skipped.
    skipped_systems: FixedBitSet,
    /// Systems whose conditions have been evaluated and were run or skipped.
    completed_systems: FixedBitSet,
    /// Systems that have run but have not had their buffers applied.
    unapplied_systems: FixedBitSet,
}

/// References to data required by the executor.
/// This is copied to each system task so that can invoke the executor when they complete.
// These all need to outlive 'scope in order to be sent to new tasks,
// and keeping them all in a struct means we can use lifetime elision.
#[derive(Copy, Clone)]
struct Context<'scope, 'env, 'sys> {
    environment: &'env Environment<'env, 'sys>,
    scope: &'scope Scope<'scope, 'env, ()>,
    error_handler: fn(BevyError, SystemErrorContext),
}

impl Default for MultiThreadedExecutor {
    fn default() -> Self {
        Self::new()
    }
}

impl SystemExecutor for MultiThreadedExecutor {
    fn kind(&self) -> ExecutorKind {
        ExecutorKind::MultiThreaded
    }

    fn init(&mut self, schedule: &SystemSchedule) {
        let state = self.state.get_mut().unwrap();
        // pre-allocate space
        let sys_count = schedule.system_ids.len();
        let set_count = schedule.set_ids.len();

        self.system_completion = ConcurrentQueue::bounded(sys_count.max(1));
        self.starting_systems = FixedBitSet::with_capacity(sys_count);
        state.evaluated_sets = FixedBitSet::with_capacity(set_count);
        state.ready_systems = FixedBitSet::with_capacity(sys_count);
        state.ready_systems_copy = FixedBitSet::with_capacity(sys_count);
        state.running_systems = FixedBitSet::with_capacity(sys_count);
        state.completed_systems = FixedBitSet::with_capacity(sys_count);
        state.skipped_systems = FixedBitSet::with_capacity(sys_count);
        state.unapplied_systems = FixedBitSet::with_capacity(sys_count);

        state.system_task_metadata = Vec::with_capacity(sys_count);
        for index in 0..sys_count {
            state.system_task_metadata.push(SystemTaskMetadata {
                conflicting_systems: FixedBitSet::with_capacity(sys_count),
                condition_conflicting_systems: FixedBitSet::with_capacity(sys_count),
                dependents: schedule.system_dependents[index].clone(),
                is_send: schedule.systems[index].is_send(),
                is_exclusive: schedule.systems[index].is_exclusive(),
            });
            if schedule.system_dependencies[index] == 0 {
                self.starting_systems.insert(index);
            }
        }

        {
            #[cfg(feature = "trace")]
            let _span = info_span!("calculate conflicting systems").entered();
            for index1 in 0..sys_count {
                let system1 = &schedule.systems[index1];
                for index2 in 0..index1 {
                    let system2 = &schedule.systems[index2];
                    if !system2
                        .component_access_set()
                        .is_compatible(system1.component_access_set())
                    {
                        state.system_task_metadata[index1]
                            .conflicting_systems
                            .insert(index2);
                        state.system_task_metadata[index2]
                            .conflicting_systems
                            .insert(index1);
                    }
                }

                for index2 in 0..sys_count {
                    let system2 = &schedule.systems[index2];
                    if schedule.system_conditions[index1].iter().any(|condition| {
                        !system2
                            .component_access_set()
                            .is_compatible(condition.component_access_set())
                    }) {
                        state.system_task_metadata[index1]
                            .condition_conflicting_systems
                            .insert(index2);
                    }
                }
            }

            state.set_condition_conflicting_systems.clear();
            state.set_condition_conflicting_systems.reserve(set_count);
            for set_idx in 0..set_count {
                let mut conflicting_systems = FixedBitSet::with_capacity(sys_count);
                for sys_index in 0..sys_count {
                    let system = &schedule.systems[sys_index];
                    if schedule.set_conditions[set_idx].iter().any(|condition| {
                        !system
                            .component_access_set()
                            .is_compatible(condition.component_access_set())
                    }) {
                        conflicting_systems.insert(sys_index);
                    }
                }
                state
                    .set_condition_conflicting_systems
                    .push(conflicting_systems);
            }
        }

        state.num_dependencies_remaining = Vec::with_capacity(sys_count);
    }

    fn run(
        &mut self,
        schedule: &mut SystemSchedule,
        world: &mut World,
        _skip_systems: Option<&FixedBitSet>,
        error_handler: fn(BevyError, SystemErrorContext),
    ) {
        let state = self.state.get_mut().unwrap();
        // reset counts
        if schedule.systems.is_empty() {
            return;
        }
        state.num_running_systems = 0;
        state
            .num_dependencies_remaining
            .clone_from(&schedule.system_dependencies);
        state.ready_systems.clone_from(&self.starting_systems);

        // If stepping is enabled, make sure we skip those systems that should
        // not be run.
        #[cfg(feature = "bevy_debug_stepping")]
        if let Some(skipped_systems) = _skip_systems {
            debug_assert_eq!(skipped_systems.len(), state.completed_systems.len());
            // mark skipped systems as completed
            state.completed_systems |= skipped_systems;

            // signal the dependencies for each of the skipped systems, as
            // though they had run
            for system_index in skipped_systems.ones() {
                state.signal_dependents(system_index);
                state.ready_systems.remove(system_index);
            }
        }

        let thread_executor = world
            .get_resource::<MainThreadExecutor>()
            .map(|e| e.0.clone());
        let thread_executor = thread_executor.as_deref();

        let environment = &Environment::new(self, schedule, world);

        ComputeTaskPool::get_or_init(TaskPool::default).scope_with_executor(
            false,
            thread_executor,
            |scope| {
                let context = Context {
                    environment,
                    scope,
                    error_handler,
                };

                // The first tick won't need to process finished systems, but we still need to run the loop in
                // tick_executor() in case a system completes while the first tick still holds the mutex.
                context.tick_executor();
            },
        );

        // End the borrows of self and world in environment by copying out the reference to systems.
        let systems = environment.systems;

        let state = self.state.get_mut().unwrap();
        if self.apply_final_deferred {
            // Do one final apply buffers after all systems have completed
            // Commands should be applied while on the scope's thread, not the executor's thread
            let res = apply_deferred(&state.unapplied_systems, systems, world);
            if let Err(payload) = res {
                let panic_payload = self.panic_payload.get_mut().unwrap();
                *panic_payload = Some(payload);
            }
            state.unapplied_systems.clear();
        }

        // check to see if there was a panic
        let payload = self.panic_payload.get_mut().unwrap();
        if let Some(payload) = payload.take() {
            std::panic::resume_unwind(payload);
        }

        debug_assert!(state.ready_systems.is_clear());
        debug_assert!(state.running_systems.is_clear());
        state.evaluated_sets.clear();
        state.skipped_systems.clear();
        state.completed_systems.clear();
    }

    fn set_apply_final_deferred(&mut self, value: bool) {
        self.apply_final_deferred = value;
    }
}

impl<'scope, 'env: 'scope, 'sys> Context<'scope, 'env, 'sys> {
    fn system_completed(
        &self,
        system_index: usize,
        res: Result<(), Box<dyn Any + Send>>,
        system: &ScheduleSystem,
    ) {
        // tell the executor that the system finished
        self.environment
            .executor
            .system_completion
            .push(SystemResult { system_index })
            .unwrap_or_else(|error| unreachable!("{}", error));
        if let Err(payload) = res {
            eprintln!("Encountered a panic in system `{}`!", &*system.name());
            // set the payload to propagate the error
            {
                let mut panic_payload = self.environment.executor.panic_payload.lock().unwrap();
                *panic_payload = Some(payload);
            }
        }
        self.tick_executor();
    }

    fn try_lock<'a>(&'a self) -> Option<(&'a mut Conditions<'sys>, MutexGuard<'a, ExecutorState>)> {
        let guard = self.environment.executor.state.try_lock().ok()?;
        // SAFETY: This is an exclusive access as no other location fetches conditions mutably, and
        // is synchronized by the lock on the executor state.
        let conditions = unsafe { &mut *self.environment.conditions.get() };
        Some((conditions, guard))
    }

    fn tick_executor(&self) {
        // Ensure that the executor handles any events pushed to the system_completion queue by this thread.
        // If this thread acquires the lock, the executor runs after the push() and they are processed.
        // If this thread does not acquire the lock, then the is_empty() check on the other thread runs
        // after the lock is released, which is after try_lock() failed, which is after the push()
        // on this thread, so the is_empty() check will see the new events and loop.
        loop {
            let Some((conditions, mut guard)) = self.try_lock() else {
                return;
            };
            guard.tick(self, conditions);
            // Make sure we drop the guard before checking system_completion.is_empty(), or we could lose events.
            drop(guard);
            if self.environment.executor.system_completion.is_empty() {
                return;
            }
        }
    }
}

impl MultiThreadedExecutor {
    /// Creates a new `multi_threaded` executor for use with a [`Schedule`].
    ///
    /// [`Schedule`]: crate::schedule::Schedule
    pub fn new() -> Self {
        Self {
            state: Mutex::new(ExecutorState::new()),
            system_completion: ConcurrentQueue::unbounded(),
            starting_systems: FixedBitSet::new(),
            apply_final_deferred: true,
            panic_payload: Mutex::new(None),
            #[cfg(feature = "trace")]
            executor_span: info_span!("multithreaded executor"),
        }
    }
}

impl ExecutorState {
    fn new() -> Self {
        Self {
            system_task_metadata: Vec::new(),
            set_condition_conflicting_systems: Vec::new(),
            num_running_systems: 0,
            num_dependencies_remaining: Vec::new(),
            local_thread_running: false,
            exclusive_running: false,
            evaluated_sets: FixedBitSet::new(),
            ready_systems: FixedBitSet::new(),
            ready_systems_copy: FixedBitSet::new(),
            running_systems: FixedBitSet::new(),
            skipped_systems: FixedBitSet::new(),
            completed_systems: FixedBitSet::new(),
            unapplied_systems: FixedBitSet::new(),
        }
    }

    fn tick(&mut self, context: &Context, conditions: &mut Conditions) {
        #[cfg(feature = "trace")]
        let _span = context.environment.executor.executor_span.enter();

        for result in context.environment.executor.system_completion.try_iter() {
            self.finish_system_and_handle_dependents(result);
        }

        // SAFETY:
        // - `finish_system_and_handle_dependents` has updated the currently running systems.
        // - `rebuild_active_access` locks access for all currently running systems.
        unsafe {
            self.spawn_system_tasks(context, conditions);
        }
    }

    /// # Safety
    /// - Caller must ensure that `self.ready_systems` does not contain any systems that
    ///   have been mutably borrowed (such as the systems currently running).
    /// - `world_cell` must have permission to access all world data (not counting
    ///   any world data that is claimed by systems currently running on this executor).
    unsafe fn spawn_system_tasks(&mut self, context: &Context, conditions: &mut Conditions) {
        if self.exclusive_running {
            return;
        }

        // can't borrow since loop mutably borrows `self`
        let mut ready_systems = core::mem::take(&mut self.ready_systems_copy);

        // Skipping systems may cause their dependents to become ready immediately.
        // If that happens, we need to run again immediately or we may fail to spawn those dependents.
        let mut check_for_new_ready_systems = true;
        while check_for_new_ready_systems {
            check_for_new_ready_systems = false;

            ready_systems.clone_from(&self.ready_systems);

            for system_index in ready_systems.ones() {
                debug_assert!(!self.running_systems.contains(system_index));
                // SAFETY: Caller assured that these systems are not running.
                // Therefore, no other reference to this system exists and there is no aliasing.
                let system = unsafe { &mut *context.environment.systems[system_index].get() };

                if !self.can_run(
                    system_index,
                    system,
                    conditions,
                    context.environment.world_cell,
                ) {
                    // NOTE: exclusive systems with ambiguities are susceptible to
                    // being significantly displaced here (compared to single-threaded order)
                    // if systems after them in topological order can run
                    // if that becomes an issue, `break;` if exclusive system
                    continue;
                }

                self.ready_systems.remove(system_index);

                // SAFETY: `can_run` returned true, which means that:
                // - It must have called `update_archetype_component_access` for each run condition.
                // - There can be no systems running whose accesses would conflict with any conditions.
                if unsafe {
                    !self.should_run(
                        system_index,
                        system,
                        conditions,
                        context.environment.world_cell,
                    )
                } {
                    self.skip_system_and_signal_dependents(system_index);
                    // signal_dependents may have set more systems to ready.
                    check_for_new_ready_systems = true;
                    continue;
                }

                self.running_systems.insert(system_index);
                self.num_running_systems += 1;

                if self.system_task_metadata[system_index].is_exclusive {
                    // SAFETY: `can_run` returned true for this system,
                    // which means no systems are currently borrowed.
                    unsafe {
                        self.spawn_exclusive_system_task(context, system_index);
                    }
                    check_for_new_ready_systems = false;
                    break;
                }

                // SAFETY:
                // - Caller ensured no other reference to this system exists.
                // - `can_run` has been called, which calls `update_archetype_component_access` with this system.
                // - `can_run` returned true, so no systems with conflicting world access are running.
                unsafe {
                    self.spawn_system_task(context, system_index);
                }
            }
        }

        // give back
        self.ready_systems_copy = ready_systems;
    }

    fn can_run(
        &mut self,
        system_index: usize,
        system: &mut ScheduleSystem,
        conditions: &mut Conditions,
        world: UnsafeWorldCell,
    ) -> bool {
        let system_meta = &self.system_task_metadata[system_index];
        if system_meta.is_exclusive && self.num_running_systems > 0 {
            return false;
        }

        if !system_meta.is_send && self.local_thread_running {
            return false;
        }

        // TODO: an earlier out if world's archetypes did not change
        for set_idx in conditions.sets_with_conditions_of_systems[system_index]
            .difference(&self.evaluated_sets)
        {
            for condition in &mut conditions.set_conditions[set_idx] {
                condition.update_archetype_component_access(world);
            }
            if !self.set_condition_conflicting_systems[set_idx].is_disjoint(&self.running_systems) {
                return false;
            }
        }

        for condition in &mut conditions.system_conditions[system_index] {
            condition.update_archetype_component_access(world);
        }
        if !system_meta
            .condition_conflicting_systems
            .is_disjoint(&self.running_systems)
        {
            return false;
        }

        if !self.skipped_systems.contains(system_index) {
            system.update_archetype_component_access(world);
            if !system_meta
                .conflicting_systems
                .is_disjoint(&self.running_systems)
            {
                return false;
            }
        }

        true
    }

    /// # Safety
    /// * `world` must have permission to read any world data required by
    ///   the system's conditions: this includes conditions for the system
    ///   itself, and conditions for any of the system's sets.
    /// * `update_archetype_component` must have been called with `world`
    ///   for the system as well as system and system set's run conditions.
    unsafe fn should_run(
        &mut self,
        system_index: usize,
        system: &mut ScheduleSystem,
        conditions: &mut Conditions,
        world: UnsafeWorldCell,
    ) -> bool {
        let mut should_run = !self.skipped_systems.contains(system_index);

        for set_idx in conditions.sets_with_conditions_of_systems[system_index].ones() {
            if self.evaluated_sets.contains(set_idx) {
                continue;
            }

            // Evaluate the system set's conditions.
            // SAFETY:
            // - The caller ensures that `world` has permission to read any data
            //   required by the conditions.
            // - `update_archetype_component_access` has been called for each run condition.
            let set_conditions_met = unsafe {
                evaluate_and_fold_conditions(&mut conditions.set_conditions[set_idx], world)
            };

            if !set_conditions_met {
                self.skipped_systems
                    .union_with(&conditions.systems_in_sets_with_conditions[set_idx]);
            }

            should_run &= set_conditions_met;
            self.evaluated_sets.insert(set_idx);
        }

        // Evaluate the system's conditions.
        // SAFETY:
        // - The caller ensures that `world` has permission to read any data
        //   required by the conditions.
        // - `update_archetype_component_access` has been called for each run condition.
        let system_conditions_met = unsafe {
            evaluate_and_fold_conditions(&mut conditions.system_conditions[system_index], world)
        };

        if !system_conditions_met {
            self.skipped_systems.insert(system_index);
        }

        should_run &= system_conditions_met;

        if should_run {
            // SAFETY:
            // - The caller ensures that `world` has permission to read any data
            //   required by the system.
            // - `update_archetype_component_access` has been called for system.
            let valid_params = unsafe { system.validate_param_unsafe(world) };
            if !valid_params {
                self.skipped_systems.insert(system_index);
            }
            should_run &= valid_params;
        }

        should_run
    }

    /// # Safety
    /// - Caller must not alias systems that are running.
    /// - `world` must have permission to access the world data
    ///   used by the specified system.
    /// - `update_archetype_component_access` must have been called with `world`
    ///   on the system associated with `system_index`.
    unsafe fn spawn_system_task(&mut self, context: &Context, system_index: usize) {
        // SAFETY: this system is not running, no other reference exists
        let system = unsafe { &mut *context.environment.systems[system_index].get() };
        // Move the full context object into the new future.
        let context = *context;

        let system_meta = &self.system_task_metadata[system_index];

        let task = async move {
            let res = std::panic::catch_unwind(AssertUnwindSafe(|| {
                // SAFETY:
                // - The caller ensures that we have permission to
                // access the world data used by the system.
                // - `update_archetype_component_access` has been called.
                unsafe {
                    if let Err(err) = __rust_begin_short_backtrace::run_unsafe(
                        system,
                        context.environment.world_cell,
                    ) {
                        (context.error_handler)(
                            err,
                            SystemErrorContext {
                                name: system.name(),
                                last_run: system.get_last_run(),
                            },
                        );
                    }
                };
            }));
            context.system_completed(system_index, res, system);
        };

        if system_meta.is_send {
            context.scope.spawn(task);
        } else {
            self.local_thread_running = true;
            context.scope.spawn_on_external(task);
        }
    }

    /// # Safety
    /// Caller must ensure no systems are currently borrowed.
    unsafe fn spawn_exclusive_system_task(&mut self, context: &Context, system_index: usize) {
        // SAFETY: this system is not running, no other reference exists
        let system = unsafe { &mut *context.environment.systems[system_index].get() };
        // Move the full context object into the new future.
        let context = *context;

        if is_apply_deferred(system) {
            // TODO: avoid allocation
            let unapplied_systems = self.unapplied_systems.clone();
            self.unapplied_systems.clear();
            let task = async move {
                // SAFETY: `can_run` returned true for this system, which means
                // that no other systems currently have access to the world.
                let world = unsafe { context.environment.world_cell.world_mut() };
                let res = apply_deferred(&unapplied_systems, context.environment.systems, world);
                context.system_completed(system_index, res, system);
            };

            context.scope.spawn_on_scope(task);
        } else {
            let task = async move {
                // SAFETY: `can_run` returned true for this system, which means
                // that no other systems currently have access to the world.
                let world = unsafe { context.environment.world_cell.world_mut() };
                let res = std::panic::catch_unwind(AssertUnwindSafe(|| {
                    if let Err(err) = __rust_begin_short_backtrace::run(system, world) {
                        (context.error_handler)(
                            err,
                            SystemErrorContext {
                                name: system.name(),
                                last_run: system.get_last_run(),
                            },
                        );
                    }
                }));
                context.system_completed(system_index, res, system);
            };

            context.scope.spawn_on_scope(task);
        }

        self.exclusive_running = true;
        self.local_thread_running = true;
    }

    fn finish_system_and_handle_dependents(&mut self, result: SystemResult) {
        let SystemResult { system_index, .. } = result;

        if self.system_task_metadata[system_index].is_exclusive {
            self.exclusive_running = false;
        }

        if !self.system_task_metadata[system_index].is_send {
            self.local_thread_running = false;
        }

        debug_assert!(self.num_running_systems >= 1);
        self.num_running_systems -= 1;
        self.running_systems.remove(system_index);
        self.completed_systems.insert(system_index);
        self.unapplied_systems.insert(system_index);

        self.signal_dependents(system_index);
    }

    fn skip_system_and_signal_dependents(&mut self, system_index: usize) {
        self.completed_systems.insert(system_index);
        self.signal_dependents(system_index);
    }

    fn signal_dependents(&mut self, system_index: usize) {
        for &dep_idx in &self.system_task_metadata[system_index].dependents {
            let remaining = &mut self.num_dependencies_remaining[dep_idx];
            debug_assert!(*remaining >= 1);
            *remaining -= 1;
            if *remaining == 0 && !self.completed_systems.contains(dep_idx) {
                self.ready_systems.insert(dep_idx);
            }
        }
    }
}

fn apply_deferred(
    unapplied_systems: &FixedBitSet,
    systems: &[SyncUnsafeCell<ScheduleSystem>],
    world: &mut World,
) -> Result<(), Box<dyn Any + Send>> {
    for system_index in unapplied_systems.ones() {
        // SAFETY: none of these systems are running, no other references exist
        let system = unsafe { &mut *systems[system_index].get() };
        let res = std::panic::catch_unwind(AssertUnwindSafe(|| {
            system.apply_deferred(world);
        }));
        if let Err(payload) = res {
            eprintln!(
                "Encountered a panic when applying buffers for system `{}`!",
                &*system.name()
            );
            return Err(payload);
        }
    }
    Ok(())
}

/// # Safety
/// - `world` must have permission to read any world data
///   required by `conditions`.
/// - `update_archetype_component_access` must have been called
///   with `world` for each condition in `conditions`.
unsafe fn evaluate_and_fold_conditions(
    conditions: &mut [BoxedCondition],
    world: UnsafeWorldCell,
) -> bool {
    #[expect(
        clippy::unnecessary_fold,
        reason = "Short-circuiting here would prevent conditions from mutating their own state as needed."
    )]
    conditions
        .iter_mut()
        .map(|condition| {
            // SAFETY:
            // - The caller ensures that `world` has permission to read any data
            //   required by the condition.
            // - `update_archetype_component_access` has been called for condition.
            if !unsafe { condition.validate_param_unsafe(world) } {
                return false;
            }
            // SAFETY:
            // - The caller ensures that `world` has permission to read any data
            //   required by the condition.
            // - `update_archetype_component_access` has been called for condition.
            unsafe { __rust_begin_short_backtrace::readonly_run_unsafe(&mut **condition, world) }
        })
        .fold(true, |acc, res| acc && res)
}

/// New-typed [`ThreadExecutor`] [`Resource`] that is used to run systems on the main thread
#[derive(Resource, Clone)]
pub struct MainThreadExecutor(pub Arc<ThreadExecutor<'static>>);

impl Default for MainThreadExecutor {
    fn default() -> Self {
        Self::new()
    }
}

impl MainThreadExecutor {
    /// Creates a new executor that can be used to run systems on the main thread.
    pub fn new() -> Self {
        MainThreadExecutor(TaskPool::get_thread_executor())
    }
}

#[cfg(test)]
mod tests {
    use crate::{
        prelude::Resource,
        schedule::{ExecutorKind, IntoSystemConfigs, Schedule},
        system::Commands,
        world::World,
    };

    #[derive(Resource)]
    struct R;

    #[test]
    fn skipped_systems_notify_dependents() {
        let mut world = World::new();
        let mut schedule = Schedule::default();
        schedule.set_executor_kind(ExecutorKind::MultiThreaded);
        schedule.add_systems(
            (
                (|| {}).run_if(|| false),
                // This system depends on a system that is always skipped.
                |mut commands: Commands| {
                    commands.insert_resource(R);
                },
            )
                .chain(),
        );
        schedule.run(&mut world);
        assert!(world.get_resource::<R>().is_some());
    }

    /// Regression test for a weird bug flagged by MIRI in
    /// `spawn_exclusive_system_task`, related to a `&mut World` being captured
    /// inside an `async` block and somehow remaining alive even after its last use.
    #[test]
    fn check_spawn_exclusive_system_task_miri() {
        let mut world = World::new();
        let mut schedule = Schedule::default();
        schedule.set_executor_kind(ExecutorKind::MultiThreaded);
        schedule.add_systems(((|_: Commands| {}), |_: Commands| {}).chain());
        schedule.run(&mut world);
    }
}<|MERGE_RESOLUTION|>--- conflicted
+++ resolved
@@ -14,15 +14,8 @@
 use tracing::{info_span, Span};
 
 use crate::{
-<<<<<<< HEAD
-    prelude::Resource,
-    result::{Error, Result, SystemErrorContext},
-=======
-    archetype::ArchetypeComponentId,
     error::{BevyError, Result, SystemErrorContext},
     prelude::Resource,
-    query::Access,
->>>>>>> edba54ad
     schedule::{is_apply_deferred, BoxedCondition, ExecutorKind, SystemExecutor, SystemSchedule},
     system::ScheduleSystem,
     world::{unsafe_world_cell::UnsafeWorldCell, World},
