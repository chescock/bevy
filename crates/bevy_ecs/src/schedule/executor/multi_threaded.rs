use alloc::{boxed::Box, vec::Vec};
use bevy_platform_support::sync::Arc;
use bevy_tasks::{ComputeTaskPool, Scope, TaskPool, ThreadExecutor};
use bevy_utils::syncunsafecell::SyncUnsafeCell;
use concurrent_queue::ConcurrentQueue;
use core::{any::Any, panic::AssertUnwindSafe};
use fixedbitset::FixedBitSet;
use std::{
    eprintln,
    sync::{Mutex, MutexGuard},
};

#[cfg(feature = "trace")]
use tracing::{info_span, Span};

use crate::{
    prelude::Resource,
<<<<<<< HEAD
=======
    query::Access,
    result::{Error, Result, SystemErrorContext},
>>>>>>> 0f1c7579
    schedule::{is_apply_deferred, BoxedCondition, ExecutorKind, SystemExecutor, SystemSchedule},
    system::ScheduleSystem,
    world::{unsafe_world_cell::UnsafeWorldCell, World},
};

use super::__rust_begin_short_backtrace;

/// Borrowed data used by the [`MultiThreadedExecutor`].
struct Environment<'env, 'sys> {
    executor: &'env MultiThreadedExecutor,
    systems: &'sys [SyncUnsafeCell<ScheduleSystem>],
    conditions: SyncUnsafeCell<Conditions<'sys>>,
    world_cell: UnsafeWorldCell<'env>,
}

struct Conditions<'a> {
    system_conditions: &'a mut [Vec<BoxedCondition>],
    set_conditions: &'a mut [Vec<BoxedCondition>],
    sets_with_conditions_of_systems: &'a [FixedBitSet],
    systems_in_sets_with_conditions: &'a [FixedBitSet],
}

impl<'env, 'sys> Environment<'env, 'sys> {
    fn new(
        executor: &'env MultiThreadedExecutor,
        schedule: &'sys mut SystemSchedule,
        world: &'env mut World,
    ) -> Self {
        Environment {
            executor,
            systems: SyncUnsafeCell::from_mut(schedule.systems.as_mut_slice()).as_slice_of_cells(),
            conditions: SyncUnsafeCell::new(Conditions {
                system_conditions: &mut schedule.system_conditions,
                set_conditions: &mut schedule.set_conditions,
                sets_with_conditions_of_systems: &schedule.sets_with_conditions_of_systems,
                systems_in_sets_with_conditions: &schedule.systems_in_sets_with_conditions,
            }),
            world_cell: world.as_unsafe_world_cell(),
        }
    }
}

/// Per-system data used by the [`MultiThreadedExecutor`].
// Copied here because it can't be read from the system when it's running.
struct SystemTaskMetadata {
    /// The set of systems whose `component_access_set()` conflicts with this one.
    conflicting_systems: FixedBitSet,
    /// The set of systems whose `component_access_set()` conflicts with this system's conditions.
    /// Note that this is separate from `conflicting_systems` to handle the case where
    /// a system is skipped by an earlier system set condition or system stepping,
    /// and needs access to run its conditions but not for itself.
    condition_conflicting_systems: FixedBitSet,
    /// Indices of the systems that directly depend on the system.
    dependents: Vec<usize>,
    /// Is `true` if the system does not access `!Send` data.
    is_send: bool,
    /// Is `true` if the system is exclusive.
    is_exclusive: bool,
}

/// The result of running a system that is sent across a channel.
struct SystemResult {
    system_index: usize,
}

/// Runs the schedule using a thread pool. Non-conflicting systems can run in parallel.
pub struct MultiThreadedExecutor {
    /// The running state, protected by a mutex so that a reference to the executor can be shared across tasks.
    state: Mutex<ExecutorState>,
    /// Queue of system completion events.
    system_completion: ConcurrentQueue<SystemResult>,
    /// Setting when true applies deferred system buffers after all systems have run
    apply_final_deferred: bool,
    /// When set, tells the executor that a thread has panicked.
    panic_payload: Mutex<Option<Box<dyn Any + Send>>>,
    starting_systems: FixedBitSet,
    /// Cached tracing span
    #[cfg(feature = "trace")]
    executor_span: Span,
}

/// The state of the executor while running.
pub struct ExecutorState {
    /// Metadata for scheduling and running system tasks.
    system_task_metadata: Vec<SystemTaskMetadata>,
    /// The set of systems whose `component_access_set()` conflicts with this system set's conditions.
    set_condition_conflicting_systems: Vec<FixedBitSet>,
    /// Returns `true` if a system with non-`Send` access is running.
    local_thread_running: bool,
    /// Returns `true` if an exclusive system is running.
    exclusive_running: bool,
    /// The number of systems that are running.
    num_running_systems: usize,
    /// The number of dependencies each system has that have not completed.
    num_dependencies_remaining: Vec<usize>,
    /// System sets whose conditions have been evaluated.
    evaluated_sets: FixedBitSet,
    /// Systems that have no remaining dependencies and are waiting to run.
    ready_systems: FixedBitSet,
    /// copy of `ready_systems`
    ready_systems_copy: FixedBitSet,
    /// Systems that are running.
    running_systems: FixedBitSet,
    /// Systems that got skipped.
    skipped_systems: FixedBitSet,
    /// Systems whose conditions have been evaluated and were run or skipped.
    completed_systems: FixedBitSet,
    /// Systems that have run but have not had their buffers applied.
    unapplied_systems: FixedBitSet,
}

/// References to data required by the executor.
/// This is copied to each system task so that can invoke the executor when they complete.
// These all need to outlive 'scope in order to be sent to new tasks,
// and keeping them all in a struct means we can use lifetime elision.
#[derive(Copy, Clone)]
struct Context<'scope, 'env, 'sys> {
    environment: &'env Environment<'env, 'sys>,
    scope: &'scope Scope<'scope, 'env, ()>,
    error_handler: fn(Error, SystemErrorContext),
}

impl Default for MultiThreadedExecutor {
    fn default() -> Self {
        Self::new()
    }
}

impl SystemExecutor for MultiThreadedExecutor {
    fn kind(&self) -> ExecutorKind {
        ExecutorKind::MultiThreaded
    }

    fn init(&mut self, schedule: &SystemSchedule) {
        let state = self.state.get_mut().unwrap();
        // pre-allocate space
        let sys_count = schedule.system_ids.len();
        let set_count = schedule.set_ids.len();

        self.system_completion = ConcurrentQueue::bounded(sys_count.max(1));
        self.starting_systems = FixedBitSet::with_capacity(sys_count);
        state.evaluated_sets = FixedBitSet::with_capacity(set_count);
        state.ready_systems = FixedBitSet::with_capacity(sys_count);
        state.ready_systems_copy = FixedBitSet::with_capacity(sys_count);
        state.running_systems = FixedBitSet::with_capacity(sys_count);
        state.completed_systems = FixedBitSet::with_capacity(sys_count);
        state.skipped_systems = FixedBitSet::with_capacity(sys_count);
        state.unapplied_systems = FixedBitSet::with_capacity(sys_count);

        state.system_task_metadata = Vec::with_capacity(sys_count);
        for index in 0..sys_count {
            state.system_task_metadata.push(SystemTaskMetadata {
                conflicting_systems: FixedBitSet::with_capacity(sys_count),
                condition_conflicting_systems: FixedBitSet::with_capacity(sys_count),
                dependents: schedule.system_dependents[index].clone(),
                is_send: schedule.systems[index].is_send(),
                is_exclusive: schedule.systems[index].is_exclusive(),
            });
            if schedule.system_dependencies[index] == 0 {
                self.starting_systems.insert(index);
            }
        }

        {
            #[cfg(feature = "trace")]
            let _span = info_span!("calculate conflicting systems").entered();
            for index1 in 0..sys_count {
                let system1 = &schedule.systems[index1];
                for index2 in 0..index1 {
                    let system2 = &schedule.systems[index2];
                    if !system2
                        .component_access_set()
                        .is_compatible(system1.component_access_set())
                    {
                        state.system_task_metadata[index1]
                            .conflicting_systems
                            .insert(index2);
                        state.system_task_metadata[index2]
                            .conflicting_systems
                            .insert(index1);
                    }
                }

                for index2 in 0..sys_count {
                    let system2 = &schedule.systems[index2];
                    if schedule.system_conditions[index1].iter().any(|condition| {
                        !system2
                            .component_access_set()
                            .is_compatible(condition.component_access_set())
                    }) {
                        state.system_task_metadata[index1]
                            .condition_conflicting_systems
                            .insert(index2);
                    }
                }
            }

            state.set_condition_conflicting_systems.clear();
            state.set_condition_conflicting_systems.reserve(set_count);
            for set_idx in 0..set_count {
                let mut conflicting_systems = FixedBitSet::with_capacity(sys_count);
                for sys_index in 0..sys_count {
                    let system = &schedule.systems[sys_index];
                    if schedule.set_conditions[set_idx].iter().any(|condition| {
                        !system
                            .component_access_set()
                            .is_compatible(condition.component_access_set())
                    }) {
                        conflicting_systems.insert(sys_index);
                    }
                }
                state
                    .set_condition_conflicting_systems
                    .push(conflicting_systems);
            }
        }

        state.num_dependencies_remaining = Vec::with_capacity(sys_count);
    }

    fn run(
        &mut self,
        schedule: &mut SystemSchedule,
        world: &mut World,
        _skip_systems: Option<&FixedBitSet>,
        error_handler: fn(Error, SystemErrorContext),
    ) {
        let state = self.state.get_mut().unwrap();
        // reset counts
        if schedule.systems.is_empty() {
            return;
        }
        state.num_running_systems = 0;
        state
            .num_dependencies_remaining
            .clone_from(&schedule.system_dependencies);
        state.ready_systems.clone_from(&self.starting_systems);

        // If stepping is enabled, make sure we skip those systems that should
        // not be run.
        #[cfg(feature = "bevy_debug_stepping")]
        if let Some(skipped_systems) = _skip_systems {
            debug_assert_eq!(skipped_systems.len(), state.completed_systems.len());
            // mark skipped systems as completed
            state.completed_systems |= skipped_systems;

            // signal the dependencies for each of the skipped systems, as
            // though they had run
            for system_index in skipped_systems.ones() {
                state.signal_dependents(system_index);
                state.ready_systems.remove(system_index);
            }
        }

        let thread_executor = world
            .get_resource::<MainThreadExecutor>()
            .map(|e| e.0.clone());
        let thread_executor = thread_executor.as_deref();

        let environment = &Environment::new(self, schedule, world);

        ComputeTaskPool::get_or_init(TaskPool::default).scope_with_executor(
            false,
            thread_executor,
            |scope| {
                let context = Context {
                    environment,
                    scope,
                    error_handler,
                };

                // The first tick won't need to process finished systems, but we still need to run the loop in
                // tick_executor() in case a system completes while the first tick still holds the mutex.
                context.tick_executor();
            },
        );

        // End the borrows of self and world in environment by copying out the reference to systems.
        let systems = environment.systems;

        let state = self.state.get_mut().unwrap();
        if self.apply_final_deferred {
            // Do one final apply buffers after all systems have completed
            // Commands should be applied while on the scope's thread, not the executor's thread
            let res = apply_deferred(&state.unapplied_systems, systems, world);
            if let Err(payload) = res {
                let panic_payload = self.panic_payload.get_mut().unwrap();
                *panic_payload = Some(payload);
            }
            state.unapplied_systems.clear();
        }

        // check to see if there was a panic
        let payload = self.panic_payload.get_mut().unwrap();
        if let Some(payload) = payload.take() {
            std::panic::resume_unwind(payload);
        }

        debug_assert!(state.ready_systems.is_clear());
        debug_assert!(state.running_systems.is_clear());
        state.evaluated_sets.clear();
        state.skipped_systems.clear();
        state.completed_systems.clear();
    }

    fn set_apply_final_deferred(&mut self, value: bool) {
        self.apply_final_deferred = value;
    }
}

impl<'scope, 'env: 'scope, 'sys> Context<'scope, 'env, 'sys> {
    fn system_completed(
        &self,
        system_index: usize,
        res: Result<(), Box<dyn Any + Send>>,
        system: &ScheduleSystem,
    ) {
        // tell the executor that the system finished
        self.environment
            .executor
            .system_completion
            .push(SystemResult { system_index })
            .unwrap_or_else(|error| unreachable!("{}", error));
        if let Err(payload) = res {
            eprintln!("Encountered a panic in system `{}`!", &*system.name());
            // set the payload to propagate the error
            {
                let mut panic_payload = self.environment.executor.panic_payload.lock().unwrap();
                *panic_payload = Some(payload);
            }
        }
        self.tick_executor();
    }

    fn try_lock<'a>(&'a self) -> Option<(&'a mut Conditions<'sys>, MutexGuard<'a, ExecutorState>)> {
        let guard = self.environment.executor.state.try_lock().ok()?;
        // SAFETY: This is an exclusive access as no other location fetches conditions mutably, and
        // is synchronized by the lock on the executor state.
        let conditions = unsafe { &mut *self.environment.conditions.get() };
        Some((conditions, guard))
    }

    fn tick_executor(&self) {
        // Ensure that the executor handles any events pushed to the system_completion queue by this thread.
        // If this thread acquires the lock, the executor runs after the push() and they are processed.
        // If this thread does not acquire the lock, then the is_empty() check on the other thread runs
        // after the lock is released, which is after try_lock() failed, which is after the push()
        // on this thread, so the is_empty() check will see the new events and loop.
        loop {
            let Some((conditions, mut guard)) = self.try_lock() else {
                return;
            };
            guard.tick(self, conditions);
            // Make sure we drop the guard before checking system_completion.is_empty(), or we could lose events.
            drop(guard);
            if self.environment.executor.system_completion.is_empty() {
                return;
            }
        }
    }
}

impl MultiThreadedExecutor {
    /// Creates a new `multi_threaded` executor for use with a [`Schedule`].
    ///
    /// [`Schedule`]: crate::schedule::Schedule
    pub fn new() -> Self {
        Self {
            state: Mutex::new(ExecutorState::new()),
            system_completion: ConcurrentQueue::unbounded(),
            starting_systems: FixedBitSet::new(),
            apply_final_deferred: true,
            panic_payload: Mutex::new(None),
            #[cfg(feature = "trace")]
            executor_span: info_span!("multithreaded executor"),
        }
    }
}

impl ExecutorState {
    fn new() -> Self {
        Self {
            system_task_metadata: Vec::new(),
            set_condition_conflicting_systems: Vec::new(),
            num_running_systems: 0,
            num_dependencies_remaining: Vec::new(),
            local_thread_running: false,
            exclusive_running: false,
            evaluated_sets: FixedBitSet::new(),
            ready_systems: FixedBitSet::new(),
            ready_systems_copy: FixedBitSet::new(),
            running_systems: FixedBitSet::new(),
            skipped_systems: FixedBitSet::new(),
            completed_systems: FixedBitSet::new(),
            unapplied_systems: FixedBitSet::new(),
        }
    }

    fn tick(&mut self, context: &Context, conditions: &mut Conditions) {
        #[cfg(feature = "trace")]
        let _span = context.environment.executor.executor_span.enter();

        for result in context.environment.executor.system_completion.try_iter() {
            self.finish_system_and_handle_dependents(result);
        }

        // SAFETY:
        // - `finish_system_and_handle_dependents` has updated the currently running systems.
        // - `rebuild_active_access` locks access for all currently running systems.
        unsafe {
            self.spawn_system_tasks(context, conditions);
        }
    }

    /// # Safety
    /// - Caller must ensure that `self.ready_systems` does not contain any systems that
    ///   have been mutably borrowed (such as the systems currently running).
    /// - `world_cell` must have permission to access all world data (not counting
    ///   any world data that is claimed by systems currently running on this executor).
    unsafe fn spawn_system_tasks(&mut self, context: &Context, conditions: &mut Conditions) {
        if self.exclusive_running {
            return;
        }

        // can't borrow since loop mutably borrows `self`
        let mut ready_systems = core::mem::take(&mut self.ready_systems_copy);

        // Skipping systems may cause their dependents to become ready immediately.
        // If that happens, we need to run again immediately or we may fail to spawn those dependents.
        let mut check_for_new_ready_systems = true;
        while check_for_new_ready_systems {
            check_for_new_ready_systems = false;

            ready_systems.clone_from(&self.ready_systems);

            for system_index in ready_systems.ones() {
                debug_assert!(!self.running_systems.contains(system_index));
                // SAFETY: Caller assured that these systems are not running.
                // Therefore, no other reference to this system exists and there is no aliasing.
                let system = unsafe { &mut *context.environment.systems[system_index].get() };

                if !self.can_run(
                    system_index,
                    system,
                    conditions,
                    context.environment.world_cell,
                ) {
                    // NOTE: exclusive systems with ambiguities are susceptible to
                    // being significantly displaced here (compared to single-threaded order)
                    // if systems after them in topological order can run
                    // if that becomes an issue, `break;` if exclusive system
                    continue;
                }

                self.ready_systems.remove(system_index);

                // SAFETY: `can_run` returned true, which means that:
                // - It must have called `update_archetype_component_access` for each run condition.
                // - There can be no systems running whose accesses would conflict with any conditions.
                if unsafe {
                    !self.should_run(
                        system_index,
                        system,
                        conditions,
                        context.environment.world_cell,
                    )
                } {
                    self.skip_system_and_signal_dependents(system_index);
                    // signal_dependents may have set more systems to ready.
                    check_for_new_ready_systems = true;
                    continue;
                }

                self.running_systems.insert(system_index);
                self.num_running_systems += 1;

                if self.system_task_metadata[system_index].is_exclusive {
                    // SAFETY: `can_run` returned true for this system,
                    // which means no systems are currently borrowed.
                    unsafe {
                        self.spawn_exclusive_system_task(context, system_index);
                    }
                    check_for_new_ready_systems = false;
                    break;
                }

                // SAFETY:
                // - Caller ensured no other reference to this system exists.
                // - `can_run` has been called, which calls `update_archetype_component_access` with this system.
                // - `can_run` returned true, so no systems with conflicting world access are running.
                unsafe {
                    self.spawn_system_task(context, system_index);
                }
            }
        }

        // give back
        self.ready_systems_copy = ready_systems;
    }

    fn can_run(
        &mut self,
        system_index: usize,
        system: &mut ScheduleSystem,
        conditions: &mut Conditions,
        world: UnsafeWorldCell,
    ) -> bool {
        let system_meta = &self.system_task_metadata[system_index];
        if system_meta.is_exclusive && self.num_running_systems > 0 {
            return false;
        }

        if !system_meta.is_send && self.local_thread_running {
            return false;
        }

        // TODO: an earlier out if world's archetypes did not change
        for set_idx in conditions.sets_with_conditions_of_systems[system_index]
            .difference(&self.evaluated_sets)
        {
            for condition in &mut conditions.set_conditions[set_idx] {
                condition.update_archetype_component_access(world);
            }
            if !self.set_condition_conflicting_systems[set_idx].is_disjoint(&self.running_systems) {
                return false;
            }
        }

        for condition in &mut conditions.system_conditions[system_index] {
            condition.update_archetype_component_access(world);
        }
        if !system_meta
            .condition_conflicting_systems
            .is_disjoint(&self.running_systems)
        {
            return false;
        }

        if !self.skipped_systems.contains(system_index) {
            system.update_archetype_component_access(world);
            if !system_meta
                .conflicting_systems
                .is_disjoint(&self.running_systems)
            {
                return false;
            }
        }

        true
    }

    /// # Safety
    /// * `world` must have permission to read any world data required by
    ///   the system's conditions: this includes conditions for the system
    ///   itself, and conditions for any of the system's sets.
    /// * `update_archetype_component` must have been called with `world`
    ///   for the system as well as system and system set's run conditions.
    unsafe fn should_run(
        &mut self,
        system_index: usize,
        system: &mut ScheduleSystem,
        conditions: &mut Conditions,
        world: UnsafeWorldCell,
    ) -> bool {
        let mut should_run = !self.skipped_systems.contains(system_index);

        for set_idx in conditions.sets_with_conditions_of_systems[system_index].ones() {
            if self.evaluated_sets.contains(set_idx) {
                continue;
            }

            // Evaluate the system set's conditions.
            // SAFETY:
            // - The caller ensures that `world` has permission to read any data
            //   required by the conditions.
            // - `update_archetype_component_access` has been called for each run condition.
            let set_conditions_met = unsafe {
                evaluate_and_fold_conditions(&mut conditions.set_conditions[set_idx], world)
            };

            if !set_conditions_met {
                self.skipped_systems
                    .union_with(&conditions.systems_in_sets_with_conditions[set_idx]);
            }

            should_run &= set_conditions_met;
            self.evaluated_sets.insert(set_idx);
        }

        // Evaluate the system's conditions.
        // SAFETY:
        // - The caller ensures that `world` has permission to read any data
        //   required by the conditions.
        // - `update_archetype_component_access` has been called for each run condition.
        let system_conditions_met = unsafe {
            evaluate_and_fold_conditions(&mut conditions.system_conditions[system_index], world)
        };

        if !system_conditions_met {
            self.skipped_systems.insert(system_index);
        }

        should_run &= system_conditions_met;

        if should_run {
            // SAFETY:
            // - The caller ensures that `world` has permission to read any data
            //   required by the system.
            // - `update_archetype_component_access` has been called for system.
            let valid_params = unsafe { system.validate_param_unsafe(world) };
            if !valid_params {
                self.skipped_systems.insert(system_index);
            }
            should_run &= valid_params;
        }

        should_run
    }

    /// # Safety
    /// - Caller must not alias systems that are running.
    /// - `world` must have permission to access the world data
    ///   used by the specified system.
    /// - `update_archetype_component_access` must have been called with `world`
    ///   on the system associated with `system_index`.
    unsafe fn spawn_system_task(&mut self, context: &Context, system_index: usize) {
        // SAFETY: this system is not running, no other reference exists
        let system = unsafe { &mut *context.environment.systems[system_index].get() };
        // Move the full context object into the new future.
        let context = *context;

        let system_meta = &self.system_task_metadata[system_index];

        let task = async move {
            let res = std::panic::catch_unwind(AssertUnwindSafe(|| {
                // SAFETY:
                // - The caller ensures that we have permission to
                // access the world data used by the system.
                // - `update_archetype_component_access` has been called.
                unsafe {
                    if let Err(err) = __rust_begin_short_backtrace::run_unsafe(
                        system,
                        context.environment.world_cell,
                    ) {
                        (context.error_handler)(
                            err,
                            SystemErrorContext {
                                name: system.name(),
                                last_run: system.get_last_run(),
                            },
                        );
                    }
                };
            }));
            context.system_completed(system_index, res, system);
        };

        if system_meta.is_send {
            context.scope.spawn(task);
        } else {
            self.local_thread_running = true;
            context.scope.spawn_on_external(task);
        }
    }

    /// # Safety
    /// Caller must ensure no systems are currently borrowed.
    unsafe fn spawn_exclusive_system_task(&mut self, context: &Context, system_index: usize) {
        // SAFETY: this system is not running, no other reference exists
        let system = unsafe { &mut *context.environment.systems[system_index].get() };
        // Move the full context object into the new future.
        let context = *context;

        if is_apply_deferred(system) {
            // TODO: avoid allocation
            let unapplied_systems = self.unapplied_systems.clone();
            self.unapplied_systems.clear();
            let task = async move {
                // SAFETY: `can_run` returned true for this system, which means
                // that no other systems currently have access to the world.
                let world = unsafe { context.environment.world_cell.world_mut() };
                let res = apply_deferred(&unapplied_systems, context.environment.systems, world);
                context.system_completed(system_index, res, system);
            };

            context.scope.spawn_on_scope(task);
        } else {
            let task = async move {
                // SAFETY: `can_run` returned true for this system, which means
                // that no other systems currently have access to the world.
                let world = unsafe { context.environment.world_cell.world_mut() };
                let res = std::panic::catch_unwind(AssertUnwindSafe(|| {
                    if let Err(err) = __rust_begin_short_backtrace::run(system, world) {
                        (context.error_handler)(
                            err,
                            SystemErrorContext {
                                name: system.name(),
                                last_run: system.get_last_run(),
                            },
                        );
                    }
                }));
                context.system_completed(system_index, res, system);
            };

            context.scope.spawn_on_scope(task);
        }

        self.exclusive_running = true;
        self.local_thread_running = true;
    }

    fn finish_system_and_handle_dependents(&mut self, result: SystemResult) {
        let SystemResult { system_index, .. } = result;

        if self.system_task_metadata[system_index].is_exclusive {
            self.exclusive_running = false;
        }

        if !self.system_task_metadata[system_index].is_send {
            self.local_thread_running = false;
        }

        debug_assert!(self.num_running_systems >= 1);
        self.num_running_systems -= 1;
        self.running_systems.remove(system_index);
        self.completed_systems.insert(system_index);
        self.unapplied_systems.insert(system_index);

        self.signal_dependents(system_index);
    }

    fn skip_system_and_signal_dependents(&mut self, system_index: usize) {
        self.completed_systems.insert(system_index);
        self.signal_dependents(system_index);
    }

    fn signal_dependents(&mut self, system_index: usize) {
        for &dep_idx in &self.system_task_metadata[system_index].dependents {
            let remaining = &mut self.num_dependencies_remaining[dep_idx];
            debug_assert!(*remaining >= 1);
            *remaining -= 1;
            if *remaining == 0 && !self.completed_systems.contains(dep_idx) {
                self.ready_systems.insert(dep_idx);
            }
        }
    }
}

fn apply_deferred(
    unapplied_systems: &FixedBitSet,
    systems: &[SyncUnsafeCell<ScheduleSystem>],
    world: &mut World,
) -> Result<(), Box<dyn Any + Send>> {
    for system_index in unapplied_systems.ones() {
        // SAFETY: none of these systems are running, no other references exist
        let system = unsafe { &mut *systems[system_index].get() };
        let res = std::panic::catch_unwind(AssertUnwindSafe(|| {
            system.apply_deferred(world);
        }));
        if let Err(payload) = res {
            eprintln!(
                "Encountered a panic when applying buffers for system `{}`!",
                &*system.name()
            );
            return Err(payload);
        }
    }
    Ok(())
}

/// # Safety
/// - `world` must have permission to read any world data
///   required by `conditions`.
/// - `update_archetype_component_access` must have been called
///   with `world` for each condition in `conditions`.
unsafe fn evaluate_and_fold_conditions(
    conditions: &mut [BoxedCondition],
    world: UnsafeWorldCell,
) -> bool {
    #[expect(
        clippy::unnecessary_fold,
        reason = "Short-circuiting here would prevent conditions from mutating their own state as needed."
    )]
    conditions
        .iter_mut()
        .map(|condition| {
            // SAFETY:
            // - The caller ensures that `world` has permission to read any data
            //   required by the condition.
            // - `update_archetype_component_access` has been called for condition.
            if !unsafe { condition.validate_param_unsafe(world) } {
                return false;
            }
            // SAFETY:
            // - The caller ensures that `world` has permission to read any data
            //   required by the condition.
            // - `update_archetype_component_access` has been called for condition.
            unsafe { __rust_begin_short_backtrace::readonly_run_unsafe(&mut **condition, world) }
        })
        .fold(true, |acc, res| acc && res)
}

/// New-typed [`ThreadExecutor`] [`Resource`] that is used to run systems on the main thread
#[derive(Resource, Clone)]
pub struct MainThreadExecutor(pub Arc<ThreadExecutor<'static>>);

impl Default for MainThreadExecutor {
    fn default() -> Self {
        Self::new()
    }
}

impl MainThreadExecutor {
    /// Creates a new executor that can be used to run systems on the main thread.
    pub fn new() -> Self {
        MainThreadExecutor(TaskPool::get_thread_executor())
    }
}

#[cfg(test)]
mod tests {
    use crate::{
        prelude::Resource,
        schedule::{ExecutorKind, IntoSystemConfigs, Schedule},
        system::Commands,
        world::World,
    };

    #[derive(Resource)]
    struct R;

    #[test]
    fn skipped_systems_notify_dependents() {
        let mut world = World::new();
        let mut schedule = Schedule::default();
        schedule.set_executor_kind(ExecutorKind::MultiThreaded);
        schedule.add_systems(
            (
                (|| {}).run_if(|| false),
                // This system depends on a system that is always skipped.
                |mut commands: Commands| {
                    commands.insert_resource(R);
                },
            )
                .chain(),
        );
        schedule.run(&mut world);
        assert!(world.get_resource::<R>().is_some());
    }

    /// Regression test for a weird bug flagged by MIRI in
    /// `spawn_exclusive_system_task`, related to a `&mut World` being captured
    /// inside an `async` block and somehow remaining alive even after its last use.
    #[test]
    fn check_spawn_exclusive_system_task_miri() {
        let mut world = World::new();
        let mut schedule = Schedule::default();
        schedule.set_executor_kind(ExecutorKind::MultiThreaded);
        schedule.add_systems(((|_: Commands| {}), |_: Commands| {}).chain());
        schedule.run(&mut world);
    }
}<|MERGE_RESOLUTION|>--- conflicted
+++ resolved
@@ -15,11 +15,7 @@
 
 use crate::{
     prelude::Resource,
-<<<<<<< HEAD
-=======
-    query::Access,
     result::{Error, Result, SystemErrorContext},
->>>>>>> 0f1c7579
     schedule::{is_apply_deferred, BoxedCondition, ExecutorKind, SystemExecutor, SystemSchedule},
     system::ScheduleSystem,
     world::{unsafe_world_cell::UnsafeWorldCell, World},
