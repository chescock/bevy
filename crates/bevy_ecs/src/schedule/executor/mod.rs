--- conflicted
+++ resolved
@@ -17,12 +17,8 @@
     archetype::ArchetypeComponentId,
     component::{ComponentId, Tick},
     prelude::{IntoSystemSet, SystemSet},
-<<<<<<< HEAD
     query::{Access, FilteredAccessSet},
-=======
-    query::Access,
     result::Result,
->>>>>>> 17e3b850
     schedule::{BoxedCondition, InternedSystemSet, NodeId, SystemTypeSet},
     system::{ScheduleSystem, System, SystemIn},
     world::{unsafe_world_cell::UnsafeWorldCell, DeferredWorld, World},
