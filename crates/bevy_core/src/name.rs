--- conflicted
+++ resolved
@@ -130,11 +130,7 @@
     pub entity: Entity,
 }
 
-<<<<<<< HEAD
-impl<'w, 's> std::fmt::Display for NameOrEntityItem<'w, 's> {
-=======
-impl<'a> core::fmt::Display for NameOrEntityItem<'a> {
->>>>>>> df23b937
+impl<'w, 's> core::fmt::Display for NameOrEntityItem<'w, 's> {
     #[inline(always)]
     fn fmt(&self, f: &mut core::fmt::Formatter) -> core::fmt::Result {
         match self.name {
